--- conflicted
+++ resolved
@@ -20,30 +20,15 @@
 !>     cp Registry_ocn_TEMPLATE.xml Registry_ocn_your_new_name.xml
 !>
 !>  2. In those two new files, replace the following text:
-<<<<<<< HEAD
-!>     TEMPLATE, FILL_IN_AUTHOR, FILL_IN_DATE
-!>     Typically TEMPLATE uses underscores, like your_new_name
-!>
-=======
 !>     TEMPLATE, Template, FILL_IN_AUTHOR, FILL_IN_DATE
 !>     Typically TEMPLATE uses underscores (subroutine names), like your_new_name
 !>     while Template uses caps (variable names), like YourNewName.
 !>     note: do not replace 'filename_template' in Registry_ocn_your_new_name.xml
 !>  
->>>>>>> 0b23c90a
 !>  3. Add a #include line for your registry to
 !>     Registry_analysis_members.xml
 !>
 !>  4. In mpas_ocn_analysis_driver.F, add calls for your analysis member
-<<<<<<< HEAD
-!>     by copying lines with TEMPLATE.
-!>
-!>  5. In src/core_ocean/analysis_members/Makefile, add your
-!>     new analysis member everywhere you see
-!>     mpas_ocn_global_stats.o
-!>
-!
-=======
 !>     by copying lines with TEMPLATE and Template, and replacing those words
 !>     as described in step 2.
 !>  
@@ -51,7 +36,6 @@
 !>     new analysis member everywhere you see
 !>     mpas_ocn_global_stats.o
 !>  
->>>>>>> 0b23c90a
 !-----------------------------------------------------------------------
 
 module ocn_TEMPLATE
@@ -142,16 +126,6 @@
       ! local variables
       !
       !-----------------------------------------------------------------
-<<<<<<< HEAD
-      logical, pointer :: TEMPLATEPkgActive
-
-      err = 0
-
-      call mpas_pool_get_package(packagePool, 'TEMPLATEPkgActive', TEMPLATEPkgActive)
-
-      ! turn on package for this analysis member
-      TEMPLATEPkgActive = .true.
-=======
       logical, pointer :: amTemplatePkgActive
 
       err = 0
@@ -160,7 +134,6 @@
 
       ! turn on package for this analysis member
       amTemplatePkgActive = .true.
->>>>>>> 0b23c90a
 
    end subroutine ocn_setup_packages_TEMPLATE!}}}
 
@@ -277,11 +250,7 @@
 
       dminfo = domain % dminfo
 
-<<<<<<< HEAD
-      call mpas_timer_start("AM_TEMPLATE", .false., am_TEMPLATETimer)
-=======
       call mpas_timer_start("compute_TEMPLATE", .false., amTemplateTimer)
->>>>>>> 0b23c90a
 
       block => domain % blocklist
       do while (associated(block))
@@ -338,11 +307,7 @@
          block => block % next
       end do
 
-<<<<<<< HEAD
-      call mpas_timer_stop("AM_TEMPLATE", am_TEMPLATETimer)
-=======
-      call mpas_timer_stop("TEMPLATE", amTemplateTimer)
->>>>>>> 0b23c90a
+      call mpas_timer_stop("compute_TEMPLATE", amTemplateTimer)
 
    end subroutine ocn_compute_TEMPLATE!}}}
 
