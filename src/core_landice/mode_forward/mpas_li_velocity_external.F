--- conflicted
+++ resolved
@@ -23,13 +23,8 @@
    use mpas_dmpar
    use mpas_timer
    use mpas_log
-   use mpas_constants, only: gravity
 
    use li_setup
-<<<<<<< HEAD
-   use, intrinsic :: iso_c_binding
-=======
->>>>>>> f56ccd3d
    use li_constants
    use li_mask
 
