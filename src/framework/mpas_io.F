! Copyright (c) 2013,  Los Alamos National Security, LLC (LANS)
! and the University Corporation for Atmospheric Research (UCAR).
!
! Unless noted otherwise source code is licensed under the BSD license.
! Additional copyright and license information can be found in the LICENSE file
! distributed with this code, or at http://mpas-dev.github.com/license.html
!
module mpas_io

   use mpas_derived_types
   use mpas_attlist
   use mpas_dmpar
   use mpas_io_units

   use pio
   use piolib_mod
   use pionfatt_mod
   use pio_types

#ifdef SINGLE_PRECISION
   integer, parameter :: PIO_REALKIND = PIO_REAL
#else
   integer, parameter :: PIO_REALKIND = PIO_DOUBLE
#endif
   
   interface MPAS_io_get_var
      module procedure MPAS_io_get_var_int0d
      module procedure MPAS_io_get_var_int1d
      module procedure MPAS_io_get_var_int2d
      module procedure MPAS_io_get_var_int3d
      module procedure MPAS_io_get_var_int4d
      module procedure MPAS_io_get_var_real0d
      module procedure MPAS_io_get_var_real1d
      module procedure MPAS_io_get_var_real2d
      module procedure MPAS_io_get_var_real3d
      module procedure MPAS_io_get_var_real4d
      module procedure MPAS_io_get_var_real5d
      module procedure MPAS_io_get_var_char0d
      module procedure MPAS_io_get_var_char1d
   end interface MPAS_io_get_var

   interface MPAS_io_put_var
      module procedure MPAS_io_put_var_int0d
      module procedure MPAS_io_put_var_int1d
      module procedure MPAS_io_put_var_int2d
      module procedure MPAS_io_put_var_int3d
      module procedure MPAS_io_put_var_int4d
      module procedure MPAS_io_put_var_real0d
      module procedure MPAS_io_put_var_real1d
      module procedure MPAS_io_put_var_real2d
      module procedure MPAS_io_put_var_real3d
      module procedure MPAS_io_put_var_real4d
      module procedure MPAS_io_put_var_real5d
      module procedure MPAS_io_put_var_char0d
      module procedure MPAS_io_put_var_char1d
   end interface MPAS_io_put_var

   interface MPAS_io_get_att
      module procedure MPAS_io_get_att_int0d
      module procedure MPAS_io_get_att_int1d
      module procedure MPAS_io_get_att_real0d
      module procedure MPAS_io_get_att_real1d
      module procedure MPAS_io_get_att_text
   end interface MPAS_io_get_att

   interface MPAS_io_put_att
      module procedure MPAS_io_put_att_int0d
      module procedure MPAS_io_put_att_int1d
      module procedure MPAS_io_put_att_real0d
      module procedure MPAS_io_put_att_real1d
      module procedure MPAS_io_put_att_text
   end interface MPAS_io_put_att

   contains


   subroutine MPAS_io_init(ioContext, io_task_count, io_task_stride, io_system, ierr)

      implicit none

      type (mpas_io_context_type), intent(inout) :: ioContext
      integer, intent(in) :: io_task_count
      integer, intent(in) :: io_task_stride
      type (iosystem_desc_t), optional, pointer :: io_system
      integer, intent(out), optional :: ierr

      integer :: local_ierr

      local_ierr = 0

!      write(stderrUnit,*) 'Called MPAS_io_init()'
      if (present(ierr)) ierr = MPAS_IO_NOERR

      if (present(io_system)) then
         ioContext % pio_iosystem => io_system
      else
!write(stderrUnit,*) 'MGD PIO_init'
         if ( io_task_count < 0 .or. io_task_count > ioContext % dminfo % nprocs ) then
            write(stderrUnit, *) ' ERROR: PIO io_task_count has a value of ', io_task_count
            write(stderrUnit, *) '        It must be between 1 and ', ioContext % dminfo % nprocs
            local_ierr = 1
         end if

         if ( io_task_stride <= 0 .or. io_task_stride > ioContext % dminfo % nprocs ) then
            write(stderrUnit, *) ' ERROR: PIO io_task_stride has a value of ', io_task_stride
            write(stderrUnit, *) '        It must be between 1 and ', ioContext % dminfo % nprocs
            local_ierr = 1
         end if

         if ( io_task_stride * io_task_count > ioContext % dminfo % nprocs ) then
            write(stderrUnit, *) ' ERROR: PIO io_task_stride * io_task_count has a value of ', io_task_stride * io_task_count
            write(stderrUnit, *) '        It must be between 1 and ', ioContext % dminfo % nprocs
            local_ierr = 1
         end if

         if ( local_ierr /= 0 ) then
            call mpas_dmpar_global_abort('ERROR: Invalid PIO configuration.')
         end if

         allocate(ioContext % pio_iosystem)
         call PIO_init(ioContext % dminfo % my_proc_id, &  ! comp_rank
                       ioContext % dminfo % comm,       &  ! comp_comm
                       io_task_count,             &     ! num_iotasks
                       0,                         &     ! num_aggregator
                       io_task_stride,            &     ! stride
                       PIO_rearr_box,             &     ! rearr
                       ioContext % pio_iosystem)           ! iosystem
  
      end if

      call pio_seterrorhandling(ioContext % pio_iosystem, PIO_BCAST_ERROR)

   end subroutine MPAS_io_init


!***********************************************************************
!
!  routine MPAS_io_set_iotype
!
!> \brief   Set master PIO io type
!> \author  Doug Jacobsen
!> \date    10/18/2013
!> \details 
!>  This routine sets the master io type for use with PIO.
!
!-----------------------------------------------------------------------
   subroutine MPAS_io_set_iotype(ioContext, io_type_in, ierr)

      implicit none

      type (mpas_io_context_type), intent(inout) :: ioContext
      integer, intent(in) :: io_type_in
      integer, intent(out), optional :: ierr

      if (present(ierr)) then
         ierr = MPAS_IO_NOERR
      end if

      ioContext % master_pio_iotype = io_type_in

   end subroutine MPAS_io_set_iotype


!***********************************************************************
!
!  routine MPAS_io_unset_iotype
!
!> \brief   Unset master PIO io type
!> \author  Doug Jacobsen
!> \date    10/18/2013
!> \details 
!>  This routine sets the master io type for use with PIO to it's default
!>  "unset" value.
!
!-----------------------------------------------------------------------
   subroutine MPAS_io_unset_iotype(ioContext, ierr)

      implicit none

      type (mpas_io_context_type), intent(inout) :: ioContext
      integer, intent(out), optional :: ierr

      if (present(ierr)) then
         ierr = MPAS_IO_NOERR
      end if

      ioContext % master_pio_iotype = -999

   end subroutine MPAS_io_unset_iotype

   
   type (MPAS_IO_Handle_type) function MPAS_io_open(filename, mode, ioformat, ioContext, clobber_file, truncate_file, ierr)

      implicit none

      character (len=*), intent(in) :: filename
      integer, intent(in) :: mode
      integer, intent(in) :: ioformat
      type (mpas_io_context_type), pointer :: ioContext
      logical, intent(in), optional :: clobber_file
      logical, intent(in), optional :: truncate_file
      integer, intent(out), optional :: ierr

      integer :: pio_ierr, pio_iotype, pio_mode
      logical :: local_clobber, local_truncate
      logical :: exists

!      write(stderrUnit,*) 'Called MPAS_io_open()'
      if (present(ierr)) ierr = MPAS_IO_NOERR

      if (present(clobber_file)) then
         local_clobber = clobber_file
      else
         local_clobber = .false.
      end if

      if (present(truncate_file)) then
         local_truncate = truncate_file
      else
         local_truncate = .false.
      end if

      ! Sanity checks
      if (mode /= MPAS_IO_READ .and. &
          mode /= MPAS_IO_WRITE) then
         if (present(ierr)) ierr = MPAS_IO_ERR_INVALID_MODE
         return 
      end if
      if (ioformat /= MPAS_IO_NETCDF .and. &
          ioformat /= MPAS_IO_NETCDF4 .and. &
          ioformat /= MPAS_IO_PNETCDF .and. &
          ioformat /= MPAS_IO_PNETCDF5) then
         if (present(ierr)) ierr = MPAS_IO_ERR_INVALID_FORMAT
         return 
      end if
      if (len(filename) > 1024) then
         if (present(ierr)) ierr = MPAS_IO_ERR_LONG_FILENAME
         return 
      end if

      MPAS_io_open % filename = filename
      MPAS_io_open % iomode   = mode
      MPAS_io_open % ioformat = ioformat
      MPAS_io_open % ioContext => ioContext

      if (ioContext % master_pio_iotype /= -999) then
         pio_iotype = ioContext % master_pio_iotype
         pio_mode = PIO_64BIT_OFFSET
      else
         if (ioformat == MPAS_IO_PNETCDF) then
            pio_iotype = PIO_iotype_pnetcdf
            pio_mode = PIO_64BIT_OFFSET
         else if (ioformat == MPAS_IO_PNETCDF5) then
            pio_iotype = PIO_iotype_pnetcdf
            pio_mode = PIO_64BIT_DATA
         else if (ioformat == MPAS_IO_NETCDF) then
            pio_iotype = PIO_iotype_netcdf
            pio_mode = PIO_64BIT_OFFSET
         else if (ioformat == MPAS_IO_NETCDF4) then
            pio_iotype = PIO_iotype_netcdf4p
            pio_mode = PIO_64BIT_OFFSET
         end if
      end if

      if (mode == MPAS_IO_WRITE) then
!write(stderrUnit,*) 'MGD PIO_createfile'
         if (ioContext % dminfo % my_proc_id == 0) then
            inquire(file=trim(filename), exist=exists)
         end if
         call mpas_dmpar_bcast_logical(ioContext % dminfo, exists)

         ! If the file exists and we are not allowed to clobber it, return an
         !    appropriate error code
         if (exists .and. (.not. local_clobber)) then
            if (present(ierr)) ierr = MPAS_IO_ERR_WOULD_CLOBBER
            return
         end if
 
         if (exists .and. (.not. local_truncate)) then
            pio_ierr = PIO_openfile(ioContext % pio_iosystem, MPAS_io_open % pio_file, pio_iotype, trim(filename), PIO_write)
            MPAS_io_open % preexisting_file = .true.
         else
            pio_ierr = PIO_createfile(ioContext % pio_iosystem, MPAS_io_open % pio_file, pio_iotype, trim(filename), pio_mode)
            if (exists) then
               write(stderrUnit,'(a)') 'MPAS I/O: Truncating existing data in output file '//trim(filename)
            end if
         end if
      else
         inquire(file=trim(filename), exist=exists)

         if (.not. exists) then
            if (present(ierr)) ierr = MPAS_IO_ERR_NOEXIST_READ
            return
         end if
!write(stderrUnit,*) 'MGD PIO_openfile'
         pio_ierr = PIO_openfile(ioContext % pio_iosystem, MPAS_io_open % pio_file, pio_iotype, trim(filename), PIO_nowrite)
      endif
      if (pio_ierr /= PIO_noerr) then
         if (present(ierr)) ierr = MPAS_IO_ERR_PIO
         return
      end if

      if (mode == MPAS_IO_READ .or. MPAS_io_open % preexisting_file) then
!MPAS_io_open % pio_unlimited_dimid = 44
         pio_ierr = PIO_inquire(MPAS_io_open % pio_file, unlimitedDimID=MPAS_io_open % pio_unlimited_dimid)
!write(stderrUnit,*) 'Found unlimited dim ', MPAS_io_open % pio_unlimited_dimid
         if (pio_ierr /= PIO_noerr) then
            if (present(ierr)) ierr = MPAS_IO_ERR_PIO
            return
         end if

         ! Here we're depending on the undocumented behavior of PIO to return a
         ! negative dimension ID when an unlimited dimension is not found.  This
         ! might change in the future, causing this code to break, though it
         ! shouldn't break for files with unlimited dimensions.
         if ( MPAS_io_open % pio_unlimited_dimid >= 0 ) then
            pio_ierr = PIO_inq_dimlen(MPAS_io_open % pio_file, MPAS_io_open % pio_unlimited_dimid, MPAS_io_open % preexisting_records)
            if (pio_ierr /= PIO_noerr) then
               if (present(ierr)) ierr = MPAS_IO_ERR_PIO
               return
            end if
         else
            MPAS_io_open % preexisting_records = -1
         end if
      end if

      MPAS_io_open % initialized = .true.

      return

   end function MPAS_io_open


   subroutine MPAS_io_inq_unlimited_dim(handle, dimname, ierr)

      implicit none

      type (MPAS_IO_Handle_type), intent(inout) :: handle
      character (len=*), intent(out) :: dimname
      integer, intent(out), optional :: ierr

      integer :: pio_ierr

!      write(stderrUnit,*) 'Called MPAS_io_inq_unlimited_dim()'
      if (present(ierr)) ierr = MPAS_IO_NOERR

      ! Sanity checks
      if (.not. handle % initialized) then
         if (present(ierr)) ierr = MPAS_IO_ERR_UNINIT_HANDLE
         return 
      end if
      if (handle % iomode /= MPAS_IO_READ) then       ! We could eventually handle this for write mode, too...
         if (present(ierr)) ierr = MPAS_IO_ERR_WRONG_MODE
         return
      end if

      pio_ierr = PIO_inq_dimname(handle % pio_file, handle % pio_unlimited_dimid, dimname) 
      if (pio_ierr /= PIO_noerr) then
         if (present(ierr)) ierr = MPAS_IO_ERR_NO_UNLIMITED_DIM
         dimname = ' '
         return
      end if

   end subroutine MPAS_io_inq_unlimited_dim


   subroutine MPAS_io_inq_dim(handle, dimname, dimsize, ierr)

      implicit none

      type (MPAS_IO_Handle_type), intent(inout) :: handle
      character (len=*), intent(in) :: dimname
      integer, intent(out) :: dimsize
      integer, intent(out), optional :: ierr

      type (dimlist_type), pointer :: new_dimlist_node
      type (dimlist_type), pointer :: dim_cursor
      integer :: pio_ierr

!      write(stderrUnit,*) 'Called MPAS_io_inq_dim()'
      if (present(ierr)) ierr = MPAS_IO_NOERR

      ! Sanity checks
      if (.not. handle % initialized) then
         if (present(ierr)) ierr = MPAS_IO_ERR_UNINIT_HANDLE
         return 
      end if


      !
      ! First see if we already have this dimension in our list
      !
      dim_cursor => handle % dimlist_head
      do while (associated(dim_cursor))
         if (trim(dimname) == trim(dim_cursor % dimhandle % dimname)) then
            dimsize = dim_cursor % dimhandle % dimsize
            return
         end if
         dim_cursor => dim_cursor % next
      end do


      !
      ! Otherwise, query the file-level API for information about the dim
      !
      allocate(new_dimlist_node)
      nullify(new_dimlist_node % next)
      allocate(new_dimlist_node % dimhandle)

      new_dimlist_node % dimhandle % dimname = dimname

      pio_ierr = PIO_inq_dimid(handle % pio_file, trim(dimname), new_dimlist_node % dimhandle % dimid)
      if (pio_ierr /= PIO_noerr) then
         if (present(ierr)) ierr = MPAS_IO_ERR_MISSING_DIM
         deallocate(new_dimlist_node % dimhandle)
         deallocate(new_dimlist_node)
         dimsize = -1
         return
      end if

      if (new_dimlist_node % dimhandle % dimid == handle % pio_unlimited_dimid) new_dimlist_node % dimhandle % is_unlimited_dim = .true.

      pio_ierr = PIO_inq_dimlen(handle % pio_file, new_dimlist_node % dimhandle % dimid, new_dimlist_node % dimhandle % dimsize)
      if (pio_ierr /= PIO_noerr) then
         if (present(ierr)) ierr = MPAS_IO_ERR_PIO
         deallocate(new_dimlist_node % dimhandle)
         deallocate(new_dimlist_node)
         dimsize = -1
         return
      end if
   
      ! Keep dimension information for future reference
      if (.not. associated(handle % dimlist_head)) then
         handle % dimlist_head => new_dimlist_node
      end if
      if (.not. associated(handle % dimlist_tail)) then
         handle % dimlist_tail => new_dimlist_node
      else
         handle % dimlist_tail % next => new_dimlist_node
         handle % dimlist_tail => handle % dimlist_tail % next
      end if

      dimsize = new_dimlist_node % dimhandle % dimsize

   end subroutine MPAS_io_inq_dim


   subroutine MPAS_io_def_dim(handle, dimname, dimsize, ierr)

      implicit none

      type (MPAS_IO_Handle_type), intent(inout) :: handle
      character (len=*), intent(in) :: dimname
      integer, intent(in) :: dimsize
      integer, intent(out), optional :: ierr

      integer :: pio_ierr
      integer :: inq_dimsize
      type (dimlist_type), pointer :: new_dimlist_node
      type (dimlist_type), pointer :: dim_cursor

!      write(stderrUnit,*) 'Called MPAS_io_def_dim()'
      if (present(ierr)) ierr = MPAS_IO_NOERR

      ! Sanity checks
      if (.not. handle % initialized) then
         if (present(ierr)) ierr = MPAS_IO_ERR_UNINIT_HANDLE
         return 
      end if
      if (handle % data_mode) then
         if (present(ierr)) ierr = MPAS_IO_ERR_DATA_MODE
         return 
      end if
      if (handle % iomode /= MPAS_IO_WRITE) then
         if (present(ierr)) ierr = MPAS_IO_ERR_NOWRITE
         return 
      end if


      !
      ! Check that this dimension hasn't already been defined
      !
      dim_cursor => handle % dimlist_head
      do while (associated(dim_cursor))
         if (trim(dimname) == trim(dim_cursor % dimhandle % dimname)) then

            ! The second half of the test below avoids raising errors in the case where 
            !    we are writing to an already existing file, in which case the dimlen for the
            !    unlimited dimension in the file will generally not be MPAS_IO_UNLIMITED_DIM
            if ((dimsize /= dim_cursor % dimhandle % dimsize) .and. &
               .not. (dimsize == MPAS_IO_UNLIMITED_DIM .and. dim_cursor % dimhandle % is_unlimited_dim)) then
               if (present(ierr)) ierr = MPAS_IO_ERR_REDEF_DIM
            end if
            return
         end if

         ! Also, check that the user is not trying to define more than one record dimension
         if (dimsize == MPAS_IO_UNLIMITED_DIM .and. dim_cursor % dimhandle % is_unlimited_dim) then
            if (present(ierr)) ierr = MPAS_IO_ERR_TWO_UNLIMITED_DIMS
            return
         end if
         dim_cursor => dim_cursor % next
      end do


      !
      ! If we're working with a preexisting file, see whether this dimension isn't already
      !    defined in the file; if it is, the dimension should match the dimsize specified in
      !    this call to define the dimension, at which point we can add it to our local cache
      !
      if (handle % preexisting_file) then
         call MPAS_io_inq_dim(handle, dimname, inq_dimsize, ierr=pio_ierr)
         if (pio_ierr /= MPAS_IO_ERR_PIO) then

            ! Verify that the dimsize matches...
            if (dimsize /= inq_dimsize .and. dimsize /= MPAS_IO_UNLIMITED_DIM) then
               if (present(ierr)) ierr = MPAS_IO_ERR_REDEF_DIM
               return
            end if

         end if
         return
      end if


      !
      ! Otherwise, define it
      !
      allocate(new_dimlist_node)
      nullify(new_dimlist_node % next)
      allocate(new_dimlist_node % dimhandle)

      new_dimlist_node % dimhandle % dimname = dimname
      new_dimlist_node % dimhandle % dimsize = dimsize
      if (dimsize == MPAS_IO_UNLIMITED_DIM) then
         new_dimlist_node % dimhandle % is_unlimited_dim = .true.
         pio_ierr = PIO_def_dim(handle % pio_file, trim(dimname), PIO_unlimited, new_dimlist_node % dimhandle % dimid)
      else
         pio_ierr = PIO_def_dim(handle % pio_file, trim(dimname), dimsize, new_dimlist_node % dimhandle % dimid)
      end if
      if (pio_ierr /= PIO_noerr) then
         if (present(ierr)) ierr = MPAS_IO_ERR_PIO
         deallocate(new_dimlist_node % dimhandle)
         deallocate(new_dimlist_node)
         return
      end if

      ! Keep dimension information
      if (.not. associated(handle % dimlist_head)) then
         handle % dimlist_head => new_dimlist_node
!write(stderrUnit,*) 'Assigning head for '//trim(dimname)
      end if
      if (.not. associated(handle % dimlist_tail)) then
         handle % dimlist_tail => new_dimlist_node
!write(stderrUnit,*) 'Assigning tail for '//trim(dimname)
      else
         handle % dimlist_tail % next => new_dimlist_node
         handle % dimlist_tail => handle % dimlist_tail % next
!write(stderrUnit,*) 'Extending tail for '//trim(dimname)
      end if

   end subroutine MPAS_io_def_dim


   subroutine MPAS_io_inq_var(handle, fieldname, fieldtype, ndims, dimnames, dimsizes, ierr)

      implicit none

      type (MPAS_IO_Handle_type), intent(inout) :: handle
      character (len=*), intent(in) :: fieldname
      integer, intent(out), optional :: fieldtype
      integer, intent(out), optional :: ndims
      character (len=StrKIND), dimension(:), pointer, optional :: dimnames
      integer, dimension(:), pointer, optional :: dimsizes
      integer, intent(out), optional :: ierr

      integer :: i
      type (fieldlist_type), pointer :: new_fieldlist_node
      type (fieldlist_type), pointer :: field_cursor
      type (dimlist_type), pointer :: new_dimlist_node
      type (dimlist_type), pointer :: dim_cursor
      integer, dimension(:), pointer :: dimids
      logical :: found
      integer :: pio_ierr


!      write(stderrUnit,*) 'Called MPAS_io_inq_var()'
      if (present(ierr)) ierr = MPAS_IO_NOERR

      ! Sanity checks
      if (.not. handle % initialized) then
         if (present(ierr)) ierr = MPAS_IO_ERR_UNINIT_HANDLE
         return 
      end if


      !
      ! See if we already have this variable in our list
      !
      found = .false.
      field_cursor => handle % fieldlist_head
      do while (associated(field_cursor))
         if (trim(fieldname) == trim(field_cursor % fieldhandle % fieldname)) then
!write(stderrUnit,*) 'Already found variable in fieldlist'
            found = .true.
            exit
         end if
         field_cursor => field_cursor % next
      end do

      !
      ! Otherwise, inquire through the file-level API and add it to the list
      !
      if (.not. found) then

         allocate(new_fieldlist_node)
         nullify(new_fieldlist_node % next)
         allocate(new_fieldlist_node % fieldhandle)
      
         new_fieldlist_node % fieldhandle % fieldname = fieldname

         ! Get variable ID
         pio_ierr = PIO_inq_varid(handle % pio_file, trim(fieldname), new_fieldlist_node % fieldhandle % fieldid)
         pio_ierr = PIO_inq_varid(handle % pio_file, trim(fieldname), new_fieldlist_node % fieldhandle % field_desc)
         if (pio_ierr /= PIO_noerr) then
            if (present(ierr)) ierr = MPAS_IO_ERR_PIO
            deallocate(new_fieldlist_node % fieldhandle)
            deallocate(new_fieldlist_node)
            write(stderrUnit,*) 'WARNING: Variable ', trim(fieldname), ' not in input file.'
            return
         end if
!write(stderrUnit,*) 'Inquired about variable ID', new_fieldlist_node % fieldhandle % fieldid

         ! Get field type
         pio_ierr = PIO_inq_vartype(handle % pio_file, new_fieldlist_node % fieldhandle % fieldid, new_fieldlist_node % fieldhandle % field_type)
         if (pio_ierr /= PIO_noerr) then
            if (present(ierr)) ierr = MPAS_IO_ERR_PIO
            deallocate(new_fieldlist_node % fieldhandle)
            deallocate(new_fieldlist_node)
            return
         end if
!write(stderrUnit,*) 'Inquired about variable type', new_fieldlist_node % fieldhandle % field_type

         ! Convert to MPAS type
         new_fieldlist_node % fieldhandle % precision = MPAS_IO_NATIVE_PRECISION
         if (new_fieldlist_node % fieldhandle % field_type == PIO_double) then
            new_fieldlist_node % fieldhandle % field_type = MPAS_IO_DOUBLE
            new_fieldlist_node % fieldhandle % precision = MPAS_IO_DOUBLE_PRECISION
         else if (new_fieldlist_node % fieldhandle % field_type == PIO_real) then
            new_fieldlist_node % fieldhandle % field_type = MPAS_IO_REAL
            new_fieldlist_node % fieldhandle % precision = MPAS_IO_SINGLE_PRECISION
         else if (new_fieldlist_node % fieldhandle % field_type == PIO_int) then
            new_fieldlist_node % fieldhandle % field_type = MPAS_IO_INT
         else if (new_fieldlist_node % fieldhandle % field_type == PIO_char) then
            new_fieldlist_node % fieldhandle % field_type = MPAS_IO_CHAR
!!!!!!!! PIO DOES NOT SUPPORT LOGICAL !!!!!!!!
         end if

         ! Get number of dimensions
         pio_ierr = PIO_inq_varndims(handle % pio_file, new_fieldlist_node % fieldhandle % fieldid, new_fieldlist_node % fieldhandle % ndims)
         if (pio_ierr /= PIO_noerr) then
            if (present(ierr)) ierr = MPAS_IO_ERR_PIO
            deallocate(new_fieldlist_node % fieldhandle)
            deallocate(new_fieldlist_node)
            return
         end if
!write(stderrUnit,*) 'Inquired about number of dimensions ', new_fieldlist_node % fieldhandle % ndims

         allocate(dimids(new_fieldlist_node % fieldhandle % ndims))

         ! Get dimension IDs
         if (new_fieldlist_node % fieldhandle % ndims > 0) then
            pio_ierr = PIO_inq_vardimid(handle % pio_file, new_fieldlist_node % fieldhandle % fieldid, dimids)
            if (pio_ierr /= PIO_noerr) then
               if (present(ierr)) ierr = MPAS_IO_ERR_PIO
               deallocate(new_fieldlist_node % fieldhandle)
               deallocate(new_fieldlist_node)
               deallocate(dimids)
               return
            end if
!write(stderrUnit,*) 'Inquired about dimension IDs ', dimids
         end if

         allocate(new_fieldlist_node % fieldhandle % dims(new_fieldlist_node % fieldhandle % ndims))

         ! Get information about dimensions
         do i=1,new_fieldlist_node % fieldhandle % ndims
            new_fieldlist_node % fieldhandle % dims(i) % dimid = dimids(i)
            if (dimids(i) == handle % pio_unlimited_dimid) then
               new_fieldlist_node % fieldhandle % dims(i) % is_unlimited_dim = .true.
               new_fieldlist_node % fieldhandle % has_unlimited_dim = .true.
            end if

            pio_ierr = PIO_inq_dimlen(handle % pio_file, dimids(i), new_fieldlist_node % fieldhandle % dims(i) % dimsize)
            if (pio_ierr /= PIO_noerr) then
               if (present(ierr)) ierr = MPAS_IO_ERR_PIO
               deallocate(new_fieldlist_node % fieldhandle)
               deallocate(new_fieldlist_node)
               deallocate(dimids)
               return
            end if
!write(stderrUnit,*) 'Inquired about dimension size ', new_fieldlist_node % fieldhandle % dims(i) % dimsize

            pio_ierr = PIO_inq_dimname(handle % pio_file, dimids(i), new_fieldlist_node % fieldhandle % dims(i) % dimname)
            if (pio_ierr /= PIO_noerr) then
               if (present(ierr)) ierr = MPAS_IO_ERR_PIO
               deallocate(new_fieldlist_node % fieldhandle)
               deallocate(new_fieldlist_node)
               deallocate(dimids)
               return
            end if
!write(stderrUnit,*) 'Inquired about dimension name ', trim(new_fieldlist_node % fieldhandle % dims(i) % dimname)

         end do

         deallocate(dimids)

         ! Keep variable information for future reference
         if (.not. associated(handle % fieldlist_head)) then
            handle % fieldlist_head => new_fieldlist_node
!write(stderrUnit,*) 'Assigning head for '//trim(fieldname)
         end if
         if (.not. associated(handle % fieldlist_tail)) then
            handle % fieldlist_tail => new_fieldlist_node
!write(stderrUnit,*) 'Assigning tail for '//trim(fieldname)
         else
            handle % fieldlist_tail % next => new_fieldlist_node
            handle % fieldlist_tail => handle % fieldlist_tail % next
!write(stderrUnit,*) 'Extending tail for '//trim(fieldname)
         end if

         ! Keep dimension information for any new dimensions that were encountered
         do i=1,new_fieldlist_node % fieldhandle % ndims
            found = .false.
            dim_cursor => handle % dimlist_head
            do while (associated(dim_cursor))
               if (trim(dim_cursor % dimhandle % dimname) == trim(new_fieldlist_node % fieldhandle % dims(i) % dimname)) then
!write(stderrUnit,*) 'Already have dimension '//trim(new_fieldlist_node % fieldhandle % dims(i) % dimname)//' in our list...'
                  found = .true.
                  exit
               end if
               dim_cursor => dim_cursor % next
            end do

            if (.not. found) then
               allocate(new_dimlist_node)
               nullify(new_dimlist_node % next)
               allocate(new_dimlist_node % dimhandle)
               new_dimlist_node % dimhandle = new_fieldlist_node % fieldhandle % dims(i)
               if (.not. associated(handle % dimlist_head)) then
                  handle % dimlist_head => new_dimlist_node
!write(stderrUnit,*) 'Assigning head for '//trim(new_dimlist_node % dimhandle % dimname)
               end if
               if (.not. associated(handle % dimlist_tail)) then
                  handle % dimlist_tail => new_dimlist_node
!write(stderrUnit,*) 'Assigning tail for '//trim(new_dimlist_node % dimhandle % dimname)
               else
                  handle % dimlist_tail % next => new_dimlist_node
                  handle % dimlist_tail => handle % dimlist_tail % next
!write(stderrUnit,*) 'Extending tail for '//trim(new_dimlist_node % dimhandle % dimname)
               end if
            end if
         end do
         field_cursor => new_fieldlist_node
      end if


      !
      ! Set output arguments
      !
      if (present(fieldtype)) fieldtype = field_cursor % fieldhandle % field_type
      if (present(ndims)) ndims = field_cursor % fieldhandle % ndims
      if (present(dimnames)) then
         allocate(dimnames(field_cursor % fieldhandle % ndims))
         do i=1,field_cursor % fieldhandle % ndims
            dimnames(i) = field_cursor % fieldhandle % dims(i) % dimname
         end do
      end if
      if (present(dimsizes)) then
         allocate(dimsizes(field_cursor % fieldhandle % ndims))
         do i=1,field_cursor % fieldhandle % ndims
            dimsizes(i) = field_cursor % fieldhandle % dims(i) % dimsize
         end do
      end if

   end subroutine MPAS_io_inq_var


   subroutine MPAS_io_def_var(handle, fieldname, fieldtype, dimnames, precision, ierr)

      implicit none

      type (MPAS_IO_Handle_type), intent(inout) :: handle
      character (len=*), intent(in) :: fieldname
      integer, intent(in) :: fieldtype
      character (len=StrKIND), dimension(:), intent(in) :: dimnames
      integer, intent(in), optional :: precision
      integer, intent(out), optional :: ierr

      integer :: i
      integer :: pio_ierr
      integer :: pio_type
      integer :: ndims
      integer :: inq_fieldtype
      integer :: inq_ndims
      character (len=StrKIND), dimension(:), pointer :: inq_dimnames
      type (fieldlist_type), pointer :: new_fieldlist_node
      type (fieldlist_type), pointer :: field_cursor
      type (dimlist_type), pointer :: dim_cursor
      integer, dimension(:), pointer :: dimids
      integer :: local_precision


!      write(stderrUnit,*) 'Called MPAS_io_def_var()'
      if (present(ierr)) ierr = MPAS_IO_NOERR

      ! Sanity checks
      if (.not. handle % initialized) then
         if (present(ierr)) ierr = MPAS_IO_ERR_UNINIT_HANDLE
         return 
      end if
      if (handle % data_mode) then
         if (present(ierr)) ierr = MPAS_IO_ERR_DATA_MODE
         return 
      end if
      if (handle % iomode /= MPAS_IO_WRITE) then
         if (present(ierr)) ierr = MPAS_IO_ERR_NOWRITE
         return 
      end if


      !
      ! Set precision to be use for reading/writing
      !
      if (present(precision)) then
         local_precision = precision
      else
         local_precision = MPAS_IO_NATIVE_PRECISION
      end if


      !
      ! Check whether this field has already been defined
      !
      ndims = size(dimnames)
!write(stderrUnit,*) 'Defining variable with ',ndims,' dimensions'
      field_cursor => handle % fieldlist_head
      do while (associated(field_cursor))
         if (trim(fieldname) == trim(field_cursor % fieldhandle % fieldname)) then
            if (ndims /= field_cursor % fieldhandle % ndims) then
               if (present(ierr)) ierr = MPAS_IO_ERR_REDEF_VAR
!               write(stderrUnit,*) 'Error: Field '//trim(fieldname)//' previously defined with conflicting number of dimensions: ', &
!                           ndims, field_cursor % fieldhandle % ndims
            end if
            if (fieldtype /= field_cursor % fieldhandle % field_type) then
               if (present(ierr)) ierr = MPAS_IO_ERR_REDEF_VAR
!               write(stderrUnit,*) 'Error: Field '//trim(fieldname)//' previously defined with conflicting type: ', &
!                           fieldtype, field_cursor % fieldhandle % field_type
            end if
            return
         end if
         field_cursor => field_cursor % next
      end do


      !
      ! If we're working with a preexisting file, see whether this variable isn't already
      !    defined in the file; if it is, the type and dimensions should match the type and dimensions
      !     specified in this call to define the variable, at which point we can add it to our local cache
      !
      if (handle % preexisting_file) then
         call MPAS_io_inq_var(handle, fieldname, inq_fieldtype, inq_ndims, inq_dimnames, ierr=pio_ierr)
         if (pio_ierr /= MPAS_IO_ERR_PIO) then

            ! Verify that the type and dimensions match...
            if (fieldtype == MPAS_IO_DOUBLE) then
               if (local_precision == MPAS_IO_SINGLE_PRECISION) then
                  pio_type = MPAS_IO_REAL
               else
                  pio_type = MPAS_IO_DOUBLE
               end if
            else
               pio_type = fieldtype
            end if
            if (pio_type /= inq_fieldtype) then
               if (present(ierr)) ierr = MPAS_IO_ERR_REDEF_DIM
               deallocate(inq_dimnames)
               return
            end if

            if (ndims /= inq_ndims) then
               if (present(ierr)) ierr = MPAS_IO_ERR_REDEF_DIM
               deallocate(inq_dimnames)
               return
            end if

            do i=1,ndims
               if (trim(dimnames(i)) /= trim(inq_dimnames(i))) then
                  if (present(ierr)) ierr = MPAS_IO_ERR_REDEF_DIM
                  deallocate(inq_dimnames)
                  return
               end if
            end do
   
            ! TODO: Can we get the dimension sizes to see whether they match those from the file?
   
         end if

         return
      end if


      !
      ! Otherwise, define it
      !
      allocate(new_fieldlist_node)
      nullify(new_fieldlist_node % next)
      allocate(new_fieldlist_node % fieldhandle)

      new_fieldlist_node % fieldhandle % fieldname = fieldname
      new_fieldlist_node % fieldhandle % field_type = fieldtype
      new_fieldlist_node % fieldhandle % ndims = ndims
      new_fieldlist_node % fieldhandle % precision = local_precision

      allocate(dimids(ndims))
      allocate(new_fieldlist_node % fieldhandle % dims(ndims))
      do i = 1, ndims
         dim_cursor => handle % dimlist_head
         do while (associated(dim_cursor))
            if (trim(dimnames(i)) == trim(dim_cursor % dimhandle % dimname)) then
               exit
            end if
            dim_cursor => dim_cursor % next
         end do
         if (associated(dim_cursor)) then
            dimids(i) = dim_cursor % dimhandle % dimid
            if (dim_cursor % dimhandle % is_unlimited_dim) new_fieldlist_node % fieldhandle % has_unlimited_dim = .true.
            new_fieldlist_node % fieldhandle % dims(i) = dim_cursor % dimhandle
!write(stderrUnit,*) 'Found dimension '//trim(new_fieldlist_node % fieldhandle % dims(i) % dimname)//' for field '//trim(fieldname)
         else
            if (present(ierr)) ierr = MPAS_IO_ERR_UNDEFINED_DIM
            deallocate(new_fieldlist_node % fieldhandle % dims)
            deallocate(new_fieldlist_node % fieldhandle)
            deallocate(new_fieldlist_node)
            deallocate(dimids)
            return
!            write(stderrUnit,*) 'Error finding dimension '//trim(dimnames(i))//' for field '//trim(fieldname)
         end if
      end do

      ! Convert from MPAS type
      if (new_fieldlist_node % fieldhandle % field_type == MPAS_IO_DOUBLE) then
         if (local_precision == MPAS_IO_SINGLE_PRECISION) then
            pio_type = PIO_real
            new_fieldlist_node % fieldhandle % field_type = MPAS_IO_REAL
         else
            pio_type = PIO_double
         end if
      else if (new_fieldlist_node % fieldhandle % field_type == MPAS_IO_REAL) then
         if (local_precision == MPAS_IO_DOUBLE_PRECISION) then
            pio_type = PIO_double
            new_fieldlist_node % fieldhandle % field_type = MPAS_IO_DOUBLE
         else
            pio_type = PIO_real
         end if
      else if (new_fieldlist_node % fieldhandle % field_type == MPAS_IO_INT) then
         pio_type = PIO_int
      else if (new_fieldlist_node % fieldhandle % field_type == MPAS_IO_CHAR) then
         pio_type = PIO_char
!!!!!!!! PIO DOES NOT SUPPORT LOGICAL !!!!!!!!
      end if

      if (ndims == 0) then
         pio_ierr = PIO_def_var(handle % pio_file, trim(fieldname), pio_type, new_fieldlist_node % fieldhandle % field_desc)
      else
         pio_ierr = PIO_def_var(handle % pio_file, trim(fieldname), pio_type, dimids, new_fieldlist_node % fieldhandle % field_desc)
      end if
      if (pio_ierr /= PIO_noerr) then
         if (present(ierr)) ierr = MPAS_IO_ERR_PIO
         return
      end if

      ! Get the varid for use by put_att routines
      pio_ierr = PIO_inq_varid(handle % pio_file, trim(fieldname), new_fieldlist_node % fieldhandle % fieldid)
      if (pio_ierr /= PIO_noerr) then
         if (present(ierr)) ierr = MPAS_IO_ERR_PIO
         return
      end if

      deallocate(dimids)

      ! Keep variable information for future use
      if (.not. associated(handle % fieldlist_head)) then
         handle % fieldlist_head => new_fieldlist_node
!write(stderrUnit,*) 'Assigning head for '//trim(fieldname)
      end if
      if (.not. associated(handle % fieldlist_tail)) then
         handle % fieldlist_tail => new_fieldlist_node
!write(stderrUnit,*) 'Assigning tail for '//trim(fieldname)
      else
         handle % fieldlist_tail % next => new_fieldlist_node
         handle % fieldlist_tail => handle % fieldlist_tail % next
!write(stderrUnit,*) 'Extending tail for '//trim(fieldname)
      end if

   end subroutine MPAS_io_def_var


   subroutine MPAS_io_get_var_indices(handle, fieldname, indices, ierr)

      implicit none

      type (MPAS_IO_Handle_type), intent(in) :: handle
      character (len=*), intent(in) :: fieldname
      integer, dimension(:), pointer :: indices
      integer, intent(out), optional :: ierr

      type (fieldlist_type), pointer :: field_cursor

!      write(stderrUnit,*) 'Called MPAS_io_get_var_indices()'
      if (present(ierr)) ierr = MPAS_IO_NOERR

      ! Sanity checks
      if (.not. handle % initialized) then
         if (present(ierr)) ierr = MPAS_IO_ERR_UNINIT_HANDLE
         return 
      end if


      !  
      ! Check whether the field has been defined
      !
      field_cursor => handle % fieldlist_head
      do while (associated(field_cursor))
         if (trim(fieldname) == trim(field_cursor % fieldhandle % fieldname)) then
            exit
         end if
         field_cursor => field_cursor % next
      end do
      if (.not. associated(field_cursor)) then
         if (present(ierr)) ierr = MPAS_IO_ERR_UNDEFINED_VAR
         return
      end if
!write(stderrUnit,*) trim(fieldname), ' has been defined'

      if (.not. associated(field_cursor % fieldhandle % decomp)) then
         if (present(ierr)) ierr = MPAS_IO_ERR_NO_DECOMP
         return
      end if

      allocate(indices(size(field_cursor % fieldhandle % decomp % indices)))
      indices(:) = field_cursor % fieldhandle % decomp % indices(:)

   end subroutine MPAS_io_get_var_indices


   subroutine MPAS_io_set_var_indices(handle, fieldname, indices, ierr)

      implicit none

      type (MPAS_IO_Handle_type), intent(inout) :: handle
      character (len=*), intent(in) :: fieldname
      integer, dimension(:), intent(in) :: indices
      integer, intent(out), optional :: ierr

      type (fieldlist_type), pointer :: field_cursor
      integer :: pio_type
      integer :: ndims
      integer (kind=MPAS_IO_OFFSET_KIND) :: pd, indx
      integer :: i 
      integer :: early_return, early_return_global
      integer (kind=MPAS_IO_OFFSET_KIND) :: i1, i2, i3, i4, i5
      integer, dimension(:), pointer :: dimlist
      integer (kind=MPAS_IO_OFFSET_KIND), dimension(:), pointer :: compdof
      type (decomplist_type), pointer :: decomp_cursor, new_decomp

!      write(stderrUnit,*) 'Called MPAS_io_set_var_indices()'
      if (present(ierr)) ierr = MPAS_IO_NOERR

      ! Sanity checks
      if (.not. handle % initialized) then
         if (present(ierr)) ierr = MPAS_IO_ERR_UNINIT_HANDLE
         return 
      end if

!      write(stderrUnit,*) 'Assigning ', size(indices), ' indices for ', trim(fieldname)
      !  
      ! Check whether the field has been defined
      !
      field_cursor => handle % fieldlist_head
      do while (associated(field_cursor))
         if (trim(fieldname) == trim(field_cursor % fieldhandle % fieldname)) then
            exit
         end if
         field_cursor => field_cursor % next
      end do
      if (.not. associated(field_cursor)) then
         if (present(ierr)) ierr = MPAS_IO_ERR_UNDEFINED_VAR
         return
      end if
!write(stderrUnit,*) trim(fieldname), ' has been defined'

      !
      ! If this is a scalar field, just return
      !
      if (field_cursor % fieldhandle % ndims == 0 .or. &
          (field_cursor % fieldhandle % ndims == 1 .and. field_cursor % fieldhandle % has_unlimited_dim) .or. &
          field_cursor % fieldhandle % field_type == MPAS_IO_CHAR) then
!write(stderrUnit,*) 'No need to create a decomposition for a 0d field...'
         return
      end if


      !
      ! Check whether a suitable decomposition already exists
      !
      decomp_cursor => handle % ioContext % decomp_list
!if (.not. associated(decomp_cursor)) write(stderrUnit,*) 'No existing decompositions to check...'
      early_return = 0
      DECOMP_LOOP: do while (associated(decomp_cursor))
         if (decomp_cursor % decomphandle % field_type == field_cursor % fieldhandle % field_type) then
         if (size(decomp_cursor % decomphandle % dims) == field_cursor % fieldhandle % ndims) then
!write(stderrUnit,*) 'Number of dimensions matches...'
            do i=1,field_cursor % fieldhandle % ndims
!write(stderrUnit,*) 'Checking dimension ', decomp_cursor % decomphandle % dims(i), field_cursor % fieldhandle % dims(i) % dimsize
               if (decomp_cursor % decomphandle % dims(i) /= field_cursor % fieldhandle % dims(i) % dimsize) then
                  decomp_cursor => decomp_cursor % next
                  cycle DECOMP_LOOP
               end if
            end do

            if (size(decomp_cursor % decomphandle % indices) /= size(indices)) then
!write(stderrUnit,*) 'We do not have the same number of indices in this decomposition...'
               decomp_cursor => decomp_cursor % next
               cycle DECOMP_LOOP
            end if

            do i=1,size(decomp_cursor % decomphandle % indices)
               if (indices(i) /= decomp_cursor % decomphandle % indices(i)) then
!write(stderrUnit,*) 'One of the indices does not match... ', i
                  decomp_cursor => decomp_cursor % next
                  cycle DECOMP_LOOP
               end if
            end do 
            
            ! OK, we have a match... just use this decomposition for the field and return
            field_cursor % fieldhandle % decomp => decomp_cursor % decomphandle 
!write(stderrUnit,*) 'Found a matching decomposition that we can use'
            early_return = 1
            exit DECOMP_LOOP
         else if ((size(decomp_cursor % decomphandle % dims) == field_cursor % fieldhandle % ndims - 1)  &
                  .and. field_cursor % fieldhandle % has_unlimited_dim  &
                 ) then
!write(stderrUnit,*) 'Number of non-record dimensions matches...'
            do i=1,field_cursor % fieldhandle % ndims
               if (field_cursor % fieldhandle % dims(i) % is_unlimited_dim) cycle
!write(stderrUnit,*) 'Checking dimension ', decomp_cursor % decomphandle % dims(i), field_cursor % fieldhandle % dims(i) % dimsize
               if (decomp_cursor % decomphandle % dims(i) /= field_cursor % fieldhandle % dims(i) % dimsize) then
                  decomp_cursor => decomp_cursor % next
                  cycle DECOMP_LOOP
               end if
            end do

            ! Type and dimensions match... what about indices?
            if (size(decomp_cursor % decomphandle % indices) /= size(indices)) then
!write(stderrUnit,*) 'We do not have the same number of indices in this decomposition...'
               decomp_cursor => decomp_cursor % next
               cycle DECOMP_LOOP
            end if

            do i=1,size(decomp_cursor % decomphandle % indices)
               if (indices(i) /= decomp_cursor % decomphandle % indices(i)) then
!write(stderrUnit,*) 'One of the indices does not match... ', i
                  decomp_cursor => decomp_cursor % next
                  cycle DECOMP_LOOP
               end if
            end do 
            
            ! OK, we have a match... just use this decomposition for the field and return
            field_cursor % fieldhandle % decomp => decomp_cursor % decomphandle 
!write(stderrUnit,*) 'Found a matching decomposition that we can use (aside from record dimension)'
            early_return = 1
            exit DECOMP_LOOP
         end if
         end if
         decomp_cursor => decomp_cursor % next
      end do DECOMP_LOOP

      ! 
      ! If all tasks have set early_return to 1, then we have a usable decomposition and can return
      ! 
      call mpas_dmpar_min_int(handle % ioContext % dminfo, early_return, early_return_global)
      if (early_return_global == 1) then
         return
      end if


!write(stderrUnit,*) 'Creating a new decomposition'


      !
      ! Otherwise, we need to create a new decomposition
      !
      ndims = field_cursor % fieldhandle % ndims
      if (field_cursor % fieldhandle % has_unlimited_dim) ndims = ndims - 1
      

      allocate(new_decomp)
      nullify(new_decomp % next)
      allocate(new_decomp % decomphandle)
      allocate(new_decomp % decomphandle % dims(ndims))
      allocate(new_decomp % decomphandle % indices(size(indices)))

      new_decomp % decomphandle % field_type = field_cursor % fieldhandle % field_type
      new_decomp % decomphandle % indices(:) = indices(:)

      ! Convert from MPAS type
      if (field_cursor % fieldhandle % field_type == MPAS_IO_DOUBLE) then
         pio_type = PIO_double
      else if (field_cursor % fieldhandle % field_type == MPAS_IO_REAL) then
         pio_type = PIO_real
      else if (field_cursor % fieldhandle % field_type == MPAS_IO_INT) then
         pio_type = PIO_int
      else if (field_cursor % fieldhandle % field_type == MPAS_IO_CHAR) then
         pio_type = PIO_char
 !!!!!!! PIO DOES NOT SUPPORT LOGICAL !!!!!!!!
      end if

      allocate(dimlist(ndims))

      pd = 1
      do i=1,ndims-1
         dimlist(i) = field_cursor % fieldhandle % dims(i) % dimsize
         new_decomp % decomphandle % dims(i) = dimlist(i)
         pd = pd * int(dimlist(i),MPAS_IO_OFFSET_KIND)
      end do
      new_decomp % decomphandle % dims(ndims) = field_cursor % fieldhandle % dims(ndims) % dimsize
      dimlist(ndims) = size(indices)
      pd = pd * int(dimlist(ndims),MPAS_IO_OFFSET_KIND)

      allocate(compdof(pd)) 

      indx = 1
      if (ndims == 5) then
         do i5=1,dimlist(5)
         do i4=1,dimlist(4)
         do i3=1,dimlist(3)
         do i2=1,dimlist(2)
         do i1=1,dimlist(1)
            compdof(indx) = i1 &
                          + (i2-1)*int(dimlist(1),MPAS_IO_OFFSET_KIND) &
                          + (i3-1)*int(dimlist(2),MPAS_IO_OFFSET_KIND)*int(dimlist(1),MPAS_IO_OFFSET_KIND) &
                          + (i4-1)*int(dimlist(3),MPAS_IO_OFFSET_KIND)*int(dimlist(2),MPAS_IO_OFFSET_KIND)*int(dimlist(1),MPAS_IO_OFFSET_KIND) &
                          + int(indices(i5)-1,MPAS_IO_OFFSET_KIND)*int(dimlist(4),MPAS_IO_OFFSET_KIND)*int(dimlist(3),MPAS_IO_OFFSET_KIND)*int(dimlist(2),MPAS_IO_OFFSET_KIND)*int(dimlist(1),MPAS_IO_OFFSET_KIND)
            indx = indx + 1
         end do
         end do
         end do
         end do
         end do
      else if (ndims == 4) then
         do i4=1,dimlist(4)
         do i3=1,dimlist(3)
         do i2=1,dimlist(2)
         do i1=1,dimlist(1)
            compdof(indx) = i1 &
                          + (i2-1)*int(dimlist(1),MPAS_IO_OFFSET_KIND) &
                          + (i3-1)*int(dimlist(2),MPAS_IO_OFFSET_KIND)*int(dimlist(1),MPAS_IO_OFFSET_KIND) &
                          + int(indices(i4)-1,MPAS_IO_OFFSET_KIND)*int(dimlist(3),MPAS_IO_OFFSET_KIND)*int(dimlist(2),MPAS_IO_OFFSET_KIND)*int(dimlist(1),MPAS_IO_OFFSET_KIND)
            indx = indx + 1
         end do
         end do
         end do
         end do
      else if (ndims == 3) then
         do i3=1,dimlist(3)
         do i2=1,dimlist(2)
         do i1=1,dimlist(1)
            compdof(indx) = i1 + (i2-1)*int(dimlist(1),MPAS_IO_OFFSET_KIND) + int(indices(i3)-1,MPAS_IO_OFFSET_KIND)*int(dimlist(2),MPAS_IO_OFFSET_KIND)*int(dimlist(1),MPAS_IO_OFFSET_KIND)
            indx = indx + 1
         end do
         end do
         end do
      else if (ndims == 2) then
         do i2=1,dimlist(2)
         do i1=1,dimlist(1)
            compdof(indx) = i1 + int(indices(i2)-1,MPAS_IO_OFFSET_KIND)*int(dimlist(1),MPAS_IO_OFFSET_KIND)
            indx = indx + 1
         end do
         end do
      else if (ndims == 1) then
         do i1=1,dimlist(1)
            compdof(indx) = int(indices(i1),MPAS_IO_OFFSET_KIND)
            indx = indx + 1
         end do
      end if

      dimlist(ndims) = field_cursor % fieldhandle % dims(ndims) % dimsize
      call PIO_initdecomp(handle % ioContext % pio_iosystem, pio_type, dimlist, compdof, new_decomp % decomphandle % pio_iodesc)

      ! Add new decomposition to the list
      if (.not. associated(handle % ioContext % decomp_list)) then
         handle % ioContext % decomp_list => new_decomp
!write(stderrUnit,*) 'Adding first item to the decomp_list'
      else
         new_decomp % next => handle % ioContext % decomp_list
         handle % ioContext % decomp_list => new_decomp
!write(stderrUnit,*) 'Adding new decomp to the head of the list'
      end if

!write(stderrUnit,*) 'Setting decomp in fieldhandle'
      field_cursor % fieldhandle % decomp => new_decomp % decomphandle

      deallocate(compdof)
      deallocate(dimlist)
!write(stderrUnit,*) 'All finished.'

   end subroutine MPAS_io_set_var_indices


   subroutine MPAS_io_get_var_generic(handle, fieldname, intVal, intArray1d, intArray2d, intArray3d, intArray4d, &
                                                        realVal, realArray1d, realArray2d, realArray3d, realArray4d, realArray5d, &
                                                        charVal, charArray1d, ierr)

      implicit none

      type (MPAS_IO_Handle_type), intent(inout) :: handle
      character (len=*), intent(in) :: fieldname
      integer, intent(out), optional :: intVal
      integer, dimension(:), intent(out), optional :: intArray1d
      integer, dimension(:,:), intent(out), optional :: intArray2d
      integer, dimension(:,:,:), intent(out), optional :: intArray3d
      integer, dimension(:,:,:,:), intent(out), optional :: intArray4d
      real (kind=RKIND), intent(out), optional :: realVal
      real (kind=RKIND), dimension(:), intent(out), optional :: realArray1d
      real (kind=RKIND), dimension(:,:), intent(out), optional :: realArray2d
      real (kind=RKIND), dimension(:,:,:), intent(out), optional :: realArray3d
      real (kind=RKIND), dimension(:,:,:,:), intent(out), optional :: realArray4d
      real (kind=RKIND), dimension(:,:,:,:,:), intent(out), optional :: realArray5d
      character (len=*), intent(out), optional :: charVal
      character (len=*), dimension(:), intent(out), optional :: charArray1d
      integer, intent(out), optional :: ierr

      integer :: pio_ierr
      integer, dimension(1) :: start1
      integer, dimension(1) :: count1
      integer, dimension(2) :: start2
      integer, dimension(2) :: count2
      integer, dimension(3) :: start3
      integer, dimension(3) :: count3
      integer, dimension(4) :: start4
      integer, dimension(4) :: count4
      integer, dimension(5) :: start5
      integer, dimension(5) :: count5
      integer, dimension(6) :: start6
      integer, dimension(6) :: count6
      character (len=StrKIND), dimension(1) :: tempchar
      type (fieldlist_type), pointer :: field_cursor

      integer i, j

      real (kind=R4KIND) :: singleVal
      real (kind=R4KIND), dimension(:), allocatable :: singleArray1d
      real (kind=R4KIND), dimension(:,:), allocatable :: singleArray2d
      real (kind=R4KIND), dimension(:,:,:), allocatable :: singleArray3d
      real (kind=R4KIND), dimension(:,:,:,:), allocatable :: singleArray4d
      real (kind=R4KIND), dimension(:,:,:,:,:), allocatable :: singleArray5d

      real (kind=R8KIND) :: doubleVal
      real (kind=R8KIND), dimension(:), allocatable :: doubleArray1d
      real (kind=R8KIND), dimension(:,:), allocatable :: doubleArray2d
      real (kind=R8KIND), dimension(:,:,:), allocatable :: doubleArray3d
      real (kind=R8KIND), dimension(:,:,:,:), allocatable :: doubleArray4d
      real (kind=R8KIND), dimension(:,:,:,:,:), allocatable :: doubleArray5d

      ! Sanity checks
      if (.not. handle % initialized) then
         if (present(ierr)) ierr = MPAS_IO_ERR_UNINIT_HANDLE
         return 
      end if

!      write(stderrUnit,*) 'Reading ', trim(fieldname)

      !
      ! Check whether the field has been defined
      !
!      write(stderrUnit,*) 'Checking if field is define'
      field_cursor => handle % fieldlist_head
      do while (associated(field_cursor))
         if (trim(fieldname) == trim(field_cursor % fieldhandle % fieldname)) then
            exit
         end if
         field_cursor => field_cursor % next
      end do
      if (.not. associated(field_cursor)) then
         if (present(ierr)) ierr = MPAS_IO_ERR_UNDEFINED_VAR
         return
      end if

!!!! Assume array was already allocated by the user

!      write(stderrUnit,*) 'Checking for unlimited dim'
      if (field_cursor % fieldhandle % has_unlimited_dim) then
#ifdef USE_PIO2
         call PIO_setframe(handle % pio_file, field_cursor % fieldhandle % field_desc, handle % frame_number)
#else
         call PIO_setframe(field_cursor % fieldhandle % field_desc, handle % frame_number)
#endif
         start1(1) = handle % frame_number
         count1(1) = 1
     
         start2(1) = 1
         start2(2) = handle % frame_number
         count2(2) = 1
      end if

!      write(stderrUnit,*) 'Checking for real, int, char, etc'
      if (present(realVal)) then
!         write (0,*) '  value is real'
         if ((field_cursor % fieldhandle % precision == MPAS_IO_SINGLE_PRECISION) .and. &
             (MPAS_IO_NATIVE_PRECISION /= MPAS_IO_SINGLE_PRECISION)) then
            if (field_cursor % fieldhandle % has_unlimited_dim) then
               pio_ierr = PIO_get_var(handle % pio_file, field_cursor % fieldhandle % field_desc, start1, singleVal)
            else
               pio_ierr = PIO_get_var(handle % pio_file, field_cursor % fieldhandle % field_desc, singleVal)
            end if
            realVal = real(singleVal,RKIND)
         else if ((field_cursor % fieldhandle % precision == MPAS_IO_DOUBLE_PRECISION) .and. &
             (MPAS_IO_NATIVE_PRECISION /= MPAS_IO_DOUBLE_PRECISION)) then
            if (field_cursor % fieldhandle % has_unlimited_dim) then
               pio_ierr = PIO_get_var(handle % pio_file, field_cursor % fieldhandle % field_desc, start1, doubleVal)
            else
               pio_ierr = PIO_get_var(handle % pio_file, field_cursor % fieldhandle % field_desc, doubleVal)
            end if
            realVal = real(doubleVal,RKIND)
         else
            if (field_cursor % fieldhandle % has_unlimited_dim) then
               pio_ierr = PIO_get_var(handle % pio_file, field_cursor % fieldhandle % field_desc, start1, realVal)
            else
               pio_ierr = PIO_get_var(handle % pio_file, field_cursor % fieldhandle % field_desc, realVal)
            end if
         end if
      else if (present(intVal)) then
!         write (0,*) '  value is int'
         if (field_cursor % fieldhandle % has_unlimited_dim) then
            pio_ierr = PIO_get_var(handle % pio_file, field_cursor % fieldhandle % field_desc, start1, intVal)
         else
            pio_ierr = PIO_get_var(handle % pio_file, field_cursor % fieldhandle % field_desc, intVal)
         end if
      else if (present(charVal)) then
!         write (0,*) '  value is char'
         if (field_cursor % fieldhandle % has_unlimited_dim) then
            count2(1) = field_cursor % fieldhandle % dims(1) % dimsize
            pio_ierr = PIO_get_var(handle % pio_file, field_cursor % fieldhandle % fieldid, start2, count2, tempchar)
            charVal(1:count2(1)) = tempchar(1)(1:count2(1))
         else
            start1(1) = 1
            count1(1) = field_cursor % fieldhandle % dims(1) % dimsize
            pio_ierr = PIO_get_var(handle % pio_file, field_cursor % fieldhandle % fieldid, start1, count1, tempchar)
            charVal(1:count1(1)) = tempchar(1)(1:count1(1))
         end if
      else if (present(charArray1d)) then
!         write (0,*) '  value is char1'
         if (field_cursor % fieldhandle % has_unlimited_dim) then
            ! Can only read one string at a time, since the sizes differ so much (i.e. StrLen != StrKIND)
            do i = 1, field_cursor % fieldhandle % dims(2) % dimsize
               start3(1) = 1
               start3(2) = i
               start3(3) = handle % frame_number
               count3(1) = field_cursor % fieldhandle % dims(1) % dimsize ! Should be StrLen
               count3(2) = 1
               count3(3) = 1
               pio_ierr = PIO_get_var(handle % pio_file, field_cursor % fieldhandle % fieldid, start3, count3, tempchar)

               ! Copy all characters up to the first C null char or the end of
               ! the string, whichever comes first
               charArray1d(i)(:) = ' '
               do j = 1, len(tempchar(1))
                  if ( tempchar(1)(j:j) /= CHAR(0)) then
                     charArray1d(i)(j:j) = tempchar(1)(j:j)
                  else
                     exit
                  end if
               end do
            end do
         else
            ! Can only read one string at a time, since the sizes differ so much (i.e. StrLen != StrKIND)
            do i = 1, field_cursor % fieldhandle % dims(2) % dimsize
               start2(1) = 1
               start2(2) = i
               count2(1) = field_cursor % fieldhandle % dims(1) % dimsize ! Should be StrLen
               count2(2) = 1
               pio_ierr = PIO_get_var(handle % pio_file, field_cursor % fieldhandle % fieldid, start2, count2, tempchar)

               ! Copy all characters up to the first C null char or the end of
               ! the string, whichever comes first
               charArray1d(i)(:) = ' '
               do j = 1, len(tempchar(1))
                  if ( tempchar(1)(j:j) /= CHAR(0)) then
                     charArray1d(i)(j:j) = tempchar(1)(j:j)
                  else
                     exit
                  end if
               end do
            end do
         end if
      else if (present(realArray1d)) then
!         write (0,*) '  value is real1'
         if ((field_cursor % fieldhandle % precision == MPAS_IO_SINGLE_PRECISION) .and. &
             (MPAS_IO_NATIVE_PRECISION /= MPAS_IO_SINGLE_PRECISION)) then
            allocate(singleArray1d(size(realArray1d,1)))
            if (associated(field_cursor % fieldhandle % decomp)) then
               call PIO_read_darray(handle % pio_file, field_cursor % fieldhandle % field_desc, field_cursor % fieldhandle % decomp % pio_iodesc, &
                                    singleArray1d, pio_ierr)
            else
               if (field_cursor % fieldhandle % has_unlimited_dim) then
                  start2(1) = 1
                  start2(2) = handle % frame_number
                  count2(1) = field_cursor % fieldhandle % dims(1) % dimsize
                  count2(2) = 1
                  pio_ierr = PIO_get_var(handle % pio_file, field_cursor % fieldhandle % fieldid, start2, count2, singleArray1d)
               else
                  start1(:) = 1
                  count1(1) = field_cursor % fieldhandle % dims(1) % dimsize
                  pio_ierr = PIO_get_var(handle % pio_file, field_cursor % fieldhandle % fieldid, start1, count1, singleArray1d)
               end if
            end if
            realArray1d(:) = real(singleArray1d(:),RKIND)
            deallocate(singleArray1d)
         else if ((field_cursor % fieldhandle % precision == MPAS_IO_DOUBLE_PRECISION) .and. &
             (MPAS_IO_NATIVE_PRECISION /= MPAS_IO_DOUBLE_PRECISION)) then
            allocate(doubleArray1d(size(realArray1d,1)))
            if (associated(field_cursor % fieldhandle % decomp)) then
               call PIO_read_darray(handle % pio_file, field_cursor % fieldhandle % field_desc, field_cursor % fieldhandle % decomp % pio_iodesc, &
                                    doubleArray1d, pio_ierr)
            else
               if (field_cursor % fieldhandle % has_unlimited_dim) then
                  start2(1) = 1
                  start2(2) = handle % frame_number
                  count2(1) = field_cursor % fieldhandle % dims(1) % dimsize
                  count2(2) = 1
                  pio_ierr = PIO_get_var(handle % pio_file, field_cursor % fieldhandle % fieldid, start2, count2, doubleArray1d)
               else
                  start1(:) = 1
                  count1(1) = field_cursor % fieldhandle % dims(1) % dimsize
                  pio_ierr = PIO_get_var(handle % pio_file, field_cursor % fieldhandle % fieldid, start1, count1, doubleArray1d)
               end if
            end if
            realArray1d(:) = real(doubleArray1d(:),RKIND)
            deallocate(doubleArray1d)
         else
            if (associated(field_cursor % fieldhandle % decomp)) then
               call PIO_read_darray(handle % pio_file, field_cursor % fieldhandle % field_desc, field_cursor % fieldhandle % decomp % pio_iodesc, &
                                    realArray1d, pio_ierr)
            else
               if (field_cursor % fieldhandle % has_unlimited_dim) then
                  start2(1) = 1
                  start2(2) = handle % frame_number
                  count2(1) = field_cursor % fieldhandle % dims(1) % dimsize
                  count2(2) = 1
                  pio_ierr = PIO_get_var(handle % pio_file, field_cursor % fieldhandle % fieldid, start2, count2, realArray1d)
               else
                  start1(:) = 1
                  count1(1) = field_cursor % fieldhandle % dims(1) % dimsize
                  pio_ierr = PIO_get_var(handle % pio_file, field_cursor % fieldhandle % fieldid, start1, count1, realArray1d)
               end if
            end if
         end if
      else if (present(realArray2d)) then
!         write (0,*) '  value is real2'
         if ((field_cursor % fieldhandle % precision == MPAS_IO_SINGLE_PRECISION) .and. &
             (MPAS_IO_NATIVE_PRECISION /= MPAS_IO_SINGLE_PRECISION)) then
            allocate(singleArray2d(size(realArray2d,1), size(realArray2d,2)))
            if (associated(field_cursor % fieldhandle % decomp)) then
               call PIO_read_darray(handle % pio_file, field_cursor % fieldhandle % field_desc, field_cursor % fieldhandle % decomp % pio_iodesc, &
                                    singleArray2d, pio_ierr)
            else
               if (field_cursor % fieldhandle % has_unlimited_dim) then
                  start3(:) = 1
                  start3(3) = handle % frame_number
                  count3(1) = field_cursor % fieldhandle % dims(1) % dimsize
                  count3(2) = field_cursor % fieldhandle % dims(2) % dimsize
                  count3(3) = 1
                  pio_ierr = PIO_get_var(handle % pio_file, field_cursor % fieldhandle % fieldid, start3, count3, singleArray2d)
               else
                  start2(:) = 1
                  count2(1) = field_cursor % fieldhandle % dims(1) % dimsize
                  count2(2) = field_cursor % fieldhandle % dims(2) % dimsize
                  pio_ierr = PIO_get_var(handle % pio_file, field_cursor % fieldhandle % fieldid, start2, count2, singleArray2d)
               end if
            end if
            realArray2d(:,:) = real(singleArray2d(:,:),RKIND)
            deallocate(singleArray2d)
         else if ((field_cursor % fieldhandle % precision == MPAS_IO_DOUBLE_PRECISION) .and. &
             (MPAS_IO_NATIVE_PRECISION /= MPAS_IO_DOUBLE_PRECISION)) then
            allocate(doubleArray2d(size(realArray2d,1), size(realArray2d,2)))
            if (associated(field_cursor % fieldhandle % decomp)) then
               call PIO_read_darray(handle % pio_file, field_cursor % fieldhandle % field_desc, field_cursor % fieldhandle % decomp % pio_iodesc, &
                                    doubleArray2d, pio_ierr)
            else
               if (field_cursor % fieldhandle % has_unlimited_dim) then
                  start3(:) = 1
                  start3(3) = handle % frame_number
                  count3(1) = field_cursor % fieldhandle % dims(1) % dimsize
                  count3(2) = field_cursor % fieldhandle % dims(2) % dimsize
                  count3(3) = 1
                  pio_ierr = PIO_get_var(handle % pio_file, field_cursor % fieldhandle % fieldid, start3, count3, doubleArray2d)
               else
                  start2(:) = 1
                  count2(1) = field_cursor % fieldhandle % dims(1) % dimsize
                  count2(2) = field_cursor % fieldhandle % dims(2) % dimsize
                  pio_ierr = PIO_get_var(handle % pio_file, field_cursor % fieldhandle % fieldid, start2, count2, doubleArray2d)
               end if
            end if
            realArray2d(:,:) = real(doubleArray2d(:,:),RKIND)
            deallocate(doubleArray2d)
         else
            if (associated(field_cursor % fieldhandle % decomp)) then
               call PIO_read_darray(handle % pio_file, field_cursor % fieldhandle % field_desc, field_cursor % fieldhandle % decomp % pio_iodesc, &
                                    realArray2d, pio_ierr)
            else
               if (field_cursor % fieldhandle % has_unlimited_dim) then
                  start3(:) = 1
                  start3(3) = handle % frame_number
                  count3(1) = field_cursor % fieldhandle % dims(1) % dimsize
                  count3(2) = field_cursor % fieldhandle % dims(2) % dimsize
                  count3(3) = 1
                  pio_ierr = PIO_get_var(handle % pio_file, field_cursor % fieldhandle % fieldid, start3, count3, realArray2d)
               else
                  start2(:) = 1
                  count2(1) = field_cursor % fieldhandle % dims(1) % dimsize
                  count2(2) = field_cursor % fieldhandle % dims(2) % dimsize
                  pio_ierr = PIO_get_var(handle % pio_file, field_cursor % fieldhandle % fieldid, start2, count2, realArray2d)
               end if
            end if
         end if
      else if (present(realArray3d)) then
!         write (0,*) '  value is real3'
         if ((field_cursor % fieldhandle % precision == MPAS_IO_SINGLE_PRECISION) .and. &
             (MPAS_IO_NATIVE_PRECISION /= MPAS_IO_SINGLE_PRECISION)) then
            allocate(singleArray3d(size(realArray3d,1),size(realArray3d,2),size(realArray3d,3)))
            if (associated(field_cursor % fieldhandle % decomp)) then
               call PIO_read_darray(handle % pio_file, field_cursor % fieldhandle % field_desc, field_cursor % fieldhandle % decomp % pio_iodesc, &
                                    singleArray3d, pio_ierr)
            else
               if (field_cursor % fieldhandle % has_unlimited_dim) then
                  start4(:) = 1
                  start4(4) = handle % frame_number
                  count4(1) = field_cursor % fieldhandle % dims(1) % dimsize
                  count4(2) = field_cursor % fieldhandle % dims(2) % dimsize
                  count4(3) = field_cursor % fieldhandle % dims(3) % dimsize
                  count4(4) = 1
                  pio_ierr = PIO_get_var(handle % pio_file, field_cursor % fieldhandle % fieldid, start4, count4, singleArray3d)
               else
                  start3(:) = 1
                  count3(1) = field_cursor % fieldhandle % dims(1) % dimsize
                  count3(2) = field_cursor % fieldhandle % dims(2) % dimsize
                  count3(3) = field_cursor % fieldhandle % dims(3) % dimsize
                  pio_ierr = PIO_get_var(handle % pio_file, field_cursor % fieldhandle % fieldid, start3, count3, singleArray3d)
               end if
            end if
            realArray3d(:,:,:) = real(singleArray3d(:,:,:),RKIND)
            deallocate(singleArray3d)
         else if ((field_cursor % fieldhandle % precision == MPAS_IO_DOUBLE_PRECISION) .and. &
             (MPAS_IO_NATIVE_PRECISION /= MPAS_IO_DOUBLE_PRECISION)) then
            allocate(doubleArray3d(size(realArray3d,1),size(realArray3d,2),size(realArray3d,3)))
            if (associated(field_cursor % fieldhandle % decomp)) then
               call PIO_read_darray(handle % pio_file, field_cursor % fieldhandle % field_desc, field_cursor % fieldhandle % decomp % pio_iodesc, &
                                    doubleArray3d, pio_ierr)
            else
               if (field_cursor % fieldhandle % has_unlimited_dim) then
                  start4(:) = 1
                  start4(4) = handle % frame_number
                  count4(1) = field_cursor % fieldhandle % dims(1) % dimsize
                  count4(2) = field_cursor % fieldhandle % dims(2) % dimsize
                  count4(3) = field_cursor % fieldhandle % dims(3) % dimsize
                  count4(4) = 1
                  pio_ierr = PIO_get_var(handle % pio_file, field_cursor % fieldhandle % fieldid, start4, count4, doubleArray3d)
               else
                  start3(:) = 1
                  count3(1) = field_cursor % fieldhandle % dims(1) % dimsize
                  count3(2) = field_cursor % fieldhandle % dims(2) % dimsize
                  count3(3) = field_cursor % fieldhandle % dims(3) % dimsize
                  pio_ierr = PIO_get_var(handle % pio_file, field_cursor % fieldhandle % fieldid, start3, count3, doubleArray3d)
               end if
            end if
            realArray3d(:,:,:) = real(doubleArray3d(:,:,:),RKIND)
            deallocate(doubleArray3d)
         else
            if (associated(field_cursor % fieldhandle % decomp)) then
               call PIO_read_darray(handle % pio_file, field_cursor % fieldhandle % field_desc, field_cursor % fieldhandle % decomp % pio_iodesc, &
                                    realArray3d, pio_ierr)
            else
               if (field_cursor % fieldhandle % has_unlimited_dim) then
                  start4(:) = 1
                  start4(4) = handle % frame_number
                  count4(1) = field_cursor % fieldhandle % dims(1) % dimsize
                  count4(2) = field_cursor % fieldhandle % dims(2) % dimsize
                  count4(3) = field_cursor % fieldhandle % dims(3) % dimsize
                  count4(4) = 1
                  pio_ierr = PIO_get_var(handle % pio_file, field_cursor % fieldhandle % fieldid, start4, count4, realArray3d)
               else
                  start3(:) = 1
                  count3(1) = field_cursor % fieldhandle % dims(1) % dimsize
                  count3(2) = field_cursor % fieldhandle % dims(2) % dimsize
                  count3(3) = field_cursor % fieldhandle % dims(3) % dimsize
                  pio_ierr = PIO_get_var(handle % pio_file, field_cursor % fieldhandle % fieldid, start3, count3, realArray3d)
               end if
            end if
         end if
      else if (present(realArray4d)) then
!         write (0,*) '  value is real4'
         if ((field_cursor % fieldhandle % precision == MPAS_IO_SINGLE_PRECISION) .and. &
             (MPAS_IO_NATIVE_PRECISION /= MPAS_IO_SINGLE_PRECISION)) then
            allocate(singleArray4d(size(realArray4d,1),size(realArray4d,2),size(realArray4d,3),size(realArray4d,4)))
            if (associated(field_cursor % fieldhandle % decomp)) then
               call PIO_read_darray(handle % pio_file, field_cursor % fieldhandle % field_desc, field_cursor % fieldhandle % decomp % pio_iodesc, &
                                    singleArray4d, pio_ierr)
            else
               if (field_cursor % fieldhandle % has_unlimited_dim) then
                  start5(:) = 1
                  start5(5) = handle % frame_number
                  count5(1) = field_cursor % fieldhandle % dims(1) % dimsize
                  count5(2) = field_cursor % fieldhandle % dims(2) % dimsize
                  count5(3) = field_cursor % fieldhandle % dims(3) % dimsize
                  count5(4) = field_cursor % fieldhandle % dims(4) % dimsize
                  count5(5) = 1
                  pio_ierr = PIO_get_var(handle % pio_file, field_cursor % fieldhandle % fieldid, start5, count5, singleArray4d)
               else
                  start4(:) = 1
                  count4(1) = field_cursor % fieldhandle % dims(1) % dimsize
                  count4(2) = field_cursor % fieldhandle % dims(2) % dimsize
                  count4(3) = field_cursor % fieldhandle % dims(3) % dimsize
                  count4(4) = field_cursor % fieldhandle % dims(4) % dimsize
                  pio_ierr = PIO_get_var(handle % pio_file, field_cursor % fieldhandle % fieldid, start4, count4, singleArray4d)
               end if
            end if
            realArray4d(:,:,:,:) = real(singleArray4d(:,:,:,:),RKIND)
            deallocate(singleArray4d)
         else if ((field_cursor % fieldhandle % precision == MPAS_IO_DOUBLE_PRECISION) .and. &
             (MPAS_IO_NATIVE_PRECISION /= MPAS_IO_DOUBLE_PRECISION)) then
            allocate(doubleArray4d(size(realArray4d,1),size(realArray4d,2),size(realArray4d,3),size(realArray4d,4)))
            if (associated(field_cursor % fieldhandle % decomp)) then
               call PIO_read_darray(handle % pio_file, field_cursor % fieldhandle % field_desc, field_cursor % fieldhandle % decomp % pio_iodesc, &
                                    doubleArray4d, pio_ierr)
            else
               if (field_cursor % fieldhandle % has_unlimited_dim) then
                  start5(:) = 1
                  start5(5) = handle % frame_number
                  count5(1) = field_cursor % fieldhandle % dims(1) % dimsize
                  count5(2) = field_cursor % fieldhandle % dims(2) % dimsize
                  count5(3) = field_cursor % fieldhandle % dims(3) % dimsize
                  count5(4) = field_cursor % fieldhandle % dims(4) % dimsize
                  count5(5) = 1
                  pio_ierr = PIO_get_var(handle % pio_file, field_cursor % fieldhandle % fieldid, start5, count5, doubleArray4d)
               else
                  start4(:) = 1
                  count4(1) = field_cursor % fieldhandle % dims(1) % dimsize
                  count4(2) = field_cursor % fieldhandle % dims(2) % dimsize
                  count4(3) = field_cursor % fieldhandle % dims(3) % dimsize
                  count4(4) = field_cursor % fieldhandle % dims(4) % dimsize
                  pio_ierr = PIO_get_var(handle % pio_file, field_cursor % fieldhandle % fieldid, start4, count4, doubleArray4d)
               end if
            end if
            realArray4d(:,:,:,:) = real(doubleArray4d(:,:,:,:),RKIND)
            deallocate(doubleArray4d)
         else
            if (associated(field_cursor % fieldhandle % decomp)) then
               call PIO_read_darray(handle % pio_file, field_cursor % fieldhandle % field_desc, field_cursor % fieldhandle % decomp % pio_iodesc, &
                                    realArray4d, pio_ierr)
            else
               if (field_cursor % fieldhandle % has_unlimited_dim) then
                  start5(:) = 1
                  start5(5) = handle % frame_number
                  count5(1) = field_cursor % fieldhandle % dims(1) % dimsize
                  count5(2) = field_cursor % fieldhandle % dims(2) % dimsize
                  count5(3) = field_cursor % fieldhandle % dims(3) % dimsize
                  count5(4) = field_cursor % fieldhandle % dims(4) % dimsize
                  count5(5) = 1
                  pio_ierr = PIO_get_var(handle % pio_file, field_cursor % fieldhandle % fieldid, start5, count5, realArray4d)
               else
                  start4(:) = 1
                  count4(1) = field_cursor % fieldhandle % dims(1) % dimsize
                  count4(2) = field_cursor % fieldhandle % dims(2) % dimsize
                  count4(3) = field_cursor % fieldhandle % dims(3) % dimsize
                  count4(4) = field_cursor % fieldhandle % dims(4) % dimsize
                  pio_ierr = PIO_get_var(handle % pio_file, field_cursor % fieldhandle % fieldid, start4, count4, realArray4d)
               end if
            end if
         end if
      else if (present(realArray5d)) then
!         write (0,*) '  value is real5'
         if ((field_cursor % fieldhandle % precision == MPAS_IO_SINGLE_PRECISION) .and. &
             (MPAS_IO_NATIVE_PRECISION /= MPAS_IO_SINGLE_PRECISION)) then
            allocate(singleArray5d(size(realArray5d,1),size(realArray5d,2),size(realArray5d,3),size(realArray5d,4),size(realArray5d,5)))
            if (associated(field_cursor % fieldhandle % decomp)) then
               call PIO_read_darray(handle % pio_file, field_cursor % fieldhandle % field_desc, field_cursor % fieldhandle % decomp % pio_iodesc, &
                                   singleArray5d, pio_ierr)
            else
               if (field_cursor % fieldhandle % has_unlimited_dim) then
                  start6(:) = 1
                  start6(6) = handle % frame_number
                  count6(1) = field_cursor % fieldhandle % dims(1) % dimsize
                  count6(2) = field_cursor % fieldhandle % dims(2) % dimsize
                  count6(3) = field_cursor % fieldhandle % dims(3) % dimsize
                  count6(4) = field_cursor % fieldhandle % dims(4) % dimsize
                  count6(5) = field_cursor % fieldhandle % dims(5) % dimsize
                  count6(6) = 1
                  pio_ierr = PIO_get_var(handle % pio_file, field_cursor % fieldhandle % fieldid, start6, count6, singleArray5d)
               else
                  start5(:) = 1
                  count5(1) = field_cursor % fieldhandle % dims(1) % dimsize
                  count5(2) = field_cursor % fieldhandle % dims(2) % dimsize
                  count5(3) = field_cursor % fieldhandle % dims(3) % dimsize
                  count5(4) = field_cursor % fieldhandle % dims(4) % dimsize
                  count5(5) = field_cursor % fieldhandle % dims(5) % dimsize
                  pio_ierr = PIO_get_var(handle % pio_file, field_cursor % fieldhandle % fieldid, start5, count5, singleArray5d)
               end if
            end if
            realArray5d(:,:,:,:,:) = real(singleArray5d(:,:,:,:,:),RKIND)
            deallocate(singleArray5d)
         else if ((field_cursor % fieldhandle % precision == MPAS_IO_DOUBLE_PRECISION) .and. &
             (MPAS_IO_NATIVE_PRECISION /= MPAS_IO_DOUBLE_PRECISION)) then
            allocate(doubleArray5d(size(realArray5d,1),size(realArray5d,2),size(realArray5d,3),size(realArray5d,4),size(realArray5d,5)))
            if (associated(field_cursor % fieldhandle % decomp)) then
               call PIO_read_darray(handle % pio_file, field_cursor % fieldhandle % field_desc, field_cursor % fieldhandle % decomp % pio_iodesc, &
                                   doubleArray5d, pio_ierr)
            else
               if (field_cursor % fieldhandle % has_unlimited_dim) then
                  start6(:) = 1
                  start6(6) = handle % frame_number
                  count6(1) = field_cursor % fieldhandle % dims(1) % dimsize
                  count6(2) = field_cursor % fieldhandle % dims(2) % dimsize
                  count6(3) = field_cursor % fieldhandle % dims(3) % dimsize
                  count6(4) = field_cursor % fieldhandle % dims(4) % dimsize
                  count6(5) = field_cursor % fieldhandle % dims(5) % dimsize
                  count6(6) = 1
                  pio_ierr = PIO_get_var(handle % pio_file, field_cursor % fieldhandle % fieldid, start6, count6, doubleArray5d)
               else
                  start5(:) = 1
                  count5(1) = field_cursor % fieldhandle % dims(1) % dimsize
                  count5(2) = field_cursor % fieldhandle % dims(2) % dimsize
                  count5(3) = field_cursor % fieldhandle % dims(3) % dimsize
                  count5(4) = field_cursor % fieldhandle % dims(4) % dimsize
                  count5(5) = field_cursor % fieldhandle % dims(5) % dimsize
                  pio_ierr = PIO_get_var(handle % pio_file, field_cursor % fieldhandle % fieldid, start5, count5, doubleArray5d)
               end if
            end if
            realArray5d(:,:,:,:,:) = real(doubleArray5d(:,:,:,:,:),RKIND)
            deallocate(doubleArray5d)
         else
            if (associated(field_cursor % fieldhandle % decomp)) then
               call PIO_read_darray(handle % pio_file, field_cursor % fieldhandle % field_desc, field_cursor % fieldhandle % decomp % pio_iodesc, &
                                   realArray5d, pio_ierr)
            else
               if (field_cursor % fieldhandle % has_unlimited_dim) then
                  start6(:) = 1
                  start6(6) = handle % frame_number
                  count6(1) = field_cursor % fieldhandle % dims(1) % dimsize
                  count6(2) = field_cursor % fieldhandle % dims(2) % dimsize
                  count6(3) = field_cursor % fieldhandle % dims(3) % dimsize
                  count6(4) = field_cursor % fieldhandle % dims(4) % dimsize
                  count6(5) = field_cursor % fieldhandle % dims(5) % dimsize
                  count6(6) = 1
                  pio_ierr = PIO_get_var(handle % pio_file, field_cursor % fieldhandle % fieldid, start6, count6, realArray5d)
               else
                  start5(:) = 1
                  count5(1) = field_cursor % fieldhandle % dims(1) % dimsize
                  count5(2) = field_cursor % fieldhandle % dims(2) % dimsize
                  count5(3) = field_cursor % fieldhandle % dims(3) % dimsize
                  count5(4) = field_cursor % fieldhandle % dims(4) % dimsize
                  count5(5) = field_cursor % fieldhandle % dims(5) % dimsize
                  pio_ierr = PIO_get_var(handle % pio_file, field_cursor % fieldhandle % fieldid, start5, count5, realArray5d)
               end if
            end if
         end if
      else if (present(intArray1d)) then
!         write (0,*) '  value is int1'
         if (associated(field_cursor % fieldhandle % decomp)) then
            call PIO_read_darray(handle % pio_file, field_cursor % fieldhandle % field_desc, field_cursor % fieldhandle % decomp % pio_iodesc, &
                                 intArray1d, pio_ierr)
         else
            if (field_cursor % fieldhandle % has_unlimited_dim) then
               start2(1) = 1
               start2(2) = handle % frame_number
               count2(1) = field_cursor % fieldhandle % dims(1) % dimsize
               count2(2) = 1
               pio_ierr = PIO_get_var(handle % pio_file, field_cursor % fieldhandle % fieldid, start2, count2, intArray1d)
            else
               start1(:) = 1
               count1(1) = field_cursor % fieldhandle % dims(1) % dimsize
               pio_ierr = PIO_get_var(handle % pio_file, field_cursor % fieldhandle % fieldid, start1, count1, intArray1d)
            end if
         end if
      else if (present(intArray2d)) then
!         write (0,*) '  value is int2'
         if (associated(field_cursor % fieldhandle % decomp)) then
            call PIO_read_darray(handle % pio_file, field_cursor % fieldhandle % field_desc, field_cursor % fieldhandle % decomp % pio_iodesc, &
                                 intArray2d, pio_ierr)
         else
            if (field_cursor % fieldhandle % has_unlimited_dim) then
               start3(:) = 1
               start3(3) = handle % frame_number
               count3(1) = field_cursor % fieldhandle % dims(1) % dimsize
               count3(2) = field_cursor % fieldhandle % dims(2) % dimsize
               count3(3) = 1
               pio_ierr = PIO_get_var(handle % pio_file, field_cursor % fieldhandle % fieldid, start3, count3, intArray2d)
            else
               start2(:) = 1
               count2(1) = field_cursor % fieldhandle % dims(1) % dimsize
               count2(2) = field_cursor % fieldhandle % dims(2) % dimsize
               pio_ierr = PIO_get_var(handle % pio_file, field_cursor % fieldhandle % fieldid, start2, count2, intArray2d)
            end if
         end if
      else if (present(intArray3d)) then
!         write (0,*) '  value is int3'
         if (associated(field_cursor % fieldhandle % decomp)) then
            call PIO_read_darray(handle % pio_file, field_cursor % fieldhandle % field_desc, field_cursor % fieldhandle % decomp % pio_iodesc, &
                                 intArray3d, pio_ierr)
         else
            if (field_cursor % fieldhandle % has_unlimited_dim) then
               start4(:) = 1
               start4(4) = handle % frame_number
               count4(1) = field_cursor % fieldhandle % dims(1) % dimsize
               count4(2) = field_cursor % fieldhandle % dims(2) % dimsize
               count4(3) = field_cursor % fieldhandle % dims(3) % dimsize
               count4(4) = 1
               pio_ierr = PIO_get_var(handle % pio_file, field_cursor % fieldhandle % fieldid, start4, count4, intArray3d)
            else
               start3(:) = 1
               count3(1) = field_cursor % fieldhandle % dims(1) % dimsize
               count3(2) = field_cursor % fieldhandle % dims(2) % dimsize
               count3(3) = field_cursor % fieldhandle % dims(3) % dimsize
               pio_ierr = PIO_get_var(handle % pio_file, field_cursor % fieldhandle % fieldid, start3, count3, intArray3d)
            end if
         end if
      else if (present(intArray4d)) then
!         write (0,*) '  value is int4'
         if (associated(field_cursor % fieldhandle % decomp)) then
            call PIO_read_darray(handle % pio_file, field_cursor % fieldhandle % field_desc, field_cursor % fieldhandle % decomp % pio_iodesc, &
                                 intArray4d, pio_ierr)
         else
            if (field_cursor % fieldhandle % has_unlimited_dim) then
               start5(:) = 1
               start5(5) = handle % frame_number
               count5(1) = field_cursor % fieldhandle % dims(1) % dimsize
               count5(2) = field_cursor % fieldhandle % dims(2) % dimsize
               count5(3) = field_cursor % fieldhandle % dims(3) % dimsize
               count5(4) = field_cursor % fieldhandle % dims(4) % dimsize
               count5(5) = 1
               pio_ierr = PIO_get_var(handle % pio_file, field_cursor % fieldhandle % fieldid, start5, count5, intArray4d)
            else
               start4(:) = 1
               count4(1) = field_cursor % fieldhandle % dims(1) % dimsize
               count4(2) = field_cursor % fieldhandle % dims(2) % dimsize
               count4(3) = field_cursor % fieldhandle % dims(3) % dimsize
               count4(4) = field_cursor % fieldhandle % dims(4) % dimsize
               pio_ierr = PIO_get_var(handle % pio_file, field_cursor % fieldhandle % fieldid, start4, count4, intArray4d)
            end if
         end if
      end if

!      write (0,*) 'Checking for error'
      if (pio_ierr /= PIO_noerr) then
         if (present(ierr)) ierr = MPAS_IO_ERR_PIO
         return
      end if

   end subroutine MPAS_io_get_var_generic


   subroutine MPAS_io_get_var_int0d(handle, fieldname, val, ierr)

      implicit none

      type (MPAS_IO_Handle_type), intent(inout) :: handle
      character (len=*), intent(in) :: fieldname
      integer, intent(out) :: val
      integer, intent(out), optional :: ierr

!      write(stderrUnit,*) 'Called MPAS_io_get_var_int0d()'
      if (present(ierr)) ierr = MPAS_IO_NOERR

      call MPAS_io_get_var_generic(handle, fieldname, intVal=val, ierr=ierr)

   end subroutine MPAS_io_get_var_int0d


   subroutine MPAS_io_get_var_int1d(handle, fieldname, array, ierr)

      implicit none

      type (MPAS_IO_Handle_type), intent(inout) :: handle
      character (len=*), intent(in) :: fieldname
      integer, dimension(:), intent(out) :: array
      integer, intent(out), optional :: ierr

!      write(stderrUnit,*) 'Called MPAS_io_get_var_int1d()'
      if (present(ierr)) ierr = MPAS_IO_NOERR

      call MPAS_io_get_var_generic(handle, fieldname, intArray1d=array, ierr=ierr)

   end subroutine MPAS_io_get_var_int1d


   subroutine MPAS_io_get_var_int2d(handle, fieldname, array, ierr)

      implicit none

      type (MPAS_IO_Handle_type), intent(inout) :: handle
      character (len=*), intent(in) :: fieldname
      integer, dimension(:,:), intent(out) :: array
      integer, intent(out), optional :: ierr

!      write(stderrUnit,*) 'Called MPAS_io_get_var_int2d()'
      if (present(ierr)) ierr = MPAS_IO_NOERR

      call MPAS_io_get_var_generic(handle, fieldname, intArray2d=array, ierr=ierr)

   end subroutine MPAS_io_get_var_int2d


   subroutine MPAS_io_get_var_int3d(handle, fieldname, array, ierr)

      implicit none

      type (MPAS_IO_Handle_type), intent(inout) :: handle
      character (len=*), intent(in) :: fieldname
      integer, dimension(:,:,:), intent(out) :: array
      integer, intent(out), optional :: ierr

!      write(stderrUnit,*) 'Called MPAS_io_get_var_int3d()'
      if (present(ierr)) ierr = MPAS_IO_NOERR

      call MPAS_io_get_var_generic(handle, fieldname, intArray3d=array, ierr=ierr)

   end subroutine MPAS_io_get_var_int3d


   subroutine MPAS_io_get_var_int4d(handle, fieldname, array, ierr)

      implicit none

      type (MPAS_IO_Handle_type), intent(inout) :: handle
      character (len=*), intent(in) :: fieldname
      integer, dimension(:,:,:,:), intent(out) :: array
      integer, intent(out), optional :: ierr

!      write(stderrUnit,*) 'Called MPAS_io_get_var_int4d()'
      if (present(ierr)) ierr = MPAS_IO_NOERR

      call MPAS_io_get_var_generic(handle, fieldname, intArray4d=array, ierr=ierr)

   end subroutine MPAS_io_get_var_int4d


   subroutine MPAS_io_get_var_real0d(handle, fieldname, val, ierr)

      implicit none

      type (MPAS_IO_Handle_type), intent(inout) :: handle
      character (len=*), intent(in) :: fieldname
      real (kind=RKIND), intent(out) :: val
      integer, intent(out), optional :: ierr

!      write(stderrUnit,*) 'Called MPAS_io_get_var_real0d()'
      if (present(ierr)) ierr = MPAS_IO_NOERR

      call MPAS_io_get_var_generic(handle, fieldname, realVal=val, ierr=ierr)

   end subroutine MPAS_io_get_var_real0d


   subroutine MPAS_io_get_var_real1d(handle, fieldname, array, ierr)

      implicit none

      type (MPAS_IO_Handle_type), intent(inout) :: handle
      character (len=*), intent(in) :: fieldname
      real (kind=RKIND), dimension(:), intent(out) :: array
      integer, intent(out), optional :: ierr

!      write(stderrUnit,*) 'Called MPAS_io_get_var_real1d()'
      if (present(ierr)) ierr = MPAS_IO_NOERR

      call MPAS_io_get_var_generic(handle, fieldname, realArray1d=array, ierr=ierr)

   end subroutine MPAS_io_get_var_real1d


   subroutine MPAS_io_get_var_real2d(handle, fieldname, array, ierr)

      implicit none

      type (MPAS_IO_Handle_type), intent(inout) :: handle
      character (len=*), intent(in) :: fieldname
      real (kind=RKIND), dimension(:,:), intent(out) :: array
      integer, intent(out), optional :: ierr

!      write(stderrUnit,*) 'Called MPAS_io_get_var_real2d()'
      if (present(ierr)) ierr = MPAS_IO_NOERR

      call MPAS_io_get_var_generic(handle, fieldname, realArray2d=array, ierr=ierr)

   end subroutine MPAS_io_get_var_real2d


   subroutine MPAS_io_get_var_real3d(handle, fieldname, array, ierr)

      implicit none

      type (MPAS_IO_Handle_type), intent(inout) :: handle
      character (len=*), intent(in) :: fieldname
      real (kind=RKIND), dimension(:,:,:), intent(out) :: array
      integer, intent(out), optional :: ierr

!      write(stderrUnit,*) 'Called MPAS_io_get_var_real3d()'
      if (present(ierr)) ierr = MPAS_IO_NOERR

      call MPAS_io_get_var_generic(handle, fieldname, realArray3d=array, ierr=ierr)

   end subroutine MPAS_io_get_var_real3d


   subroutine MPAS_io_get_var_real4d(handle, fieldname, array, ierr)

      implicit none

      type (MPAS_IO_Handle_type), intent(inout) :: handle
      character (len=*), intent(in) :: fieldname
      real (kind=RKIND), dimension(:,:,:,:), intent(out) :: array
      integer, intent(out), optional :: ierr

!      write(stderrUnit,*) 'Called MPAS_io_get_var_real4d()'
      if (present(ierr)) ierr = MPAS_IO_NOERR

      call MPAS_io_get_var_generic(handle, fieldname, realArray4d=array, ierr=ierr)

   end subroutine MPAS_io_get_var_real4d


   subroutine MPAS_io_get_var_real5d(handle, fieldname, array, ierr)

      implicit none

      type (MPAS_IO_Handle_type), intent(inout) :: handle
      character (len=*), intent(in) :: fieldname
      real (kind=RKIND), dimension(:,:,:,:,:), intent(out) :: array
      integer, intent(out), optional :: ierr

!      write(stderrUnit,*) 'Called MPAS_io_get_var_real5d()'
      if (present(ierr)) ierr = MPAS_IO_NOERR

      call MPAS_io_get_var_generic(handle, fieldname, realArray5d=array, ierr=ierr)

   end subroutine MPAS_io_get_var_real5d


   subroutine MPAS_io_get_var_char0d(handle, fieldname, val, ierr)

      implicit none

      type (MPAS_IO_Handle_type), intent(inout) :: handle
      character (len=*), intent(in) :: fieldname
      character (len=*), intent(out) :: val
      integer, intent(out), optional :: ierr

!      write(stderrUnit,*) 'Called MPAS_io_get_var_char0d()'
      if (present(ierr)) ierr = MPAS_IO_NOERR

      call MPAS_io_get_var_generic(handle, fieldname, charVal=val, ierr=ierr)

   end subroutine MPAS_io_get_var_char0d


   subroutine MPAS_io_get_var_char1d(handle, fieldname, val, ierr)

      implicit none

      type (MPAS_IO_Handle_type), intent(inout) :: handle
      character (len=*), intent(in) :: fieldname
      character (len=*), dimension(:), intent(out) :: val
      integer, intent(out), optional :: ierr

!     write(stderrUnit,*) 'Called MPAS_io_get_var_char1d()'
      if (present(ierr)) ierr = MPAS_IO_NOERR

      call MPAS_io_get_var_generic(handle, fieldname, charArray1d=val, ierr=ierr)

   end subroutine MPAS_io_get_var_char1d


   logical function MPAS_io_would_clobber_records(handle, ierr)

      implicit none

      type (MPAS_IO_Handle_type), intent(inout) :: handle
      integer, intent(out), optional :: ierr


      if (present(ierr)) ierr = MPAS_IO_NOERR

      ! Sanity checks
      if (.not. handle % initialized) then
         if (present(ierr)) ierr = MPAS_IO_ERR_UNINIT_HANDLE
         MPAS_io_would_clobber_records = .false.
         return 
      end if

      if (handle % frame_number <= handle % preexisting_records) then
         MPAS_io_would_clobber_records = .true.
      else
         MPAS_io_would_clobber_records = .false.
      end if

   end function MPAS_io_would_clobber_records


   subroutine MPAS_io_put_var_generic(handle, fieldname, intVal, intArray1d, intArray2d, intArray3d, intArray4d, &
                                                        realVal, realArray1d, realArray2d, realArray3d, realArray4d, realArray5d, &
                                                        charVal, charArray1d, ierr)

      implicit none

      type (MPAS_IO_Handle_type), intent(inout) :: handle
      character (len=*), intent(in) :: fieldname
      integer, intent(in), optional :: intVal
      integer, dimension(:), intent(in), optional :: intArray1d
      integer, dimension(:,:), intent(in), optional :: intArray2d
      integer, dimension(:,:,:), intent(in), optional :: intArray3d
      integer, dimension(:,:,:,:), intent(in), optional :: intArray4d
      real (kind=RKIND), intent(in), optional :: realVal
      real (kind=RKIND), dimension(:), intent(in), optional :: realArray1d
      real (kind=RKIND), dimension(:,:), intent(in), optional :: realArray2d
      real (kind=RKIND), dimension(:,:,:), intent(in), optional :: realArray3d
      real (kind=RKIND), dimension(:,:,:,:), intent(in), optional :: realArray4d
      real (kind=RKIND), dimension(:,:,:,:,:), intent(in), optional :: realArray5d
      character (len=*), intent(in), optional :: charVal
      character (len=*), dimension(:), intent(in), optional :: charArray1d
      integer, intent(out), optional :: ierr

      integer :: pio_ierr
      integer, dimension(1) :: start1
      integer, dimension(1) :: count1
      integer, dimension(2) :: start2
      integer, dimension(2) :: count2
      integer, dimension(3) :: start3
      integer, dimension(3) :: count3
      integer, dimension(4) :: start4
      integer, dimension(4) :: count4
      integer, dimension(5) :: start5
      integer, dimension(5) :: count5
      integer, dimension(6) :: start6
      integer, dimension(6) :: count6
      type (fieldlist_type), pointer :: field_cursor

      integer :: i

      real (kind=R4KIND) :: singleVal
      real (kind=R4KIND), dimension(:), allocatable :: singleArray1d
      real (kind=R4KIND), dimension(:,:), allocatable :: singleArray2d
      real (kind=R4KIND), dimension(:,:,:), allocatable :: singleArray3d
      real (kind=R4KIND), dimension(:,:,:,:), allocatable :: singleArray4d
      real (kind=R4KIND), dimension(:,:,:,:,:), allocatable :: singleArray5d

      real (kind=R8KIND) :: doubleVal
      real (kind=R8KIND), dimension(:), allocatable :: doubleArray1d
      real (kind=R8KIND), dimension(:,:), allocatable :: doubleArray2d
      real (kind=R8KIND), dimension(:,:,:), allocatable :: doubleArray3d
      real (kind=R8KIND), dimension(:,:,:,:), allocatable :: doubleArray4d
      real (kind=R8KIND), dimension(:,:,:,:,:), allocatable :: doubleArray5d

      ! Sanity checks
      if (.not. handle % initialized) then
         if (present(ierr)) ierr = MPAS_IO_ERR_UNINIT_HANDLE
         return 
      end if

      if (.not. handle % data_mode) then
         handle % data_mode = .true.

         pio_ierr = PIO_enddef(handle % pio_file)
         ! If we are working with a preexisting file, we likely didn't define
         ! new dimensions or variables, in which case PIO_enddef() will return
         ! an error under harmless circumstances; so, don't return only for
         ! pre-existing files.
         if (pio_ierr /= PIO_noerr .and. (.not. handle % preexisting_file)) then
            if (present(ierr)) ierr = MPAS_IO_ERR_PIO
            return
         end if
      end if

!     write(stderrUnit,*) 'Writing ', trim(fieldname)

      !
      ! Check whether the field has been defined
      !
      field_cursor => handle % fieldlist_head
      do while (associated(field_cursor))
         if (trim(fieldname) == trim(field_cursor % fieldhandle % fieldname)) then
            exit
         end if
         field_cursor => field_cursor % next
      end do
      if (.not. associated(field_cursor)) then
         if (present(ierr)) ierr = MPAS_IO_ERR_UNDEFINED_VAR
         return
      end if

      if (field_cursor % fieldhandle % has_unlimited_dim) then

#ifdef USE_PIO2
         call PIO_setframe(handle % pio_file, field_cursor % fieldhandle % field_desc, handle % frame_number)
#else
         call PIO_setframe(field_cursor % fieldhandle % field_desc, handle % frame_number)
#endif
         start1(1) = handle % frame_number
         count1(1) = 1
     
         start2(1) = 1
         start2(2) = handle % frame_number
         count2(2) = 1
      else if (handle % frame_number > 1) then
         if (present(ierr)) ierr = MPAS_IO_NOERR
         return
      end if

      if (present(realVal)) then
         if ((field_cursor % fieldhandle % precision == MPAS_IO_SINGLE_PRECISION) .and. &
             (MPAS_IO_NATIVE_PRECISION /= MPAS_IO_SINGLE_PRECISION)) then
            singleVal = real(realVal,R4KIND)
            if (field_cursor % fieldhandle % has_unlimited_dim) then
               pio_ierr = PIO_put_var(handle % pio_file, field_cursor % fieldhandle % field_desc, start1, singleVal)
            else
               pio_ierr = PIO_put_var(handle % pio_file, field_cursor % fieldhandle % field_desc, singleVal)
            end if
         else if ((field_cursor % fieldhandle % precision == MPAS_IO_DOUBLE_PRECISION) .and. &
             (MPAS_IO_NATIVE_PRECISION /= MPAS_IO_DOUBLE_PRECISION)) then
            doubleVal = real(realVal,R8KIND)
            if (field_cursor % fieldhandle % has_unlimited_dim) then
               pio_ierr = PIO_put_var(handle % pio_file, field_cursor % fieldhandle % field_desc, start1, doubleVal)
            else
               pio_ierr = PIO_put_var(handle % pio_file, field_cursor % fieldhandle % field_desc, doubleVal)
            end if
         else
            if (field_cursor % fieldhandle % has_unlimited_dim) then
               pio_ierr = PIO_put_var(handle % pio_file, field_cursor % fieldhandle % field_desc, start1, realVal)
            else
               pio_ierr = PIO_put_var(handle % pio_file, field_cursor % fieldhandle % field_desc, realVal)
            end if
         end if
      else if (present(intVal)) then
         if (field_cursor % fieldhandle % has_unlimited_dim) then
            pio_ierr = PIO_put_var(handle % pio_file, field_cursor % fieldhandle % field_desc, start1, intVal)
         else
            pio_ierr = PIO_put_var(handle % pio_file, field_cursor % fieldhandle % field_desc, intVal)
         end if
      else if (present(charVal)) then
         if (field_cursor % fieldhandle % has_unlimited_dim) then
            count2(1) = field_cursor % fieldhandle % dims(1) % dimsize
            pio_ierr = PIO_put_var(handle % pio_file, field_cursor % fieldhandle % field_desc, start2, charVal(1:count2(1)))
         else
            start1(1) = 1
            count1(1) = field_cursor % fieldhandle % dims(1) % dimsize
            pio_ierr = PIO_put_var(handle % pio_file, field_cursor % fieldhandle % field_desc, start1, charVal(1:count1(1)))
         end if
      else if (present(charArray1d)) then
         if (field_cursor % fieldhandle % has_unlimited_dim) then
            ! Write one string at a time because the sizes differ so much (i.e. StrLen != StrKIND)
            do i = 1, field_cursor % fieldhandle % dims(2) % dimsize
               start3(1) = 1
               start3(2) = i
               start3(3) = handle % frame_number
               count3(1) = field_cursor % fieldhandle % dims(1) % dimsize ! Should be StrLen
               count3(2) = 1
               count3(3) = 1
               pio_ierr = PIO_put_var(handle % pio_file, field_cursor % fieldhandle % field_desc, start3, charArray1d(i)(1:count3(1)))
            end do
         else
            ! Write one string at a time because the sizes differ so much (i.e. StrLen != StrKIND)
            do i = 1, field_cursor % fieldhandle % dims(2) % dimsize
               start2(1) = 1
               start2(2) = i
               count2(1) = field_cursor % fieldhandle % dims(1) % dimsize ! Should be StrLen
               count2(2) = 1
               pio_ierr = PIO_put_var(handle % pio_file, field_cursor % fieldhandle % field_desc, start2, charArray1d(i)(1:count2(1)))
            end do
         end if
      else if (present(realArray1d)) then
         if ((field_cursor % fieldhandle % precision == MPAS_IO_SINGLE_PRECISION) .and. &
             (MPAS_IO_NATIVE_PRECISION /= MPAS_IO_SINGLE_PRECISION)) then
            allocate(singleArray1d(size(realArray1d)))
            singleArray1d(:) = real(realArray1d(:),R4KIND)
            if (associated(field_cursor % fieldhandle % decomp)) then
               call PIO_write_darray(handle % pio_file, field_cursor % fieldhandle % field_desc, field_cursor % fieldhandle % decomp % pio_iodesc, &
                                     singleArray1d, pio_ierr)
            else
               if (field_cursor % fieldhandle % has_unlimited_dim) then
                  start2(1) = 1
                  start2(2) = handle % frame_number
                  count2(1) = field_cursor % fieldhandle % dims(1) % dimsize
                  count2(2) = 1
                  pio_ierr = PIO_put_var(handle % pio_file, field_cursor % fieldhandle % field_desc, start2, count2, singleArray1d)
               else
                  start1(1) = 1
                  count1(1) = field_cursor % fieldhandle % dims(1) % dimsize
                  pio_ierr = PIO_put_var(handle % pio_file, field_cursor % fieldhandle % field_desc, start1, count1, singleArray1d)
               end if
            end if
            deallocate(singleArray1d)
         else if ((field_cursor % fieldhandle % precision == MPAS_IO_DOUBLE_PRECISION) .and. &
             (MPAS_IO_NATIVE_PRECISION /= MPAS_IO_DOUBLE_PRECISION)) then
            allocate(doubleArray1d(size(realArray1d)))
            doubleArray1d(:) = real(realArray1d(:),R8KIND)
            if (associated(field_cursor % fieldhandle % decomp)) then
               call PIO_write_darray(handle % pio_file, field_cursor % fieldhandle % field_desc, field_cursor % fieldhandle % decomp % pio_iodesc, &
                                     doubleArray1d, pio_ierr)
            else
               if (field_cursor % fieldhandle % has_unlimited_dim) then
                  start2(1) = 1
                  start2(2) = handle % frame_number
                  count2(1) = field_cursor % fieldhandle % dims(1) % dimsize
                  count2(2) = 1
                  pio_ierr = PIO_put_var(handle % pio_file, field_cursor % fieldhandle % field_desc, start2, count2, doubleArray1d)
               else
                  start1(1) = 1
                  count1(1) = field_cursor % fieldhandle % dims(1) % dimsize
                  pio_ierr = PIO_put_var(handle % pio_file, field_cursor % fieldhandle % field_desc, start1, count1, doubleArray1d)
               end if
            end if
            deallocate(doubleArray1d)
         else
            if (associated(field_cursor % fieldhandle % decomp)) then
               call PIO_write_darray(handle % pio_file, field_cursor % fieldhandle % field_desc, field_cursor % fieldhandle % decomp % pio_iodesc, &
                                     realArray1d, pio_ierr)
            else
               if (field_cursor % fieldhandle % has_unlimited_dim) then
                  start2(1) = 1
                  start2(2) = handle % frame_number
                  count2(1) = field_cursor % fieldhandle % dims(1) % dimsize
                  count2(2) = 1
                  pio_ierr = PIO_put_var(handle % pio_file, field_cursor % fieldhandle % field_desc, start2, count2, realArray1d)
               else
                  start1(1) = 1
                  count1(1) = field_cursor % fieldhandle % dims(1) % dimsize
                  pio_ierr = PIO_put_var(handle % pio_file, field_cursor % fieldhandle % field_desc, start1, count1, realArray1d)
               end if
            end if
         end if
      else if (present(realArray2d)) then
         if ((field_cursor % fieldhandle % precision == MPAS_IO_SINGLE_PRECISION) .and. &
             (MPAS_IO_NATIVE_PRECISION /= MPAS_IO_SINGLE_PRECISION)) then
            allocate(singleArray2d(size(realArray2d,1), size(realArray2d,2)))
            singleArray2d(:,:) = real(realArray2d(:,:),R4KIND)
            if (associated(field_cursor % fieldhandle % decomp)) then
               call PIO_write_darray(handle % pio_file, field_cursor % fieldhandle % field_desc, field_cursor % fieldhandle % decomp % pio_iodesc, &
                                     singleArray2d, pio_ierr)
            else
               if (field_cursor % fieldhandle % has_unlimited_dim) then
                  start3(1) = 1
                  start3(2) = 1
                  start3(3) = handle % frame_number
                  count3(1) = field_cursor % fieldhandle % dims(1) % dimsize
                  count3(2) = field_cursor % fieldhandle % dims(2) % dimsize
                  count3(3) = 1
                  pio_ierr = PIO_put_var(handle % pio_file, field_cursor % fieldhandle % field_desc, start3, count3, singleArray2d)
               else
                  start2(:) = 1
                  count2(1) = field_cursor % fieldhandle % dims(1) % dimsize
                  count2(2) = field_cursor % fieldhandle % dims(2) % dimsize
                  pio_ierr = PIO_put_var(handle % pio_file, field_cursor % fieldhandle % field_desc, start2, count2, singleArray2d)
               end if
            end if
            deallocate(singleArray2d)
         else if ((field_cursor % fieldhandle % precision == MPAS_IO_DOUBLE_PRECISION) .and. &
             (MPAS_IO_NATIVE_PRECISION /= MPAS_IO_DOUBLE_PRECISION)) then
            allocate(doubleArray2d(size(realArray2d,1), size(realArray2d,2)))
            doubleArray2d(:,:) = real(realArray2d(:,:),R8KIND)
            if (associated(field_cursor % fieldhandle % decomp)) then
               call PIO_write_darray(handle % pio_file, field_cursor % fieldhandle % field_desc, field_cursor % fieldhandle % decomp % pio_iodesc, &
                                     doubleArray2d, pio_ierr)
            else
               if (field_cursor % fieldhandle % has_unlimited_dim) then
                  start3(1) = 1
                  start3(2) = 1
                  start3(3) = handle % frame_number
                  count3(1) = field_cursor % fieldhandle % dims(1) % dimsize
                  count3(2) = field_cursor % fieldhandle % dims(2) % dimsize
                  count3(3) = 1
                  pio_ierr = PIO_put_var(handle % pio_file, field_cursor % fieldhandle % field_desc, start3, count3, doubleArray2d)
               else
                  start2(:) = 1
                  count2(1) = field_cursor % fieldhandle % dims(1) % dimsize
                  count2(2) = field_cursor % fieldhandle % dims(2) % dimsize
                  pio_ierr = PIO_put_var(handle % pio_file, field_cursor % fieldhandle % field_desc, start2, count2, doubleArray2d)
               end if
            end if
            deallocate(doubleArray2d)
         else
            if (associated(field_cursor % fieldhandle % decomp)) then
               call PIO_write_darray(handle % pio_file, field_cursor % fieldhandle % field_desc, field_cursor % fieldhandle % decomp % pio_iodesc, &
                                     realArray2d, pio_ierr)
            else
               if (field_cursor % fieldhandle % has_unlimited_dim) then
                  start3(1) = 1
                  start3(2) = 1
                  start3(3) = handle % frame_number
                  count3(1) = field_cursor % fieldhandle % dims(1) % dimsize
                  count3(2) = field_cursor % fieldhandle % dims(2) % dimsize
                  count3(3) = 1
                  pio_ierr = PIO_put_var(handle % pio_file, field_cursor % fieldhandle % field_desc, start3, count3, realArray2d)
               else
                  start2(:) = 1
                  count2(1) = field_cursor % fieldhandle % dims(1) % dimsize
                  count2(2) = field_cursor % fieldhandle % dims(2) % dimsize
                  pio_ierr = PIO_put_var(handle % pio_file, field_cursor % fieldhandle % field_desc, start2, count2, realArray2d)
               end if
            end if
         end if
      else if (present(realArray3d)) then
         if ((field_cursor % fieldhandle % precision == MPAS_IO_SINGLE_PRECISION) .and. &
             (MPAS_IO_NATIVE_PRECISION /= MPAS_IO_SINGLE_PRECISION)) then
            allocate(singleArray3d(size(realArray3d,1), size(realArray3d,2), size(realArray3d,3)))
            singleArray3d(:,:,:) = real(realArray3d(:,:,:),R4KIND)
            if (associated(field_cursor % fieldhandle % decomp)) then
               call PIO_write_darray(handle % pio_file, field_cursor % fieldhandle % field_desc, field_cursor % fieldhandle % decomp % pio_iodesc, &
                                     singleArray3d, pio_ierr)
            else
               if (field_cursor % fieldhandle % has_unlimited_dim) then
                  start4(1) = 1
                  start4(2) = 1
                  start4(3) = 1
                  start4(4) = handle % frame_number
                  count4(1) = field_cursor % fieldhandle % dims(1) % dimsize
                  count4(2) = field_cursor % fieldhandle % dims(2) % dimsize
                  count4(3) = field_cursor % fieldhandle % dims(3) % dimsize
                  count4(4) = 1
                  pio_ierr = PIO_put_var(handle % pio_file, field_cursor % fieldhandle % field_desc, start4, count4, singleArray3d)
               else
                  start3(:) = 1
                  count3(1) = field_cursor % fieldhandle % dims(1) % dimsize
                  count3(2) = field_cursor % fieldhandle % dims(2) % dimsize
                  count3(3) = field_cursor % fieldhandle % dims(3) % dimsize
                  pio_ierr = PIO_put_var(handle % pio_file, field_cursor % fieldhandle % field_desc, start3, count3, singleArray3d)
               end if
            end if
            deallocate(singleArray3d)
         else if ((field_cursor % fieldhandle % precision == MPAS_IO_DOUBLE_PRECISION) .and. &
             (MPAS_IO_NATIVE_PRECISION /= MPAS_IO_DOUBLE_PRECISION)) then
            allocate(doubleArray3d(size(realArray3d,1), size(realArray3d,2), size(realArray3d,3)))
            doubleArray3d(:,:,:) = real(realArray3d(:,:,:),R8KIND)
            if (associated(field_cursor % fieldhandle % decomp)) then
               call PIO_write_darray(handle % pio_file, field_cursor % fieldhandle % field_desc, field_cursor % fieldhandle % decomp % pio_iodesc, &
                                     doubleArray3d, pio_ierr)
            else
               if (field_cursor % fieldhandle % has_unlimited_dim) then
                  start4(1) = 1
                  start4(2) = 1
                  start4(3) = 1
                  start4(4) = handle % frame_number
                  count4(1) = field_cursor % fieldhandle % dims(1) % dimsize
                  count4(2) = field_cursor % fieldhandle % dims(2) % dimsize
                  count4(3) = field_cursor % fieldhandle % dims(3) % dimsize
                  count4(4) = 1
                  pio_ierr = PIO_put_var(handle % pio_file, field_cursor % fieldhandle % field_desc, start4, count4, doubleArray3d)
               else
                  start3(:) = 1
                  count3(1) = field_cursor % fieldhandle % dims(1) % dimsize
                  count3(2) = field_cursor % fieldhandle % dims(2) % dimsize
                  count3(3) = field_cursor % fieldhandle % dims(3) % dimsize
                  pio_ierr = PIO_put_var(handle % pio_file, field_cursor % fieldhandle % field_desc, start3, count3, doubleArray3d)
               end if
            end if
            deallocate(doubleArray3d)
         else
            if (associated(field_cursor % fieldhandle % decomp)) then
               call PIO_write_darray(handle % pio_file, field_cursor % fieldhandle % field_desc, field_cursor % fieldhandle % decomp % pio_iodesc, &
                                     realArray3d, pio_ierr)
            else
               if (field_cursor % fieldhandle % has_unlimited_dim) then
                  start4(1) = 1
                  start4(2) = 1
                  start4(3) = 1
                  start4(4) = handle % frame_number
                  count4(1) = field_cursor % fieldhandle % dims(1) % dimsize
                  count4(2) = field_cursor % fieldhandle % dims(2) % dimsize
                  count4(3) = field_cursor % fieldhandle % dims(3) % dimsize
                  count4(4) = 1
                  pio_ierr = PIO_put_var(handle % pio_file, field_cursor % fieldhandle % field_desc, start4, count4, realArray3d)
               else
                  start3(:) = 1
                  count3(1) = field_cursor % fieldhandle % dims(1) % dimsize
                  count3(2) = field_cursor % fieldhandle % dims(2) % dimsize
                  count3(3) = field_cursor % fieldhandle % dims(3) % dimsize
                  pio_ierr = PIO_put_var(handle % pio_file, field_cursor % fieldhandle % field_desc, start3, count3, realArray3d)
               end if
            end if
         end if
      else if (present(realArray4d)) then
         if ((field_cursor % fieldhandle % precision == MPAS_IO_SINGLE_PRECISION) .and. &
             (MPAS_IO_NATIVE_PRECISION /= MPAS_IO_SINGLE_PRECISION)) then
            allocate(singleArray4d(size(realArray4d,1), size(realArray4d,2), size(realArray4d,3), size(realArray4d,4)))
            singleArray4d(:,:,:,:) = real(realArray4d(:,:,:,:),R4KIND)
            if (associated(field_cursor % fieldhandle % decomp)) then
               call PIO_write_darray(handle % pio_file, field_cursor % fieldhandle % field_desc, field_cursor % fieldhandle % decomp % pio_iodesc, &
                                     singleArray4d, pio_ierr)
            else
               if (field_cursor % fieldhandle % has_unlimited_dim) then
                  start5(1) = 1
                  start5(2) = 1
                  start5(3) = 1
                  start5(4) = 1
                  start5(5) = handle % frame_number
                  count5(1) = field_cursor % fieldhandle % dims(1) % dimsize
                  count5(2) = field_cursor % fieldhandle % dims(2) % dimsize
                  count5(3) = field_cursor % fieldhandle % dims(3) % dimsize
                  count5(4) = field_cursor % fieldhandle % dims(4) % dimsize
                  count5(5) = 1
                  pio_ierr = PIO_put_var(handle % pio_file, field_cursor % fieldhandle % field_desc, start5, count5, singleArray4d)
               else
                  start4(:) = 1
                  count4(1) = field_cursor % fieldhandle % dims(1) % dimsize
                  count4(2) = field_cursor % fieldhandle % dims(2) % dimsize
                  count4(3) = field_cursor % fieldhandle % dims(3) % dimsize
                  count4(4) = field_cursor % fieldhandle % dims(4) % dimsize
                  pio_ierr = PIO_put_var(handle % pio_file, field_cursor % fieldhandle % field_desc, start4, count4, singleArray4d)
               end if
            end if
            deallocate(singleArray4d)
         else if ((field_cursor % fieldhandle % precision == MPAS_IO_DOUBLE_PRECISION) .and. &
             (MPAS_IO_NATIVE_PRECISION /= MPAS_IO_DOUBLE_PRECISION)) then
            allocate(doubleArray4d(size(realArray4d,1), size(realArray4d,2), size(realArray4d,3), size(realArray4d,4)))
            doubleArray4d(:,:,:,:) = real(realArray4d(:,:,:,:),R8KIND)
            if (associated(field_cursor % fieldhandle % decomp)) then
               call PIO_write_darray(handle % pio_file, field_cursor % fieldhandle % field_desc, field_cursor % fieldhandle % decomp % pio_iodesc, &
                                     doubleArray4d, pio_ierr)
            else
               if (field_cursor % fieldhandle % has_unlimited_dim) then
                  start5(1) = 1
                  start5(2) = 1
                  start5(3) = 1
                  start5(4) = 1
                  start5(5) = handle % frame_number
                  count5(1) = field_cursor % fieldhandle % dims(1) % dimsize
                  count5(2) = field_cursor % fieldhandle % dims(2) % dimsize
                  count5(3) = field_cursor % fieldhandle % dims(3) % dimsize
                  count5(4) = field_cursor % fieldhandle % dims(4) % dimsize
                  count5(5) = 1
                  pio_ierr = PIO_put_var(handle % pio_file, field_cursor % fieldhandle % field_desc, start5, count5, doubleArray4d)
               else
                  start4(:) = 1
                  count4(1) = field_cursor % fieldhandle % dims(1) % dimsize
                  count4(2) = field_cursor % fieldhandle % dims(2) % dimsize
                  count4(3) = field_cursor % fieldhandle % dims(3) % dimsize
                  count4(4) = field_cursor % fieldhandle % dims(4) % dimsize
                  pio_ierr = PIO_put_var(handle % pio_file, field_cursor % fieldhandle % field_desc, start4, count4, doubleArray4d)
               end if
            end if
            deallocate(doubleArray4d)
         else
            if (associated(field_cursor % fieldhandle % decomp)) then
               call PIO_write_darray(handle % pio_file, field_cursor % fieldhandle % field_desc, field_cursor % fieldhandle % decomp % pio_iodesc, &
                                     realArray4d, pio_ierr)
            else
               if (field_cursor % fieldhandle % has_unlimited_dim) then
                  start5(1) = 1
                  start5(2) = 1
                  start5(3) = 1
                  start5(4) = 1
                  start5(5) = handle % frame_number
                  count5(1) = field_cursor % fieldhandle % dims(1) % dimsize
                  count5(2) = field_cursor % fieldhandle % dims(2) % dimsize
                  count5(3) = field_cursor % fieldhandle % dims(3) % dimsize
                  count5(4) = field_cursor % fieldhandle % dims(4) % dimsize
                  count5(5) = 1
                  pio_ierr = PIO_put_var(handle % pio_file, field_cursor % fieldhandle % field_desc, start5, count5, realArray4d)
               else
                  start4(:) = 1
                  count4(1) = field_cursor % fieldhandle % dims(1) % dimsize
                  count4(2) = field_cursor % fieldhandle % dims(2) % dimsize
                  count4(3) = field_cursor % fieldhandle % dims(3) % dimsize
                  count4(4) = field_cursor % fieldhandle % dims(4) % dimsize
                  pio_ierr = PIO_put_var(handle % pio_file, field_cursor % fieldhandle % field_desc, start4, count4, realArray4d)
               end if
            end if
         end if
      else if (present(realArray5d)) then
         if ((field_cursor % fieldhandle % precision == MPAS_IO_SINGLE_PRECISION) .and. &
             (MPAS_IO_NATIVE_PRECISION /= MPAS_IO_SINGLE_PRECISION)) then
            allocate(singleArray5d(size(realArray5d,1), size(realArray5d,2), size(realArray5d,3), size(realArray5d,4), size(realArray5d,5)))
            singleArray5d(:,:,:,:,:) = real(realArray5d(:,:,:,:,:),R4KIND)
            if (associated(field_cursor % fieldhandle % decomp)) then
               call PIO_write_darray(handle % pio_file, field_cursor % fieldhandle % field_desc, field_cursor % fieldhandle % decomp % pio_iodesc, &
                                     singleArray5d, pio_ierr)
            else
               if (field_cursor % fieldhandle % has_unlimited_dim) then
                  start6(1) = 1
                  start6(2) = 1
                  start6(3) = 1
                  start6(4) = 1
                  start6(5) = 1
                  start6(6) = handle % frame_number
                  count6(1) = field_cursor % fieldhandle % dims(1) % dimsize
                  count6(2) = field_cursor % fieldhandle % dims(2) % dimsize
                  count6(3) = field_cursor % fieldhandle % dims(3) % dimsize
                  count6(4) = field_cursor % fieldhandle % dims(4) % dimsize
                  count6(5) = field_cursor % fieldhandle % dims(5) % dimsize
                  count6(6) = 1
                  pio_ierr = PIO_put_var(handle % pio_file, field_cursor % fieldhandle % field_desc, start6, count6, singleArray5d)
               else
                  start5(:) = 1
                  count5(1) = field_cursor % fieldhandle % dims(1) % dimsize
                  count5(2) = field_cursor % fieldhandle % dims(2) % dimsize
                  count5(3) = field_cursor % fieldhandle % dims(3) % dimsize
                  count5(4) = field_cursor % fieldhandle % dims(4) % dimsize
                  count5(5) = field_cursor % fieldhandle % dims(5) % dimsize
                  pio_ierr = PIO_put_var(handle % pio_file, field_cursor % fieldhandle % field_desc, start5, count5, singleArray5d)
               end if
            end if
            deallocate(singleArray5d)
         else if ((field_cursor % fieldhandle % precision == MPAS_IO_DOUBLE_PRECISION) .and. &
             (MPAS_IO_NATIVE_PRECISION /= MPAS_IO_DOUBLE_PRECISION)) then
            allocate(doubleArray5d(size(realArray5d,1), size(realArray5d,2), size(realArray5d,3), size(realArray5d,4), size(realArray5d,5)))
            doubleArray5d(:,:,:,:,:) = real(realArray5d(:,:,:,:,:),R8KIND)
            if (associated(field_cursor % fieldhandle % decomp)) then
               call PIO_write_darray(handle % pio_file, field_cursor % fieldhandle % field_desc, field_cursor % fieldhandle % decomp % pio_iodesc, &
                                     doubleArray5d, pio_ierr)
            else
               if (field_cursor % fieldhandle % has_unlimited_dim) then
                  start6(1) = 1
                  start6(2) = 1
                  start6(3) = 1
                  start6(4) = 1
                  start6(5) = 1
                  start6(6) = handle % frame_number
                  count6(1) = field_cursor % fieldhandle % dims(1) % dimsize
                  count6(2) = field_cursor % fieldhandle % dims(2) % dimsize
                  count6(3) = field_cursor % fieldhandle % dims(3) % dimsize
                  count6(4) = field_cursor % fieldhandle % dims(4) % dimsize
                  count6(5) = field_cursor % fieldhandle % dims(5) % dimsize
                  count6(6) = 1
                  pio_ierr = PIO_put_var(handle % pio_file, field_cursor % fieldhandle % field_desc, start6, count6, doubleArray5d)
               else
                  start5(:) = 1
                  count5(1) = field_cursor % fieldhandle % dims(1) % dimsize
                  count5(2) = field_cursor % fieldhandle % dims(2) % dimsize
                  count5(3) = field_cursor % fieldhandle % dims(3) % dimsize
                  count5(4) = field_cursor % fieldhandle % dims(4) % dimsize
                  count5(5) = field_cursor % fieldhandle % dims(5) % dimsize
                  pio_ierr = PIO_put_var(handle % pio_file, field_cursor % fieldhandle % field_desc, start5, count5, doubleArray5d)
               end if
            end if
            deallocate(doubleArray5d)
         else
            if (associated(field_cursor % fieldhandle % decomp)) then
               call PIO_write_darray(handle % pio_file, field_cursor % fieldhandle % field_desc, field_cursor % fieldhandle % decomp % pio_iodesc, &
                                     realArray5d, pio_ierr)
            else
               if (field_cursor % fieldhandle % has_unlimited_dim) then
                  start6(1) = 1
                  start6(2) = 1
                  start6(3) = 1
                  start6(4) = 1
                  start6(5) = 1
                  start6(6) = handle % frame_number
                  count6(1) = field_cursor % fieldhandle % dims(1) % dimsize
                  count6(2) = field_cursor % fieldhandle % dims(2) % dimsize
                  count6(3) = field_cursor % fieldhandle % dims(3) % dimsize
                  count6(4) = field_cursor % fieldhandle % dims(4) % dimsize
                  count6(5) = field_cursor % fieldhandle % dims(5) % dimsize
                  count6(6) = 1
                  pio_ierr = PIO_put_var(handle % pio_file, field_cursor % fieldhandle % field_desc, start6, count6, realArray5d)
               else
                  start5(:) = 1
                  count5(1) = field_cursor % fieldhandle % dims(1) % dimsize
                  count5(2) = field_cursor % fieldhandle % dims(2) % dimsize
                  count5(3) = field_cursor % fieldhandle % dims(3) % dimsize
                  count5(4) = field_cursor % fieldhandle % dims(4) % dimsize
                  count5(5) = field_cursor % fieldhandle % dims(5) % dimsize
                  pio_ierr = PIO_put_var(handle % pio_file, field_cursor % fieldhandle % field_desc, start5, count5, realArray5d)
               end if
            end if
         end if
      else if (present(intArray1d)) then
         if (associated(field_cursor % fieldhandle % decomp)) then
            call PIO_write_darray(handle % pio_file, field_cursor % fieldhandle % field_desc, field_cursor % fieldhandle % decomp % pio_iodesc, &
                                  intArray1d, pio_ierr)
         else
            if (field_cursor % fieldhandle % has_unlimited_dim) then
               start2(1) = 1
               start2(2) = handle % frame_number
               count2(1) = field_cursor % fieldhandle % dims(1) % dimsize
               count2(2) = 1
               pio_ierr = PIO_put_var(handle % pio_file, field_cursor % fieldhandle % field_desc, start2, count2, intArray1d)
            else
               start1(1) = 1
               count1(1) = field_cursor % fieldhandle % dims(1) % dimsize
               pio_ierr = PIO_put_var(handle % pio_file, field_cursor % fieldhandle % field_desc, start1, count1, intArray1d)
            end if
         end if
      else if (present(intArray2d)) then
         if (associated(field_cursor % fieldhandle % decomp)) then
            call PIO_write_darray(handle % pio_file, field_cursor % fieldhandle % field_desc, field_cursor % fieldhandle % decomp % pio_iodesc, &
                                  intArray2d, pio_ierr)
         else
            if (field_cursor % fieldhandle % has_unlimited_dim) then
               start3(1) = 1
               start3(2) = 1
               start3(3) = handle % frame_number
               count3(1) = field_cursor % fieldhandle % dims(1) % dimsize
               count3(2) = field_cursor % fieldhandle % dims(2) % dimsize
               count3(3) = 1
               pio_ierr = PIO_put_var(handle % pio_file, field_cursor % fieldhandle % field_desc, start3, count3, intArray2d)
            else
               start2(:) = 1
               count2(1) = field_cursor % fieldhandle % dims(1) % dimsize
               count2(2) = field_cursor % fieldhandle % dims(2) % dimsize
               pio_ierr = PIO_put_var(handle % pio_file, field_cursor % fieldhandle % field_desc, start2, count2, intArray2d)
            end if
         end if
      else if (present(intArray3d)) then
         if (associated(field_cursor % fieldhandle % decomp)) then
            call PIO_write_darray(handle % pio_file, field_cursor % fieldhandle % field_desc, field_cursor % fieldhandle % decomp % pio_iodesc, &
                                  intArray3d, pio_ierr)
         else
            if (field_cursor % fieldhandle % has_unlimited_dim) then
               start4(1) = 1
               start4(2) = 1
               start4(3) = 1
               start4(4) = handle % frame_number
               count4(1) = field_cursor % fieldhandle % dims(1) % dimsize
               count4(2) = field_cursor % fieldhandle % dims(2) % dimsize
               count4(3) = field_cursor % fieldhandle % dims(3) % dimsize
               count4(4) = 1
               pio_ierr = PIO_put_var(handle % pio_file, field_cursor % fieldhandle % field_desc, start4, count4, intArray3d)
            else
               start3(:) = 1
               count3(1) = field_cursor % fieldhandle % dims(1) % dimsize
               count3(2) = field_cursor % fieldhandle % dims(2) % dimsize
               count3(3) = field_cursor % fieldhandle % dims(3) % dimsize
               pio_ierr = PIO_put_var(handle % pio_file, field_cursor % fieldhandle % field_desc, start3, count3, intArray3d)
            end if
         end if
      else if (present(intArray4d)) then
         if (associated(field_cursor % fieldhandle % decomp)) then
            call PIO_write_darray(handle % pio_file, field_cursor % fieldhandle % field_desc, field_cursor % fieldhandle % decomp % pio_iodesc, &
                                  intArray4d, pio_ierr)
         else
            if (field_cursor % fieldhandle % has_unlimited_dim) then
               start5(1) = 1
               start5(2) = 1
               start5(3) = 1
               start5(4) = 1
               start5(5) = handle % frame_number
               count5(1) = field_cursor % fieldhandle % dims(1) % dimsize
               count5(2) = field_cursor % fieldhandle % dims(2) % dimsize
               count5(3) = field_cursor % fieldhandle % dims(3) % dimsize
               count5(4) = field_cursor % fieldhandle % dims(4) % dimsize
               count5(5) = 1
               pio_ierr = PIO_put_var(handle % pio_file, field_cursor % fieldhandle % field_desc, start5, count5, intArray4d)
            else
               start4(:) = 1
               count4(1) = field_cursor % fieldhandle % dims(1) % dimsize
               count4(2) = field_cursor % fieldhandle % dims(2) % dimsize
               count4(3) = field_cursor % fieldhandle % dims(3) % dimsize
               count4(4) = field_cursor % fieldhandle % dims(4) % dimsize
               pio_ierr = PIO_put_var(handle % pio_file, field_cursor % fieldhandle % field_desc, start4, count4, intArray4d)
            end if
         end if
      end if
      if (pio_ierr /= PIO_noerr) then
         if (present(ierr)) ierr = MPAS_IO_ERR_PIO
         return
      end if

   end subroutine MPAS_io_put_var_generic


   subroutine MPAS_io_put_var_int0d(handle, fieldname, val, ierr)

      implicit none

      type (MPAS_IO_Handle_type), intent(inout) :: handle
      character (len=*), intent(in) :: fieldname
      integer, intent(in) :: val
      integer, intent(out), optional :: ierr

!      write(stderrUnit,*) 'Called MPAS_io_put_var_int0d()'
      if (present(ierr)) ierr = MPAS_IO_NOERR

      call MPAS_io_put_var_generic(handle, fieldname, intVal=val, ierr=ierr)

   end subroutine MPAS_io_put_var_int0d


   subroutine MPAS_io_put_var_int1d(handle, fieldname, array, ierr)

      implicit none

      type (MPAS_IO_Handle_type), intent(inout) :: handle
      character (len=*), intent(in) :: fieldname
      integer, dimension(:), intent(in) :: array
      integer, intent(out), optional :: ierr

!      write(stderrUnit,*) 'Called MPAS_io_put_var_int1d()'
      if (present(ierr)) ierr = MPAS_IO_NOERR

      call MPAS_io_put_var_generic(handle, fieldname, intArray1d=array, ierr=ierr)

   end subroutine MPAS_io_put_var_int1d


   subroutine MPAS_io_put_var_int2d(handle, fieldname, array, ierr)

      implicit none

      type (MPAS_IO_Handle_type), intent(inout) :: handle
      character (len=*), intent(in) :: fieldname
      integer, dimension(:,:), intent(in) :: array
      integer, intent(out), optional :: ierr

!      write(stderrUnit,*) 'Called MPAS_io_put_var_int2d()'
      if (present(ierr)) ierr = MPAS_IO_NOERR

      call MPAS_io_put_var_generic(handle, fieldname, intArray2d=array, ierr=ierr)

   end subroutine MPAS_io_put_var_int2d


   subroutine MPAS_io_put_var_int3d(handle, fieldname, array, ierr)

      implicit none

      type (MPAS_IO_Handle_type), intent(inout) :: handle
      character (len=*), intent(in) :: fieldname
      integer, dimension(:,:,:), intent(in) :: array
      integer, intent(out), optional :: ierr

!      write(stderrUnit,*) 'Called MPAS_io_put_var_int3d()'
      if (present(ierr)) ierr = MPAS_IO_NOERR

      call MPAS_io_put_var_generic(handle, fieldname, intArray3d=array, ierr=ierr)

   end subroutine MPAS_io_put_var_int3d


   subroutine MPAS_io_put_var_int4d(handle, fieldname, array, ierr)

      implicit none

      type (MPAS_IO_Handle_type), intent(inout) :: handle
      character (len=*), intent(in) :: fieldname
      integer, dimension(:,:,:,:), intent(in) :: array
      integer, intent(out), optional :: ierr

!      write(stderrUnit,*) 'Called MPAS_io_put_var_int4d()'
      if (present(ierr)) ierr = MPAS_IO_NOERR

      call MPAS_io_put_var_generic(handle, fieldname, intArray4d=array, ierr=ierr)

   end subroutine MPAS_io_put_var_int4d


   subroutine MPAS_io_put_var_real0d(handle, fieldname, val, ierr)

      implicit none

      type (MPAS_IO_Handle_type), intent(inout) :: handle
      character (len=*), intent(in) :: fieldname
      real (kind=RKIND), intent(in) :: val
      integer, intent(out), optional :: ierr

!      write(stderrUnit,*) 'Called MPAS_io_put_var_real0d()'
      if (present(ierr)) ierr = MPAS_IO_NOERR

      call MPAS_io_put_var_generic(handle, fieldname, realVal=val, ierr=ierr)

   end subroutine MPAS_io_put_var_real0d


   subroutine MPAS_io_put_var_real1d(handle, fieldname, array, ierr)

      implicit none

      type (MPAS_IO_Handle_type), intent(inout) :: handle
      character (len=*), intent(in) :: fieldname
      real (kind=RKIND), dimension(:), intent(in) :: array
      integer, intent(out), optional :: ierr

!      write(stderrUnit,*) 'Called MPAS_io_put_var_real1d()'
      if (present(ierr)) ierr = MPAS_IO_NOERR

      call MPAS_io_put_var_generic(handle, fieldname, realArray1d=array, ierr=ierr)

   end subroutine MPAS_io_put_var_real1d


   subroutine MPAS_io_put_var_real2d(handle, fieldname, array, ierr)

      implicit none

      type (MPAS_IO_Handle_type), intent(inout) :: handle
      character (len=*), intent(in) :: fieldname
      real (kind=RKIND), dimension(:,:), intent(in) :: array
      integer, intent(out), optional :: ierr

!      write(stderrUnit,*) 'Called MPAS_io_put_var_real2d()'
      if (present(ierr)) ierr = MPAS_IO_NOERR

      call MPAS_io_put_var_generic(handle, fieldname, realArray2d=array, ierr=ierr)

   end subroutine MPAS_io_put_var_real2d


   subroutine MPAS_io_put_var_real3d(handle, fieldname, array, ierr)

      implicit none

      type (MPAS_IO_Handle_type), intent(inout) :: handle
      character (len=*), intent(in) :: fieldname
      real (kind=RKIND), dimension(:,:,:), intent(in) :: array
      integer, intent(out), optional :: ierr

!      write(stderrUnit,*) 'Called MPAS_io_put_var_real3d()'
      if (present(ierr)) ierr = MPAS_IO_NOERR

      call MPAS_io_put_var_generic(handle, fieldname, realArray3d=array, ierr=ierr)

   end subroutine MPAS_io_put_var_real3d


   subroutine MPAS_io_put_var_real4d(handle, fieldname, array, ierr)

      implicit none

      type (MPAS_IO_Handle_type), intent(inout) :: handle
      character (len=*), intent(in) :: fieldname
      real (kind=RKIND), dimension(:,:,:,:), intent(in) :: array
      integer, intent(out), optional :: ierr

!      write(stderrUnit,*) 'Called MPAS_io_put_var_real4d()'
      if (present(ierr)) ierr = MPAS_IO_NOERR

      call MPAS_io_put_var_generic(handle, fieldname, realArray4d=array, ierr=ierr)

   end subroutine MPAS_io_put_var_real4d


   subroutine MPAS_io_put_var_real5d(handle, fieldname, array, ierr)

      implicit none

      type (MPAS_IO_Handle_type), intent(inout) :: handle
      character (len=*), intent(in) :: fieldname
      real (kind=RKIND), dimension(:,:,:,:,:), intent(in) :: array
      integer, intent(out), optional :: ierr

!      write(stderrUnit,*) 'Called MPAS_io_put_var_real5d()'
      if (present(ierr)) ierr = MPAS_IO_NOERR

      call MPAS_io_put_var_generic(handle, fieldname, realArray5d=array, ierr=ierr)

   end subroutine MPAS_io_put_var_real5d


   subroutine MPAS_io_put_var_char0d(handle, fieldname, val, ierr)

      implicit none

      type (MPAS_IO_Handle_type), intent(inout) :: handle
      character (len=*), intent(in) :: fieldname
      character (len=*), intent(in) :: val
      integer, intent(out), optional :: ierr

!      write(stderrUnit,*) 'Called MPAS_io_put_var_char0d()'
      if (present(ierr)) ierr = MPAS_IO_NOERR

      call MPAS_io_put_var_generic(handle, fieldname, charVal=val, ierr=ierr)

   end subroutine MPAS_io_put_var_char0d


   subroutine MPAS_io_put_var_char1d(handle, fieldname, val, ierr)

      implicit none

      type (MPAS_IO_Handle_type), intent(inout) :: handle
      character (len=*), intent(in) :: fieldname
      character (len=*), dimension(:), intent(in) :: val
      integer, intent(out), optional :: ierr

!      write(stderrUnit,*) 'Called MPAS_io_put_var_char1d()'
      if (present(ierr)) ierr = MPAS_IO_NOERR

      call MPAS_io_put_var_generic(handle, fieldname, charArray1d=val, ierr=ierr)

   end subroutine MPAS_io_put_var_char1d


   subroutine MPAS_io_get_att_int0d(handle, attName, attValue, fieldname, ierr)

      implicit none

      type (MPAS_IO_Handle_type), intent(inout) :: handle
      character (len=*), intent(in) :: attName
      integer, intent(out) :: attValue
      character (len=*), intent(in), optional :: fieldname
      integer, intent(out), optional :: ierr

      integer :: pio_ierr
      integer :: varid
      integer :: xtype
#ifdef USE_PIO2
      integer (kind=MPAS_IO_OFFSET_KIND) :: len
#else
      integer :: len
#endif
      type (fieldlist_type), pointer :: field_cursor
      type (attlist_type), pointer :: att_cursor, new_att_node

!      write(stderrUnit,*) 'Called MPAS_io_get_att_int0d()'
      if (present(ierr)) ierr = MPAS_IO_NOERR

      ! Sanity checks
      if (.not. handle % initialized) then
         if (present(ierr)) ierr = MPAS_IO_ERR_UNINIT_HANDLE
         return 
      end if


      !
      ! For variable attributes, find the structure for fieldname
      !
      if (present(fieldname)) then
         field_cursor => handle % fieldlist_head
         do while (associated(field_cursor))
            if (trim(fieldname) == trim(field_cursor % fieldhandle % fieldname)) then
               varid = field_cursor % fieldhandle % fieldid
               exit
            end if
            field_cursor => field_cursor % next
         end do
         if (.not. associated(field_cursor)) then
            if (present(ierr)) ierr = MPAS_IO_ERR_UNDEFINED_VAR
            return
         end if

         ! Check whether we have this attribute cached
         att_cursor => field_cursor % fieldhandle % attlist_head
         do while (associated(att_cursor))
            if (trim(att_cursor % atthandle % attName) == trim(attName)) then
               if (att_cursor % atthandle % attType == MPAS_ATT_INT) then
!write(stderrUnit,*) 'Using cached attribute'
                  attValue = att_cursor % atthandle % attValueInt
               else
                  if (present(ierr)) ierr=MPAS_IO_ERR_WRONG_ATT_TYPE
               end if
               return
            end if
            att_cursor => att_cursor % next
         end do

      else

         ! Check whether we have this attribute cached
         att_cursor => handle % attlist_head
         do while (associated(att_cursor))
            if (trim(att_cursor % atthandle % attName) == trim(attName)) then
               if (att_cursor % atthandle % attType == MPAS_ATT_INT) then
!write(stderrUnit,*) 'Using cached attribute'
                  attValue = att_cursor % atthandle % attValueInt
               else
                  if (present(ierr)) ierr=MPAS_IO_ERR_WRONG_ATT_TYPE
               end if
               return
            end if
            att_cursor => att_cursor % next
         end do

         varid = PIO_global
      end if

      ! Query attribute value
      pio_ierr = PIO_inq_att(handle % pio_file, varid, attName, xtype, len)
      if (pio_ierr /= PIO_noerr) then
         if (present(ierr)) ierr = MPAS_IO_ERR_PIO
         return
      end if
      if (xtype /= PIO_int) then
         if (present(ierr)) ierr=MPAS_IO_ERR_WRONG_ATT_TYPE
         return
      end if

      pio_ierr = PIO_get_att(handle % pio_file, varid, attName, attValue)
      if (pio_ierr /= PIO_noerr) then
         if (present(ierr)) ierr = MPAS_IO_ERR_PIO
         return
      end if

      ! Keep attribute for future reference
      allocate(new_att_node)
      nullify(new_att_node % next)
      allocate(new_att_node % atthandle)
      new_att_node % atthandle % attName = attName
      new_att_node % atthandle % attType = MPAS_ATT_INT
      new_att_node % atthandle % attValueInt = attValue

      if (present(fieldname)) then
         if (.not. associated(field_cursor % fieldhandle % attlist_head)) then
            field_cursor % fieldhandle % attlist_head => new_att_node
!write(stderrUnit,*) 'Assigning att head for '//trim(attName)
         end if
         if (.not. associated(field_cursor % fieldhandle % attlist_tail)) then
            field_cursor % fieldhandle % attlist_tail => new_att_node
!write(stderrUnit,*) 'Assigning att tail for '//trim(attName)
         else
            field_cursor % fieldhandle % attlist_tail % next => new_att_node
            field_cursor % fieldhandle % attlist_tail => field_cursor % fieldhandle % attlist_tail % next
!write(stderrUnit,*) 'Extending att tail for '//trim(attName)
         end if
      else
         if (.not. associated(handle % attlist_head)) then
            handle % attlist_head => new_att_node
!write(stderrUnit,*) 'Assigning att head for '//trim(attName)
         end if
         if (.not. associated(handle % attlist_tail)) then
            handle % attlist_tail => new_att_node
!write(stderrUnit,*) 'Assigning att tail for '//trim(attName)
         else
            handle % attlist_tail % next => new_att_node
            handle % attlist_tail => handle % attlist_tail % next
!write(stderrUnit,*) 'Extending att tail for '//trim(attName)
         end if
      end if

   end subroutine MPAS_io_get_att_int0d


   subroutine MPAS_io_get_att_int1d(handle, attName, attValue, fieldname, ierr)

      implicit none

      type (MPAS_IO_Handle_type), intent(inout) :: handle
      character (len=*), intent(in) :: attName
      integer, dimension(:), pointer :: attValue
      character (len=*), intent(in), optional :: fieldname
      integer, intent(out), optional :: ierr

      integer :: pio_ierr
      integer :: varid
      integer :: xtype
#ifdef USE_PIO2
      integer (kind=MPAS_IO_OFFSET_KIND) :: len, attlen
#else
      integer :: len, attlen
#endif
      type (fieldlist_type), pointer :: field_cursor
      type (attlist_type), pointer :: att_cursor, new_att_node

!      write(stderrUnit,*) 'Called MPAS_io_get_att_int1d()'
      if (present(ierr)) ierr = MPAS_IO_NOERR

      ! Sanity checks
      if (.not. handle % initialized) then
         if (present(ierr)) ierr = MPAS_IO_ERR_UNINIT_HANDLE
         return 
      end if


      !
      ! For variable attributes, find the structure for fieldname
      !
      if (present(fieldname)) then
         field_cursor => handle % fieldlist_head
         do while (associated(field_cursor))
            if (trim(fieldname) == trim(field_cursor % fieldhandle % fieldname)) then
               varid = field_cursor % fieldhandle % fieldid
               exit
            end if
            field_cursor => field_cursor % next
         end do
         if (.not. associated(field_cursor)) then
            if (present(ierr)) ierr = MPAS_IO_ERR_UNDEFINED_VAR
            return
         end if

         ! Check whether we have this attribute cached
         att_cursor => field_cursor % fieldhandle % attlist_head
         do while (associated(att_cursor))
            if (trim(att_cursor % atthandle % attName) == trim(attName)) then
               if (att_cursor % atthandle % attType == MPAS_ATT_INTA) then
!write(stderrUnit,*) 'Using cached attribute'
                  allocate(attValue(size(att_cursor % atthandle % attValueIntA)))
                  attValue = att_cursor % atthandle % attValueIntA
               else
                  if (present(ierr)) ierr=MPAS_IO_ERR_WRONG_ATT_TYPE
               end if
               return
            end if
            att_cursor => att_cursor % next
         end do

      else

         ! Check whether we have this attribute cached
         att_cursor => handle % attlist_head
         do while (associated(att_cursor))
            if (trim(att_cursor % atthandle % attName) == trim(attName)) then
               if (att_cursor % atthandle % attType == MPAS_ATT_INTA) then
!write(stderrUnit,*) 'Using cached attribute'
                  allocate(attValue(size(att_cursor % atthandle % attValueIntA)))
                  attValue = att_cursor % atthandle % attValueIntA
               else
                  if (present(ierr)) ierr=MPAS_IO_ERR_WRONG_ATT_TYPE
               end if
               return
            end if
            att_cursor => att_cursor % next
         end do

         varid = PIO_global
      end if

      ! Query attribute value
      pio_ierr = PIO_inq_att(handle % pio_file, varid, attName, xtype, len)
      if (pio_ierr /= PIO_noerr) then
         if (present(ierr)) ierr = MPAS_IO_ERR_PIO
         return
      end if

      if (xtype /= PIO_int) then
         if (present(ierr)) ierr=MPAS_IO_ERR_WRONG_ATT_TYPE
         return
      end if

      pio_ierr = PIO_inq_attlen(handle % pio_file, varid, attName, attlen)
      if (pio_ierr /= PIO_noerr) then
         if (present(ierr)) ierr = MPAS_IO_ERR_PIO
         return
      end if

      allocate(attValue(attlen))
      pio_ierr = PIO_get_att(handle % pio_file, varid, attName, attValue)
      if (pio_ierr /= PIO_noerr) then
         if (present(ierr)) ierr = MPAS_IO_ERR_PIO
         return
      end if

      ! Keep attribute for future reference
      allocate(new_att_node)
      nullify(new_att_node % next)
      allocate(new_att_node % atthandle)
      new_att_node % atthandle % attName = attName
      new_att_node % atthandle % attType = MPAS_ATT_INTA
      allocate(new_att_node % atthandle % attValueIntA(attlen))
      new_att_node % atthandle % attValueIntA = attValue

      if (present(fieldname)) then
         if (.not. associated(field_cursor % fieldhandle % attlist_head)) then
            field_cursor % fieldhandle % attlist_head => new_att_node
!write(stderrUnit,*) 'Assigning att head for '//trim(attName)
         end if
         if (.not. associated(field_cursor % fieldhandle % attlist_tail)) then
            field_cursor % fieldhandle % attlist_tail => new_att_node
!write(stderrUnit,*) 'Assigning att tail for '//trim(attName)
         else
            field_cursor % fieldhandle % attlist_tail % next => new_att_node
            field_cursor % fieldhandle % attlist_tail => field_cursor % fieldhandle % attlist_tail % next
!write(stderrUnit,*) 'Extending att tail for '//trim(attName)
         end if
      else
         if (.not. associated(handle % attlist_head)) then
            handle % attlist_head => new_att_node
!write(stderrUnit,*) 'Assigning att head for '//trim(attName)
         end if
         if (.not. associated(handle % attlist_tail)) then
            handle % attlist_tail => new_att_node
!write(stderrUnit,*) 'Assigning att tail for '//trim(attName)
         else
            handle % attlist_tail % next => new_att_node
            handle % attlist_tail => handle % attlist_tail % next
!write(stderrUnit,*) 'Extending att tail for '//trim(attName)
         end if
      end if

   end subroutine MPAS_io_get_att_int1d


   subroutine MPAS_io_get_att_real0d(handle, attName, attValue, fieldname, precision, ierr)

      implicit none

      type (MPAS_IO_Handle_type), intent(inout) :: handle
      character (len=*), intent(in) :: attName
      real (kind=RKIND), intent(out) :: attValue
      character (len=*), intent(in), optional :: fieldname
      integer, intent(in), optional :: precision
      integer, intent(out), optional :: ierr

      integer :: pio_ierr
      integer :: varid
<<<<<<< HEAD
      integer :: xtype, len
      integer :: local_precision
      real (kind=R4KIND) :: singleVal
      real (kind=R8KIND) :: doubleVal
=======
      integer :: xtype
#ifdef USE_PIO2
      integer (kind=MPAS_IO_OFFSET_KIND) :: len
#else
      integer :: len
#endif
>>>>>>> ec92cca5
      type (fieldlist_type), pointer :: field_cursor
      type (attlist_type), pointer :: att_cursor, new_att_node

!      write(stderrUnit,*) 'Called MPAS_io_get_att_real0d()'
      if (present(ierr)) ierr = MPAS_IO_NOERR

      ! Sanity checks
      if (.not. handle % initialized) then
         if (present(ierr)) ierr = MPAS_IO_ERR_UNINIT_HANDLE
         return 
      end if


      !
      ! For variable attributes, find the structure for fieldname
      !
      if (present(fieldname)) then
         field_cursor => handle % fieldlist_head
         do while (associated(field_cursor))
            if (trim(fieldname) == trim(field_cursor % fieldhandle % fieldname)) then
               varid = field_cursor % fieldhandle % fieldid
               exit
            end if
            field_cursor => field_cursor % next
         end do
         if (.not. associated(field_cursor)) then
            if (present(ierr)) ierr = MPAS_IO_ERR_UNDEFINED_VAR
            return
         end if

         ! Check whether we have this attribute cached
         att_cursor => field_cursor % fieldhandle % attlist_head
         do while (associated(att_cursor))
            if (trim(att_cursor % atthandle % attName) == trim(attName)) then
               if (att_cursor % atthandle % attType == MPAS_ATT_REAL) then
!write(stderrUnit,*) 'Using cached attribute'
                  attValue = att_cursor % atthandle % attValueReal
               else
                  if (present(ierr)) ierr=MPAS_IO_ERR_WRONG_ATT_TYPE
               end if
               return
            end if
            att_cursor => att_cursor % next
         end do

      else

         ! Check whether we have this attribute cached
         att_cursor => handle % attlist_head
         do while (associated(att_cursor))
            if (trim(att_cursor % atthandle % attName) == trim(attName)) then
               if (att_cursor % atthandle % attType == MPAS_ATT_REAL) then
!write(stderrUnit,*) 'Using cached attribute'
                  attValue = att_cursor % atthandle % attValueReal
               else
                  if (present(ierr)) ierr=MPAS_IO_ERR_WRONG_ATT_TYPE
               end if
               return
            end if
            att_cursor => att_cursor % next
         end do

         varid = PIO_global
      end if

      if (present(precision)) then
         local_precision = precision
      else
         local_precision = MPAS_IO_NATIVE_PRECISION
      end if

      ! Query attribute value
      pio_ierr = PIO_inq_att(handle % pio_file, varid, attName, xtype, len)
      if (pio_ierr /= PIO_noerr) then
         if (present(ierr)) ierr = MPAS_IO_ERR_PIO
         return
      end if

      if ((local_precision == MPAS_IO_SINGLE_PRECISION) .and. &
          (MPAS_IO_NATIVE_PRECISION /= MPAS_IO_SINGLE_PRECISION)) then

         if (xtype /= PIO_REAL) then
            if (present(ierr)) ierr=MPAS_IO_ERR_WRONG_ATT_TYPE
            return
         end if
         pio_ierr = PIO_get_att(handle % pio_file, varid, attName, singleVal)
         attValue = real(singleVal,RKIND)

      else if ((local_precision == MPAS_IO_DOUBLE_PRECISION) .and. &
          (MPAS_IO_NATIVE_PRECISION /= MPAS_IO_DOUBLE_PRECISION)) then

         if (xtype /= PIO_DOUBLE) then
            if (present(ierr)) ierr=MPAS_IO_ERR_WRONG_ATT_TYPE
            return
         end if
         pio_ierr = PIO_get_att(handle % pio_file, varid, attName, doubleVal)
         attValue = real(doubleVal,RKIND)

      else

         if (xtype /= PIO_DOUBLE .and. xtype /= PIO_REAL) then
            if (present(ierr)) ierr=MPAS_IO_ERR_WRONG_ATT_TYPE
            return
         end if
         pio_ierr = PIO_get_att(handle % pio_file, varid, attName, attValue)

      end if
      if (pio_ierr /= PIO_noerr) then
         if (present(ierr)) ierr = MPAS_IO_ERR_PIO
         return
      end if

      ! Keep attribute for future reference
      allocate(new_att_node)
      nullify(new_att_node % next)
      allocate(new_att_node % atthandle)
      new_att_node % atthandle % attName = attName
      new_att_node % atthandle % attType = MPAS_ATT_REAL
      new_att_node % atthandle % attValueReal = attValue
      new_att_node % atthandle % precision = local_precision

      if (present(fieldname)) then
         if (.not. associated(field_cursor % fieldhandle % attlist_head)) then
            field_cursor % fieldhandle % attlist_head => new_att_node
!write(stderrUnit,*) 'Assigning att head for '//trim(attName)
         end if
         if (.not. associated(field_cursor % fieldhandle % attlist_tail)) then
            field_cursor % fieldhandle % attlist_tail => new_att_node
!write(stderrUnit,*) 'Assigning att tail for '//trim(attName)
         else
            field_cursor % fieldhandle % attlist_tail % next => new_att_node
            field_cursor % fieldhandle % attlist_tail => field_cursor % fieldhandle % attlist_tail % next
!write(stderrUnit,*) 'Extending att tail for '//trim(attName)
         end if
      else
         if (.not. associated(handle % attlist_head)) then
            handle % attlist_head => new_att_node
!write(stderrUnit,*) 'Assigning att head for '//trim(attName)
         end if
         if (.not. associated(handle % attlist_tail)) then
            handle % attlist_tail => new_att_node
!write(stderrUnit,*) 'Assigning att tail for '//trim(attName)
         else
            handle % attlist_tail % next => new_att_node
            handle % attlist_tail => handle % attlist_tail % next
!write(stderrUnit,*) 'Extending att tail for '//trim(attName)
         end if
      end if

   end subroutine MPAS_io_get_att_real0d


   subroutine MPAS_io_get_att_real1d(handle, attName, attValue, fieldname, precision, ierr)

      implicit none

      type (MPAS_IO_Handle_type), intent(inout) :: handle
      character (len=*), intent(in) :: attName
      real (kind=RKIND), dimension(:), pointer :: attValue
      character (len=*), intent(in), optional :: fieldname
      integer, intent(in), optional :: precision
      integer, intent(out), optional :: ierr

      integer :: pio_ierr
      integer :: varid
<<<<<<< HEAD
      integer :: xtype, len, attlen
      integer :: local_precision
      real (kind=R4KIND), dimension(:), allocatable :: singleVal
      real (kind=R8KIND), dimension(:), allocatable :: doubleVal
=======
      integer :: xtype
#ifdef USE_PIO2
      integer (kind=MPAS_IO_OFFSET_KIND) :: len, attlen
#else
      integer :: len, attlen
#endif
>>>>>>> ec92cca5
      type (fieldlist_type), pointer :: field_cursor
      type (attlist_type), pointer :: att_cursor, new_att_node

!      write(stderrUnit,*) 'Called MPAS_io_get_att_real1d()'
      if (present(ierr)) ierr = MPAS_IO_NOERR

      ! Sanity checks
      if (.not. handle % initialized) then
         if (present(ierr)) ierr = MPAS_IO_ERR_UNINIT_HANDLE
         return 
      end if


      !
      ! For variable attributes, find the structure for fieldname
      !
      if (present(fieldname)) then
         field_cursor => handle % fieldlist_head
         do while (associated(field_cursor))
            if (trim(fieldname) == trim(field_cursor % fieldhandle % fieldname)) then
               varid = field_cursor % fieldhandle % fieldid
               exit
            end if
            field_cursor => field_cursor % next
         end do
         if (.not. associated(field_cursor)) then
            if (present(ierr)) ierr = MPAS_IO_ERR_UNDEFINED_VAR
            return
         end if

         ! Check whether we have this attribute cached
         att_cursor => field_cursor % fieldhandle % attlist_head
         do while (associated(att_cursor))
            if (trim(att_cursor % atthandle % attName) == trim(attName)) then
               if (att_cursor % atthandle % attType == MPAS_ATT_REALA) then
!write(stderrUnit,*) 'Using cached attribute'
                  allocate(attValue(size(att_cursor % atthandle % attValueRealA)))
                  attValue = att_cursor % atthandle % attValueRealA
               else
                  if (present(ierr)) ierr=MPAS_IO_ERR_WRONG_ATT_TYPE
               end if
               return
            end if
            att_cursor => att_cursor % next
         end do

      else

         ! Check whether we have this attribute cached
         att_cursor => handle % attlist_head
         do while (associated(att_cursor))
            if (trim(att_cursor % atthandle % attName) == trim(attName)) then
               if (att_cursor % atthandle % attType == MPAS_ATT_REALA) then
!write(stderrUnit,*) 'Using cached attribute'
                  allocate(attValue(size(att_cursor % atthandle % attValueRealA)))
                  attValue = att_cursor % atthandle % attValueRealA
               else
                  if (present(ierr)) ierr=MPAS_IO_ERR_WRONG_ATT_TYPE
               end if
               return
            end if
            att_cursor => att_cursor % next
         end do

         varid = PIO_global
      end if

      if (present(precision)) then
         local_precision = precision
      else
         local_precision = MPAS_IO_NATIVE_PRECISION
      end if

      ! Query attribute value
      pio_ierr = PIO_inq_att(handle % pio_file, varid, attName, xtype, len)
      if (pio_ierr /= PIO_noerr) then
         if (present(ierr)) ierr = MPAS_IO_ERR_PIO
         return
      end if

      pio_ierr = PIO_inq_attlen(handle % pio_file, varid, attName, attlen)
      if (pio_ierr /= PIO_noerr) then
         if (present(ierr)) ierr = MPAS_IO_ERR_PIO
         return
      end if

      if ((local_precision == MPAS_IO_SINGLE_PRECISION) .and. &
          (MPAS_IO_NATIVE_PRECISION /= MPAS_IO_SINGLE_PRECISION)) then

         if (xtype /= PIO_REAL) then
            if (present(ierr)) ierr=MPAS_IO_ERR_WRONG_ATT_TYPE
            return
         end if
         allocate(attValue(attlen))
         allocate(singleVal(attlen))
         pio_ierr = PIO_get_att(handle % pio_file, varid, attName, singleVal)
         attValue(:) = real(singleVal(:),RKIND)
         deallocate(singleVal)

      else if ((local_precision == MPAS_IO_DOUBLE_PRECISION) .and. &
          (MPAS_IO_NATIVE_PRECISION /= MPAS_IO_DOUBLE_PRECISION)) then

         if (xtype /= PIO_DOUBLE) then
            if (present(ierr)) ierr=MPAS_IO_ERR_WRONG_ATT_TYPE
            return
         end if
         allocate(attValue(attlen))
         allocate(doubleVal(attlen))
         pio_ierr = PIO_get_att(handle % pio_file, varid, attName, doubleVal)
         attValue(:) = real(doubleVal(:),RKIND)
         deallocate(doubleVal)

      else

         if (xtype /= PIO_DOUBLE .and. xtype /= PIO_REAL) then
            if (present(ierr)) ierr=MPAS_IO_ERR_WRONG_ATT_TYPE
            return
         end if
         allocate(attValue(attlen))
         pio_ierr = PIO_get_att(handle % pio_file, varid, attName, attValue)

      end if
      if (pio_ierr /= PIO_noerr) then
         if (present(ierr)) ierr = MPAS_IO_ERR_PIO
         return
      end if

      ! Keep attribute for future reference
      allocate(new_att_node)
      nullify(new_att_node % next)
      allocate(new_att_node % atthandle)
      new_att_node % atthandle % attName = attName
      new_att_node % atthandle % attType = MPAS_ATT_REALA
      allocate(new_att_node % atthandle % attValueRealA(attlen))
      new_att_node % atthandle % attValueRealA = attValue
      new_att_node % atthandle % precision = local_precision

      if (present(fieldname)) then
         if (.not. associated(field_cursor % fieldhandle % attlist_head)) then
            field_cursor % fieldhandle % attlist_head => new_att_node
!write(stderrUnit,*) 'Assigning att head for '//trim(attName)
         end if
         if (.not. associated(field_cursor % fieldhandle % attlist_tail)) then
            field_cursor % fieldhandle % attlist_tail => new_att_node
!write(stderrUnit,*) 'Assigning att tail for '//trim(attName)
         else
            field_cursor % fieldhandle % attlist_tail % next => new_att_node
            field_cursor % fieldhandle % attlist_tail => field_cursor % fieldhandle % attlist_tail % next
!write(stderrUnit,*) 'Extending att tail for '//trim(attName)
         end if
      else
         if (.not. associated(handle % attlist_head)) then
            handle % attlist_head => new_att_node
!write(stderrUnit,*) 'Assigning att head for '//trim(attName)
         end if
         if (.not. associated(handle % attlist_tail)) then
            handle % attlist_tail => new_att_node
!write(stderrUnit,*) 'Assigning att tail for '//trim(attName)
         else
            handle % attlist_tail % next => new_att_node
            handle % attlist_tail => handle % attlist_tail % next
!write(stderrUnit,*) 'Extending att tail for '//trim(attName)
         end if
      end if

   end subroutine MPAS_io_get_att_real1d


   subroutine MPAS_io_get_att_text(handle, attName, attValue, fieldname, ierr)

      implicit none

      type (MPAS_IO_Handle_type), intent(inout) :: handle
      character (len=*), intent(in) :: attName
      character (len=*), intent(out) :: attValue
      character (len=*), intent(in), optional :: fieldname
      integer, intent(out), optional :: ierr

      integer :: pio_ierr
      integer :: varid
      integer :: xtype
#ifdef USE_PIO2
      integer (kind=MPAS_IO_OFFSET_KIND) :: len
#else
      integer :: len
#endif
      type (fieldlist_type), pointer :: field_cursor
      type (attlist_type), pointer :: att_cursor, new_att_node

!      write(stderrUnit,*) 'Called MPAS_io_get_att_text()'
      if (present(ierr)) ierr = MPAS_IO_NOERR

      ! Sanity checks
      if (.not. handle % initialized) then
         if (present(ierr)) ierr = MPAS_IO_ERR_UNINIT_HANDLE
         return 
      end if


      !
      ! For variable attributes, find the structure for fieldname
      !
      if (present(fieldname)) then
         field_cursor => handle % fieldlist_head
         do while (associated(field_cursor))
            if (trim(fieldname) == trim(field_cursor % fieldhandle % fieldname)) then
               varid = field_cursor % fieldhandle % fieldid
               exit
            end if
            field_cursor => field_cursor % next
         end do
         if (.not. associated(field_cursor)) then
            if (present(ierr)) ierr = MPAS_IO_ERR_UNDEFINED_VAR
            return
         end if

         ! Check whether we have this attribute cached
         att_cursor => field_cursor % fieldhandle % attlist_head
         do while (associated(att_cursor))
            if (trim(att_cursor % atthandle % attName) == trim(attName)) then
               if (att_cursor % atthandle % attType == MPAS_ATT_TEXT) then
!write(stderrUnit,*) 'Using cached attribute'
                  attValue = att_cursor % atthandle % attValueText
               else
                  if (present(ierr)) ierr=MPAS_IO_ERR_WRONG_ATT_TYPE
               end if
               return
            end if
            att_cursor => att_cursor % next
         end do

      else

         ! Check whether we have this attribute cached
         att_cursor => handle % attlist_head
         do while (associated(att_cursor))
            if (trim(att_cursor % atthandle % attName) == trim(attName)) then
               if (att_cursor % atthandle % attType == MPAS_ATT_TEXT) then
!write(stderrUnit,*) 'Using cached attribute'
                  attValue = att_cursor % atthandle % attValueText
               else
                  if (present(ierr)) ierr=MPAS_IO_ERR_WRONG_ATT_TYPE
               end if
               return
            end if
            att_cursor => att_cursor % next
         end do

         varid = PIO_global
      end if

      ! Query attribute value
      pio_ierr = PIO_inq_att(handle % pio_file, varid, attName, xtype, len)
      if (pio_ierr /= PIO_noerr) then
         if (present(ierr)) ierr = MPAS_IO_ERR_PIO
         return
      end if
      if (xtype /= PIO_char) then
         if (present(ierr)) ierr=MPAS_IO_ERR_WRONG_ATT_TYPE
         return
      end if

      pio_ierr = PIO_get_att(handle % pio_file, varid, attName, attValue)
      if (pio_ierr /= PIO_noerr) then
         if (present(ierr)) ierr = MPAS_IO_ERR_PIO
         return
      end if

      ! Keep attribute for future reference
      allocate(new_att_node)
      nullify(new_att_node % next)
      allocate(new_att_node % atthandle)
      new_att_node % atthandle % attName = attName
      new_att_node % atthandle % attType = MPAS_ATT_TEXT
      new_att_node % atthandle % attValueText = attValue

      if (present(fieldname)) then
         if (.not. associated(field_cursor % fieldhandle % attlist_head)) then
            field_cursor % fieldhandle % attlist_head => new_att_node
!write(stderrUnit,*) 'Assigning att head for '//trim(attName)
         end if
         if (.not. associated(field_cursor % fieldhandle % attlist_tail)) then
            field_cursor % fieldhandle % attlist_tail => new_att_node
!write(stderrUnit,*) 'Assigning att tail for '//trim(attName)
         else
            field_cursor % fieldhandle % attlist_tail % next => new_att_node
            field_cursor % fieldhandle % attlist_tail => field_cursor % fieldhandle % attlist_tail % next
!write(stderrUnit,*) 'Extending att tail for '//trim(attName)
         end if
      else
         if (.not. associated(handle % attlist_head)) then
            handle % attlist_head => new_att_node
!write(stderrUnit,*) 'Assigning att head for '//trim(attName)
         end if
         if (.not. associated(handle % attlist_tail)) then
            handle % attlist_tail => new_att_node
!write(stderrUnit,*) 'Assigning att tail for '//trim(attName)
         else
            handle % attlist_tail % next => new_att_node
            handle % attlist_tail => handle % attlist_tail % next
!write(stderrUnit,*) 'Extending att tail for '//trim(attName)
         end if
      end if

   end subroutine MPAS_io_get_att_text


   subroutine MPAS_io_put_att_int0d(handle, attName, attValue, fieldname, syncVal, ierr)

      implicit none

      type (MPAS_IO_Handle_type), intent(inout) :: handle
      character (len=*), intent(in) :: attName
      integer, intent(in) :: attValue
      character (len=*), intent(in), optional :: fieldname
      logical, intent(in), optional :: syncVal
      integer, intent(out), optional :: ierr

      integer :: pio_ierr
      integer :: varid
      integer :: attValueLocal
      type (fieldlist_type), pointer :: field_cursor
      type (attlist_type), pointer :: attlist_cursor, new_attlist_node

      attValueLocal = attValue

!      write(stderrUnit,*) 'Called MPAS_io_put_att_int0d()'
      if (present(ierr)) ierr = MPAS_IO_NOERR

      ! Sanity checks
      if (.not. handle % initialized) then
         if (present(ierr)) ierr = MPAS_IO_ERR_UNINIT_HANDLE
         return 
      end if
      if (handle % data_mode) then
         if (present(ierr)) ierr = MPAS_IO_ERR_DATA_MODE
         return 
      end if
      if (handle % iomode /= MPAS_IO_WRITE) then
         if (present(ierr)) ierr = MPAS_IO_ERR_NOWRITE
         return 
      end if


      allocate(new_attlist_node) 
      nullify(new_attlist_node % next)
      allocate(new_attlist_node % attHandle)
      new_attlist_node % attHandle % attName = attName
      new_attlist_node % attHandle % attType = MPAS_ATT_INT
      new_attlist_node % attHandle % attValueInt = attValue


      !
      ! For variable attributes, find the structure for fieldname
      !
      if (present(fieldname)) then
         field_cursor => handle % fieldlist_head
         do while (associated(field_cursor))
            if (trim(fieldname) == trim(field_cursor % fieldhandle % fieldname)) then

               ! Check whether attribute was already defined
               attlist_cursor => field_cursor % fieldhandle % attlist_head
               do while (associated(attlist_cursor))
                  if (trim(attName) == trim(attlist_cursor % atthandle % attName)) then
!write(stderrUnit,*) 'Attribute already defined'
                     if (attlist_cursor % atthandle % attType /= MPAS_ATT_INT .or. &
                         attlist_cursor % atthandle % attValueInt /= attValue) then
                        if (present(ierr)) ierr = MPAS_IO_ERR_REDEF_ATT
                        deallocate(new_attlist_node % attHandle)
                        deallocate(new_attlist_node) 
                     end if
                     return
                  end if
                  attlist_cursor => attlist_cursor % next
               end do

               varid = field_cursor % fieldhandle % fieldid
               exit
            end if
            field_cursor => field_cursor % next
         end do
         if (.not. associated(field_cursor)) then
            if (present(ierr)) ierr = MPAS_IO_ERR_UNDEFINED_VAR
            deallocate(new_attlist_node % attHandle)
            deallocate(new_attlist_node) 
            return
         end if

         ! Add attribute to field attribute list
         if (.not. associated(field_cursor % fieldhandle % attlist_head)) then
            field_cursor % fieldhandle % attlist_head => new_attlist_node
!write(stderrUnit,*) 'Assigning att head for '//trim(attname)
         end if
         if (.not. associated(field_cursor % fieldhandle % attlist_tail)) then
            field_cursor % fieldhandle % attlist_tail => new_attlist_node
!write(stderrUnit,*) 'Assigning att tail for '//trim(attname)
         else
            field_cursor % fieldhandle % attlist_tail % next => new_attlist_node
            field_cursor % fieldhandle % attlist_tail => field_cursor % fieldhandle % attlist_tail % next
!write(stderrUnit,*) 'Extending att tail for '//trim(attname)
         end if

      else

         ! Check whether attribute was already defined
         attlist_cursor => handle % attlist_head
         do while (associated(attlist_cursor))
            if (trim(attName) == trim(attlist_cursor % atthandle % attName)) then
!write(stderrUnit,*) 'Attribute already defined'
               if (attlist_cursor % atthandle % attType /= MPAS_ATT_INT .or. &
                   attlist_cursor % atthandle % attValueInt /= attValue) then
                  if (present(ierr)) ierr = MPAS_IO_ERR_REDEF_ATT
                  deallocate(new_attlist_node % attHandle)
                  deallocate(new_attlist_node) 
               end if
               return
            end if
            attlist_cursor => attlist_cursor % next
         end do

         varid = PIO_global

         ! Add attribute to global attribute list
         if (.not. associated(handle % attlist_head)) then
            handle % attlist_head => new_attlist_node
!write(stderrUnit,*) 'Assigning att head for '//trim(attname)
         end if
         if (.not. associated(handle % attlist_tail)) then
            handle % attlist_tail => new_attlist_node
!write(stderrUnit,*) 'Assigning att tail for '//trim(attname)
         else
            handle % attlist_tail % next => new_attlist_node
            handle % attlist_tail => handle % attlist_tail % next
!write(stderrUnit,*) 'Extending att tail for '//trim(attname)
         end if
      end if

      if ( present(syncVal) ) then
         if ( syncVal ) then
            call mpas_dmpar_bcast_int(handle % iocontext % dminfo, attValueLocal, IO_NODE)
         end if
      end if

      pio_ierr = PIO_put_att(handle % pio_file, varid, attName, attValueLocal) 
      if (pio_ierr /= PIO_noerr) then
         if (present(ierr)) ierr = MPAS_IO_ERR_PIO
         return
      end if

      ! Maybe we should add attribute to list only after a successfull call to PIO?

   end subroutine MPAS_io_put_att_int0d


   subroutine MPAS_io_put_att_int1d(handle, attName, attValue, fieldname, syncVal, ierr)

      implicit none

      type (MPAS_IO_Handle_type), intent(inout) :: handle
      character (len=*), intent(in) :: attName
      integer, dimension(:), intent(in) :: attValue
      character (len=*), intent(in), optional :: fieldname
      logical, intent(in), optional :: syncVal
      integer, intent(out), optional :: ierr

      integer :: pio_ierr
      integer :: varid
      integer, dimension(:), pointer :: attValueLocal
      type (fieldlist_type), pointer :: field_cursor
      type (attlist_type), pointer :: attlist_cursor, new_attlist_node

      allocate(attValueLocal(size(attValue, dim=1)))
      attValueLocal(:) = attValue(:)

!      write(stderrUnit,*) 'Called MPAS_io_put_att_int1d()'
      if (present(ierr)) ierr = MPAS_IO_NOERR

      ! Sanity checks
      if (.not. handle % initialized) then
         if (present(ierr)) ierr = MPAS_IO_ERR_UNINIT_HANDLE
         return 
      end if
      if (handle % data_mode) then
         if (present(ierr)) ierr = MPAS_IO_ERR_DATA_MODE
         return 
      end if
      if (handle % iomode /= MPAS_IO_WRITE) then
         if (present(ierr)) ierr = MPAS_IO_ERR_NOWRITE
         return 
      end if


      allocate(new_attlist_node) 
      nullify(new_attlist_node % next)
      allocate(new_attlist_node % attHandle)
      new_attlist_node % attHandle % attName = attName
      new_attlist_node % attHandle % attType = MPAS_ATT_INTA
      allocate(new_attlist_node % attHandle % attValueIntA(size(attValue)))
      new_attlist_node % attHandle % attValueIntA = attValue


      !
      ! For variable attributes, find the structure for fieldname
      !
      if (present(fieldname)) then
         field_cursor => handle % fieldlist_head
         do while (associated(field_cursor))
            if (trim(fieldname) == trim(field_cursor % fieldhandle % fieldname)) then

               ! Check whether attribute was already defined
               attlist_cursor => field_cursor % fieldhandle % attlist_head
               do while (associated(attlist_cursor))
                  if (trim(attName) == trim(attlist_cursor % atthandle % attName)) then
!write(stderrUnit,*) 'Attribute already defined'
                     if (attlist_cursor % atthandle % attType /= MPAS_ATT_INTA .or. &
                         size(attlist_cursor % atthandle % attValueIntA) /= size(attValue)) then
                        if (present(ierr)) ierr = MPAS_IO_ERR_REDEF_ATT
                        deallocate(new_attlist_node % attHandle)
                        deallocate(new_attlist_node) 
!                     else if (attlist_cursor % atthandle % attValueIntA(:) /= attValue(:)) then   ! array sizes should match based on previous if-test
!                        if (present(ierr)) ierr = MPAS_IO_ERR_REDEF_ATT
!                        deallocate(new_attlist_node % attHandle)
!                        deallocate(new_attlist_node) 
                     end if
                     return
                  end if
                  attlist_cursor => attlist_cursor % next
               end do

               varid = field_cursor % fieldhandle % fieldid
               exit
            end if
            field_cursor => field_cursor % next
         end do
         if (.not. associated(field_cursor)) then
            if (present(ierr)) ierr = MPAS_IO_ERR_UNDEFINED_VAR
            deallocate(new_attlist_node % attHandle)
            deallocate(new_attlist_node) 
            return
         end if

         ! Add attribute to field attribute list
         if (.not. associated(field_cursor % fieldhandle % attlist_head)) then
            field_cursor % fieldhandle % attlist_head => new_attlist_node
!write(stderrUnit,*) 'Assigning att head for '//trim(attname)
         end if
         if (.not. associated(field_cursor % fieldhandle % attlist_tail)) then
            field_cursor % fieldhandle % attlist_tail => new_attlist_node
!write(stderrUnit,*) 'Assigning att tail for '//trim(attname)
         else
            field_cursor % fieldhandle % attlist_tail % next => new_attlist_node
            field_cursor % fieldhandle % attlist_tail => field_cursor % fieldhandle % attlist_tail % next
!write(stderrUnit,*) 'Extending att tail for '//trim(attname)
         end if

      else

         ! Check whether attribute was already defined
         attlist_cursor => handle % attlist_head
         do while (associated(attlist_cursor))
            if (trim(attName) == trim(attlist_cursor % atthandle % attName)) then
!write(stderrUnit,*) 'Attribute already defined'
               if (attlist_cursor % atthandle % attType /= MPAS_ATT_INTA .or. &
                   size(attlist_cursor % atthandle % attValueIntA) /= size(attValue)) then
                  if (present(ierr)) ierr = MPAS_IO_ERR_REDEF_ATT
                  deallocate(new_attlist_node % attHandle)
                  deallocate(new_attlist_node) 
!               else if (attlist_cursor % atthandle % attValueIntA /= attValue) then
!               else if (attlist_cursor % atthandle % attValueIntA /= attValue) then
!               else if (attlist_cursor % atthandle % attValueIntA /= attValue) then
!               else if (attlist_cursor % atthandle % attValueIntA /= attValue) then
               end if
               return
            end if
            attlist_cursor => attlist_cursor % next
         end do

         varid = PIO_global

         ! Add attribute to global attribute list
         if (.not. associated(handle % attlist_head)) then
            handle % attlist_head => new_attlist_node
!write(stderrUnit,*) 'Assigning att head for '//trim(attname)
         end if
         if (.not. associated(handle % attlist_tail)) then
            handle % attlist_tail => new_attlist_node
!write(stderrUnit,*) 'Assigning att tail for '//trim(attname)
         else
            handle % attlist_tail % next => new_attlist_node
            handle % attlist_tail => handle % attlist_tail % next
!write(stderrUnit,*) 'Extending att tail for '//trim(attname)
         end if
      end if

      if ( present(syncVal) ) then
         if ( syncVal ) then
            call mpas_dmpar_bcast_ints(handle % iocontext % dminfo, size(attValueLocal, dim=1), attValueLocal, IO_NODE)
         end if
      end if

      pio_ierr = PIO_put_att(handle % pio_file, varid, attName, attValueLocal) 
      if (pio_ierr /= PIO_noerr) then
         if (present(ierr)) ierr = MPAS_IO_ERR_PIO
         return
      end if

      deallocate(attValueLocal)

      ! Maybe we should add attribute to list only after a successfull call to PIO?

   end subroutine MPAS_io_put_att_int1d


   subroutine MPAS_io_put_att_real0d(handle, attName, attValue, fieldname, syncVal, precision, ierr)

      implicit none

      type (MPAS_IO_Handle_type), intent(inout) :: handle
      character (len=*), intent(in) :: attName
      real (kind=RKIND), intent(in) :: attValue
      character (len=*), intent(in), optional :: fieldname
      logical, intent(in), optional :: syncVal
      integer, intent(in), optional :: precision
      integer, intent(out), optional :: ierr

      integer :: pio_ierr
      integer :: varid
      real (kind=RKIND) :: attValueLocal
      real (kind=R4KIND) :: singleVal
      real (kind=R8KIND) :: doubleVal
      type (fieldlist_type), pointer :: field_cursor
      type (attlist_type), pointer :: attlist_cursor, new_attlist_node

      attValueLocal = attValue

!      write(stderrUnit,*) 'Called MPAS_io_put_att_real0d()'
      if (present(ierr)) ierr = MPAS_IO_NOERR

      ! Sanity checks
      if (.not. handle % initialized) then
         if (present(ierr)) ierr = MPAS_IO_ERR_UNINIT_HANDLE
         return 
      end if
      if (handle % data_mode) then
         if (present(ierr)) ierr = MPAS_IO_ERR_DATA_MODE
         return 
      end if
      if (handle % iomode /= MPAS_IO_WRITE) then
         if (present(ierr)) ierr = MPAS_IO_ERR_NOWRITE
         return 
      end if


      allocate(new_attlist_node) 
      nullify(new_attlist_node % next)
      allocate(new_attlist_node % attHandle)
      new_attlist_node % attHandle % attName = attName
      new_attlist_node % attHandle % attType = MPAS_ATT_REAL
      new_attlist_node % attHandle % attValueReal = attValue

      if (present(precision)) then
         new_attlist_node % attHandle % precision = precision
      else
         new_attlist_node % attHandle % precision = MPAS_IO_NATIVE_PRECISION
      end if

      !
      ! For variable attributes, find the structure for fieldname
      !
      if (present(fieldname)) then
         field_cursor => handle % fieldlist_head
         do while (associated(field_cursor))
            if (trim(fieldname) == trim(field_cursor % fieldhandle % fieldname)) then

               ! Check whether attribute was already defined
               attlist_cursor => field_cursor % fieldhandle % attlist_head
               do while (associated(attlist_cursor))
                  if (trim(attName) == trim(attlist_cursor % atthandle % attName)) then
!write(stderrUnit,*) 'Attribute already defined'
                     if (attlist_cursor % atthandle % attType /= MPAS_ATT_REAL .or. &
                         attlist_cursor % atthandle % attValueReal /= attValue) then
                        if (present(ierr)) ierr = MPAS_IO_ERR_REDEF_ATT
                        deallocate(new_attlist_node % attHandle)
                        deallocate(new_attlist_node) 
                     end if
                     return
                  end if
                  attlist_cursor => attlist_cursor % next
               end do

               varid = field_cursor % fieldhandle % fieldid
               exit
            end if
            field_cursor => field_cursor % next
         end do
         if (.not. associated(field_cursor)) then
            if (present(ierr)) ierr = MPAS_IO_ERR_UNDEFINED_VAR
            deallocate(new_attlist_node % attHandle)
            deallocate(new_attlist_node) 
            return
         end if

         ! Add attribute to field attribute list
         if (.not. associated(field_cursor % fieldhandle % attlist_head)) then
            field_cursor % fieldhandle % attlist_head => new_attlist_node
!write(stderrUnit,*) 'Assigning att head for '//trim(attname)
         end if
         if (.not. associated(field_cursor % fieldhandle % attlist_tail)) then
            field_cursor % fieldhandle % attlist_tail => new_attlist_node
!write(stderrUnit,*) 'Assigning att tail for '//trim(attname)
         else
            field_cursor % fieldhandle % attlist_tail % next => new_attlist_node
            field_cursor % fieldhandle % attlist_tail => field_cursor % fieldhandle % attlist_tail % next
!write(stderrUnit,*) 'Extending att tail for '//trim(attname)
         end if

      else

         ! Check whether attribute was already defined
         attlist_cursor => handle % attlist_head
         do while (associated(attlist_cursor))
            if (trim(attName) == trim(attlist_cursor % atthandle % attName)) then
!write(stderrUnit,*) 'Attribute already defined'
               if (attlist_cursor % atthandle % attType /= MPAS_ATT_REAL .or. &
                   attlist_cursor % atthandle % attValueReal /= attValue) then
                  if (present(ierr)) ierr = MPAS_IO_ERR_REDEF_ATT
                  deallocate(new_attlist_node % attHandle)
                  deallocate(new_attlist_node) 
               end if
               return
            end if
            attlist_cursor => attlist_cursor % next
         end do

         varid = PIO_global

         ! Add attribute to global attribute list
         if (.not. associated(handle % attlist_head)) then
            handle % attlist_head => new_attlist_node
!write(stderrUnit,*) 'Assigning att head for '//trim(attname)
         end if
         if (.not. associated(handle % attlist_tail)) then
            handle % attlist_tail => new_attlist_node
!write(stderrUnit,*) 'Assigning att tail for '//trim(attname)
         else
            handle % attlist_tail % next => new_attlist_node
            handle % attlist_tail => handle % attlist_tail % next
!write(stderrUnit,*) 'Extending att tail for '//trim(attname)
         end if
      end if

      if ( present(syncVal) ) then
         if ( syncVal ) then
            call mpas_dmpar_bcast_real(handle % iocontext % dminfo, attValueLocal, IO_NODE)
         end if
      end if

      if ((new_attlist_node % attHandle % precision == MPAS_IO_SINGLE_PRECISION) .and. &
          (MPAS_IO_NATIVE_PRECISION /= MPAS_IO_SINGLE_PRECISION)) then
         singleVal = real(attValueLocal,R4KIND)
         pio_ierr = PIO_put_att(handle % pio_file, varid, attName, singleVal) 
      else if ((new_attlist_node % attHandle % precision == MPAS_IO_DOUBLE_PRECISION) .and. &
          (MPAS_IO_NATIVE_PRECISION /= MPAS_IO_DOUBLE_PRECISION)) then
         doubleVal = real(attValueLocal,R8KIND)
         pio_ierr = PIO_put_att(handle % pio_file, varid, attName, doubleVal) 
      else
         pio_ierr = PIO_put_att(handle % pio_file, varid, attName, attValueLocal) 
      end if

      if (pio_ierr /= PIO_noerr) then
         if (present(ierr)) ierr = MPAS_IO_ERR_PIO
         return
      end if

      ! Maybe we should add attribute to list only after a successfull call to PIO?

   end subroutine MPAS_io_put_att_real0d


   subroutine MPAS_io_put_att_real1d(handle, attName, attValue, fieldname, syncVal, precision, ierr)

      implicit none

      type (MPAS_IO_Handle_type), intent(inout) :: handle
      character (len=*), intent(in) :: attName
      real (kind=RKIND), dimension(:), intent(in) :: attValue
      character (len=*), intent(in), optional :: fieldname
      logical, intent(in), optional :: syncVal
      integer, intent(in), optional :: precision
      integer, intent(out), optional :: ierr

      integer :: pio_ierr
      integer :: varid
      real (kind=RKIND), dimension(:), allocatable :: attValueLocal
      real (kind=R4KIND), dimension(:), allocatable :: singleVal
      real (kind=R8KIND), dimension(:), allocatable :: doubleVal
      type (fieldlist_type), pointer :: field_cursor
      type (attlist_type), pointer :: attlist_cursor, new_attlist_node

      allocate(attValueLocal( size(attValue, dim=1) ) )

      attValueLocal(:) = attValue(:)

!      write(stderrUnit,*) 'Called MPAS_io_put_att_real1d()'
      if (present(ierr)) ierr = MPAS_IO_NOERR

      ! Sanity checks
      if (.not. handle % initialized) then
         if (present(ierr)) ierr = MPAS_IO_ERR_UNINIT_HANDLE
         return 
      end if
      if (handle % data_mode) then
         if (present(ierr)) ierr = MPAS_IO_ERR_DATA_MODE
         return 
      end if
      if (handle % iomode /= MPAS_IO_WRITE) then
         if (present(ierr)) ierr = MPAS_IO_ERR_NOWRITE
         return 
      end if


      allocate(new_attlist_node) 
      nullify(new_attlist_node % next)
      allocate(new_attlist_node % attHandle)
      new_attlist_node % attHandle % attName = attName
      new_attlist_node % attHandle % attType = MPAS_ATT_REALA
      allocate(new_attlist_node % attHandle % attValueRealA(size(attValue)))
      new_attlist_node % attHandle % attValueRealA = attValue

      if (present(precision)) then
         new_attlist_node % attHandle % precision = precision
      else
         new_attlist_node % attHandle % precision = MPAS_IO_NATIVE_PRECISION
      end if

      !
      ! For variable attributes, find the structure for fieldname
      !
      if (present(fieldname)) then
         field_cursor => handle % fieldlist_head
         do while (associated(field_cursor))
            if (trim(fieldname) == trim(field_cursor % fieldhandle % fieldname)) then

               ! Check whether attribute was already defined
               attlist_cursor => field_cursor % fieldhandle % attlist_head
               do while (associated(attlist_cursor))
                  if (trim(attName) == trim(attlist_cursor % atthandle % attName)) then
!write(stderrUnit,*) 'Attribute already defined'
                     if (attlist_cursor % atthandle % attType /= MPAS_ATT_REALA .or. &
                         size(attlist_cursor % atthandle % attValueRealA) /= size(attValue)) then
                        if (present(ierr)) ierr = MPAS_IO_ERR_REDEF_ATT
                        deallocate(new_attlist_node % attHandle)
                        deallocate(new_attlist_node) 
!                     else if (attlist_cursor % atthandle % attValueIntA(:) /= attValue(:)) then   ! array sizes should match based on previous if-test
!                        if (present(ierr)) ierr = MPAS_IO_ERR_REDEF_ATT
!                        deallocate(new_attlist_node % attHandle)
!                        deallocate(new_attlist_node) 
                     end if
                     return
                  end if
                  attlist_cursor => attlist_cursor % next
               end do

               varid = field_cursor % fieldhandle % fieldid
               exit
            end if
            field_cursor => field_cursor % next
         end do
         if (.not. associated(field_cursor)) then
            if (present(ierr)) ierr = MPAS_IO_ERR_UNDEFINED_VAR
            deallocate(new_attlist_node % attHandle)
            deallocate(new_attlist_node) 
            return
         end if

         ! Add attribute to field attribute list
         if (.not. associated(field_cursor % fieldhandle % attlist_head)) then
            field_cursor % fieldhandle % attlist_head => new_attlist_node
!write(stderrUnit,*) 'Assigning att head for '//trim(attname)
         end if
         if (.not. associated(field_cursor % fieldhandle % attlist_tail)) then
            field_cursor % fieldhandle % attlist_tail => new_attlist_node
!write(stderrUnit,*) 'Assigning att tail for '//trim(attname)
         else
            field_cursor % fieldhandle % attlist_tail % next => new_attlist_node
            field_cursor % fieldhandle % attlist_tail => field_cursor % fieldhandle % attlist_tail % next
!write(stderrUnit,*) 'Extending att tail for '//trim(attname)
         end if

      else

         ! Check whether attribute was already defined
         attlist_cursor => handle % attlist_head
         do while (associated(attlist_cursor))
            if (trim(attName) == trim(attlist_cursor % atthandle % attName)) then
!write(stderrUnit,*) 'Attribute already defined'
               if (attlist_cursor % atthandle % attType /= MPAS_ATT_REALA .or. &
                   size(attlist_cursor % atthandle % attValueRealA) /= size(attValue)) then
                  if (present(ierr)) ierr = MPAS_IO_ERR_REDEF_ATT
                  deallocate(new_attlist_node % attHandle)
                  deallocate(new_attlist_node) 
!               else if (attlist_cursor % atthandle % attValueIntA /= attValue) then
!               else if (attlist_cursor % atthandle % attValueIntA /= attValue) then
!               else if (attlist_cursor % atthandle % attValueIntA /= attValue) then
!               else if (attlist_cursor % atthandle % attValueIntA /= attValue) then
               end if
               return
            end if
            attlist_cursor => attlist_cursor % next
         end do

         varid = PIO_global

         ! Add attribute to global attribute list
         if (.not. associated(handle % attlist_head)) then
            handle % attlist_head => new_attlist_node
!write(stderrUnit,*) 'Assigning att head for '//trim(attname)
         end if
         if (.not. associated(handle % attlist_tail)) then
            handle % attlist_tail => new_attlist_node
!write(stderrUnit,*) 'Assigning att tail for '//trim(attname)
         else
            handle % attlist_tail % next => new_attlist_node
            handle % attlist_tail => handle % attlist_tail % next
!write(stderrUnit,*) 'Extending att tail for '//trim(attname)
         end if
      end if

      if ( present(syncVal) ) then
         if ( syncVal ) then
            call mpas_dmpar_bcast_reals(handle % iocontext % dminfo, size(attValueLocal, dim=1), attValueLocal, IO_NODE)
         end if
      end if

      if ((new_attlist_node % attHandle % precision == MPAS_IO_SINGLE_PRECISION) .and. &
          (MPAS_IO_NATIVE_PRECISION /= MPAS_IO_SINGLE_PRECISION)) then
         allocate(singleVal(size(attValueLocal)))
         singleVal(:) = real(attValueLocal(:),R4KIND)
         pio_ierr = PIO_put_att(handle % pio_file, varid, attName, singleVal) 
         deallocate(singleVal)
      else if ((new_attlist_node % attHandle % precision == MPAS_IO_DOUBLE_PRECISION) .and. &
          (MPAS_IO_NATIVE_PRECISION /= MPAS_IO_DOUBLE_PRECISION)) then
         allocate(doubleVal(size(attValueLocal)))
         doubleVal(:) = real(attValueLocal(:),R8KIND)
         pio_ierr = PIO_put_att(handle % pio_file, varid, attName, doubleVal) 
         deallocate(doubleVal)
      else
         pio_ierr = PIO_put_att(handle % pio_file, varid, attName, attValueLocal) 
      end if
      if (pio_ierr /= PIO_noerr) then
         if (present(ierr)) ierr = MPAS_IO_ERR_PIO
         return
      end if

      deallocate(attValueLocal)

      ! Maybe we should add attribute to list only after a successfull call to PIO?

   end subroutine MPAS_io_put_att_real1d


   subroutine MPAS_io_put_att_text(handle, attName, attValue, fieldname, syncVal, ierr)

      implicit none

      type (MPAS_IO_Handle_type), intent(inout) :: handle
      character (len=*), intent(in) :: attName
      character (len=*), intent(in) :: attValue
      character (len=*), intent(in), optional :: fieldname
      logical, intent(in), optional :: syncVal
      integer, intent(out), optional :: ierr

      integer :: pio_ierr
      integer :: varid
      integer :: valLen
      character (len=StrKind) :: attValueLocal, trimmedVal
      type (fieldlist_type), pointer :: field_cursor
      type (attlist_type), pointer :: attlist_cursor, new_attlist_node

      valLen = len_trim(attValue)
      trimmedVal = trim(attValue)

      if ( valLen > StrKind ) then
         write(stderrUnit, *) ' WARNING: Attribute ''' // trim(attName) // ''' has a value longer than StrKIND. It will be cut to a length of ', StrKIND
         attValueLocal = trimmedVal(1:StrKIND)
      else
         attValueLocal = trimmedVal
      end if

!      write(stderrUnit,*) 'Called MPAS_io_put_att_text()'
      if (present(ierr)) ierr = MPAS_IO_NOERR

      ! Sanity checks
      if (.not. handle % initialized) then
         if (present(ierr)) ierr = MPAS_IO_ERR_UNINIT_HANDLE
         return 
      end if
      if (handle % data_mode) then
         if (present(ierr)) ierr = MPAS_IO_ERR_DATA_MODE
         return 
      end if
      if (handle % iomode /= MPAS_IO_WRITE) then
         if (present(ierr)) ierr = MPAS_IO_ERR_NOWRITE
         return 
      end if


      allocate(new_attlist_node) 
      nullify(new_attlist_node % next)
      allocate(new_attlist_node % attHandle)
      new_attlist_node % attHandle % attName = attName
      new_attlist_node % attHandle % attType = MPAS_ATT_TEXT
      new_attlist_node % attHandle % attValueText = attValue


      !
      ! For variable attributes, find the structure for fieldname
      !
      if (present(fieldname)) then
         field_cursor => handle % fieldlist_head
         do while (associated(field_cursor))
            if (trim(fieldname) == trim(field_cursor % fieldhandle % fieldname)) then

               ! Check whether attribute was already defined
               attlist_cursor => field_cursor % fieldhandle % attlist_head
               do while (associated(attlist_cursor))
                  if (trim(attName) == trim(attlist_cursor % atthandle % attName)) then
!write(stderrUnit,*) 'Attribute already defined'
                     if (attlist_cursor % atthandle % attType /= MPAS_ATT_TEXT .or. &
                         trim(attlist_cursor % atthandle % attValueText) /= trim(attValue)) then
                        if (present(ierr)) ierr = MPAS_IO_ERR_REDEF_ATT
                        deallocate(new_attlist_node % attHandle)
                        deallocate(new_attlist_node) 
                     end if
                     return
                  end if
                  attlist_cursor => attlist_cursor % next
               end do

               varid = field_cursor % fieldhandle % fieldid
               exit
            end if
            field_cursor => field_cursor % next
         end do
         if (.not. associated(field_cursor)) then
            if (present(ierr)) ierr = MPAS_IO_ERR_UNDEFINED_VAR
            deallocate(new_attlist_node % attHandle)
            deallocate(new_attlist_node) 
            return
         end if

         ! Add attribute to field attribute list
         if (.not. associated(field_cursor % fieldhandle % attlist_head)) then
            field_cursor % fieldhandle % attlist_head => new_attlist_node
!write(stderrUnit,*) 'Assigning att head for '//trim(attname)
         end if
         if (.not. associated(field_cursor % fieldhandle % attlist_tail)) then
            field_cursor % fieldhandle % attlist_tail => new_attlist_node
!write(stderrUnit,*) 'Assigning att tail for '//trim(attname)
         else
            field_cursor % fieldhandle % attlist_tail % next => new_attlist_node
            field_cursor % fieldhandle % attlist_tail => field_cursor % fieldhandle % attlist_tail % next
!write(stderrUnit,*) 'Extending att tail for '//trim(attname)
         end if

      else

         ! Check whether attribute was already defined
         attlist_cursor => handle % attlist_head
         do while (associated(attlist_cursor))
            if (trim(attName) == trim(attlist_cursor % atthandle % attName)) then
!write(stderrUnit,*) 'Attribute already defined'
               if (attlist_cursor % atthandle % attType /= MPAS_ATT_TEXT .or. &
                   trim(attlist_cursor % atthandle % attValueText) /= trim(attValue)) then
                  if (present(ierr)) ierr = MPAS_IO_ERR_REDEF_ATT
                  deallocate(new_attlist_node % attHandle)
                  deallocate(new_attlist_node) 
               end if
               return
            end if
            attlist_cursor => attlist_cursor % next
         end do

         varid = PIO_global

         ! Add attribute to global attribute list
         if (.not. associated(handle % attlist_head)) then
            handle % attlist_head => new_attlist_node
!write(stderrUnit,*) 'Assigning att head for '//trim(attname)
         end if
         if (.not. associated(handle % attlist_tail)) then
            handle % attlist_tail => new_attlist_node
!write(stderrUnit,*) 'Assigning att tail for '//trim(attname)
         else
            handle % attlist_tail % next => new_attlist_node
            handle % attlist_tail => handle % attlist_tail % next
!write(stderrUnit,*) 'Extending att tail for '//trim(attname)
         end if
      end if

      if ( present(syncVal) ) then
         if ( syncVal ) then
            call mpas_dmpar_bcast_char(handle % iocontext % dminfo, attValueLocal, IO_NODE)
         end if
      end if

      pio_ierr = PIO_put_att(handle % pio_file, varid, attName, trim(attValueLocal)) 
      if (pio_ierr /= PIO_noerr) then

         if (present(ierr)) ierr = MPAS_IO_ERR_PIO

         !
         ! If we are working with a pre-existing file and the text attribute is larger than in the file, we need 
         ! to enter define mode before writing the attribute. Note the PIO_redef documentation:
         !     'Entering and leaving netcdf define mode causes a file sync operation to occur, 
         !      these operations can be very expensive in parallel systems.'
         !
         if (handle % preexisting_file .and. .not. handle % data_mode) then
            pio_ierr = PIO_redef(handle % pio_file)
            if (pio_ierr /= PIO_noerr) then
               return
            end if

            pio_ierr = PIO_put_att(handle % pio_file, varid, attName, trim(attValueLocal)) 
            if (pio_ierr /= PIO_noerr) then
               return
            end if

            pio_ierr = PIO_enddef(handle % pio_file)
            if (pio_ierr /= PIO_noerr) then
               return
            end if

            if (present(ierr)) ierr = MPAS_IO_NOERR

         end if

         return
      end if

      ! Maybe we should add attribute to list only after a successfull call to PIO?

   end subroutine MPAS_io_put_att_text


   subroutine MPAS_io_set_frame(handle, frame, ierr)

      implicit none

      type (MPAS_IO_Handle_type), intent(inout) :: handle
      integer, intent(in) :: frame
      integer, intent(out), optional :: ierr

!      write(stderrUnit,*) 'Called MPAS_io_set_frame()'
      if (present(ierr)) ierr = MPAS_IO_NOERR

      handle % frame_number = frame

   end subroutine MPAS_io_set_frame


   subroutine MPAS_io_advance_frame(handle, ierr)

      implicit none

      type (MPAS_IO_Handle_type), intent(inout) :: handle
      integer, intent(out), optional :: ierr

!      write(stderrUnit,*) 'Called MPAS_io_advance_frame()'
      if (present(ierr)) ierr = MPAS_IO_NOERR

      handle % frame_number = handle % frame_number + 1

   end subroutine MPAS_io_advance_frame


   subroutine MPAS_io_sync(handle, ierr)

      implicit none

      type (MPAS_IO_Handle_type), intent(inout) :: handle
      integer, intent(out), optional :: ierr

!      write(stderrUnit,*) 'Called MPAS_io_sync()'
      if (present(ierr)) ierr = MPAS_IO_NOERR

      ! Sanity checks
      if (.not. handle % initialized) then
         if (present(ierr)) ierr = MPAS_IO_ERR_UNINIT_HANDLE
         return 
      end if

      call PIO_syncfile(handle % pio_file)

   end subroutine MPAS_io_sync


   subroutine MPAS_io_close(handle, ierr)

      implicit none

      type (MPAS_IO_Handle_type), intent(inout) :: handle
      integer, intent(out), optional :: ierr

      type (dimlist_type), pointer :: dimlist_ptr, dimlist_del
      type (fieldlist_type), pointer :: fieldlist_ptr, fieldlist_del
      type (attlist_type), pointer :: attlist_ptr, attlist_del

!      write(stderrUnit,*) 'Called MPAS_io_close()'
      if (present(ierr)) ierr = MPAS_IO_NOERR

      ! Sanity checks
      if (.not. handle % initialized) then
         if (present(ierr)) ierr = MPAS_IO_ERR_UNINIT_HANDLE
         return 
      end if

      ! Deallocate memory associated with the file
      fieldlist_ptr => handle % fieldlist_head
      do while (associated(fieldlist_ptr))
         fieldlist_del => fieldlist_ptr 
         fieldlist_ptr => fieldlist_ptr % next

         attlist_ptr => fieldlist_del % fieldhandle % attlist_head
         do while (associated(attlist_ptr))
            attlist_del => attlist_ptr 
            attlist_ptr => attlist_ptr % next
            if (attlist_del % atthandle % attType == MPAS_ATT_INTA) deallocate(attlist_del % atthandle % attValueIntA)
            if (attlist_del % atthandle % attType == MPAS_ATT_REALA) deallocate(attlist_del % atthandle % attValueRealA)
            deallocate(attlist_del % atthandle)
         end do
         nullify(fieldlist_del % fieldhandle % attlist_head)
         nullify(fieldlist_del % fieldhandle % attlist_tail)

         deallocate(fieldlist_del % fieldhandle % dims)

         deallocate(fieldlist_del % fieldhandle)
      end do
      nullify(handle % fieldlist_head)
      nullify(handle % fieldlist_tail)

      dimlist_ptr => handle % dimlist_head
      do while (associated(dimlist_ptr))
         dimlist_del => dimlist_ptr 
         dimlist_ptr => dimlist_ptr % next
         deallocate(dimlist_del % dimhandle)
      end do
      nullify(handle % dimlist_head)
      nullify(handle % dimlist_tail)

      attlist_ptr => handle % attlist_head
      do while (associated(attlist_ptr))
         attlist_del => attlist_ptr 
         attlist_ptr => attlist_ptr % next
         if (attlist_del % atthandle % attType == MPAS_ATT_INTA) deallocate(attlist_del % atthandle % attValueIntA)
         if (attlist_del % atthandle % attType == MPAS_ATT_REALA) deallocate(attlist_del % atthandle % attValueRealA)
         deallocate(attlist_del % atthandle)
      end do
      nullify(handle % attlist_head)
      nullify(handle % attlist_tail)

      handle % initialized = .false.

!write(stderrUnit,*) 'MGD PIO_closefile'
      call PIO_closefile(handle % pio_file)

   end subroutine MPAS_io_close


   subroutine MPAS_io_finalize(ioContext, finalize_iosystem, ierr)

      implicit none

      type (mpas_io_context_type), pointer :: ioContext
      logical, optional :: finalize_iosystem
      integer, intent(out), optional :: ierr

      integer :: pio_ierr
      type (decomplist_type), pointer :: decomp_cursor, decomp_del

!      write(stderrUnit,*) 'Called MPAS_io_finalize()'
      if (present(ierr)) ierr = MPAS_IO_NOERR

      decomp_cursor => ioContext % decomp_list
      do while (associated(decomp_cursor))
         decomp_del => decomp_cursor
         decomp_cursor => decomp_cursor % next
!write(stderrUnit,*) 'Deallocating a decomposition...'
!if (.not. associated(decomp_del % decomphandle)) write(stderrUnit,*) 'OOPS... do not have decomphandle'
         deallocate(decomp_del % decomphandle % dims)
         deallocate(decomp_del % decomphandle % indices)
         call PIO_freedecomp(ioContext % pio_iosystem, decomp_del % decomphandle % pio_iodesc)
         deallocate(decomp_del % decomphandle)
         deallocate(decomp_del)
      end do

!write(stderrUnit,*) 'MGD PIO_finalize'
      if (present(finalize_iosystem)) then
         if ( finalize_iosystem ) then
           call PIO_finalize(ioContext % pio_iosystem, pio_ierr)
           if (pio_ierr /= PIO_noerr) then
              if (present(ierr)) ierr = MPAS_IO_ERR_PIO
              return
           end if
           deallocate(ioContext % pio_iosystem)
         end if
      end if

   end subroutine MPAS_io_finalize


   subroutine MPAS_io_err_mesg(ierr, fatal)

      implicit none

      integer, intent(in) :: ierr
      logical, intent(in) :: fatal

      select case (ierr)
         case (MPAS_IO_NOERR)
            ! ... do nothing ...
         case (MPAS_IO_ERR_INVALID_MODE)
            write(stderrUnit,*) 'MPAS IO Error: Invalid file access mode'
         case (MPAS_IO_ERR_INVALID_FORMAT)
            write(stderrUnit,*) 'MPAS IO Error: Invalid I/O format'
         case (MPAS_IO_ERR_LONG_FILENAME)
            write(stderrUnit,*) 'MPAS IO Error: Filename too long'
         case (MPAS_IO_ERR_UNINIT_HANDLE)
            write(stderrUnit,*) 'MPAS IO Error: Uninitialized I/O handle'
         case (MPAS_IO_ERR_PIO)
            write(stderrUnit,*) 'MPAS IO Error: Bad return value from PIO'
         case (MPAS_IO_ERR_DATA_MODE)
            write(stderrUnit,*) 'MPAS IO Error: Cannot define in data mode'
         case (MPAS_IO_ERR_NOWRITE)
            write(stderrUnit,*) 'MPAS IO Error: File not opened for writing'
         case (MPAS_IO_ERR_REDEF_DIM)
            write(stderrUnit,*) 'MPAS IO Error: Inconsistent redefinition of dimension'
         case (MPAS_IO_ERR_REDEF_VAR)
            write(stderrUnit,*) 'MPAS IO Error: Inconsistent redefinition of field'
         case (MPAS_IO_ERR_UNDEFINED_DIM)
            write(stderrUnit,*) 'MPAS IO Error: Field uses undefined dimension'
         case (MPAS_IO_ERR_UNDEFINED_VAR)
            write(stderrUnit,*) 'MPAS IO Error: Undefined field'
         case (MPAS_IO_ERR_REDEF_ATT)
            write(stderrUnit,*) 'MPAS IO Error: Inconsistent redefinition of attribute'
         case (MPAS_IO_ERR_WRONG_ATT_TYPE)
            write(stderrUnit,*) 'MPAS IO Error: Wrong type for requested attribute'
         case (MPAS_IO_ERR_NO_DECOMP)
            write(stderrUnit,*) 'MPAS IO Error: Decomposition indices not set for field'
         case (MPAS_IO_ERR_TWO_UNLIMITED_DIMS)
            write(stderrUnit,*) 'MPAS IO Error: Defining more than one unlimited dimension'
         case (MPAS_IO_ERR_WRONG_MODE)
            write(stderrUnit,*) 'MPAS IO Error: Operation not permitted in this file mode'
         case (MPAS_IO_ERR_NO_UNLIMITED_DIM)
            write(stderrUnit,*) 'MPAS IO Error: No unlimited dimension found in dataset'
         case (MPAS_IO_ERR_UNIMPLEMENTED)
            write(stderrUnit,*) 'MPAS IO Error: Unimplemented functionality'
         case (MPAS_IO_ERR_WOULD_CLOBBER)
            write(stderrUnit,*) 'MPAS IO Error: Would clobber existing file'
         case (MPAS_IO_ERR_NOEXIST_READ)
            write(stderrUnit,*) 'MPAS IO Error: Attempting to read a file which does not exist.'
         case default
            write(stderrUnit,*) 'MPAS IO Error: Unrecognized error code...'
      end select

      if (fatal .and. (ierr /= MPAS_IO_NOERR)) call mpas_dmpar_global_abort('ERROR In MPAS_IO')

   end subroutine MPAS_io_err_mesg
 
end module mpas_io<|MERGE_RESOLUTION|>--- conflicted
+++ resolved
@@ -3399,19 +3399,15 @@
 
       integer :: pio_ierr
       integer :: varid
-<<<<<<< HEAD
-      integer :: xtype, len
       integer :: local_precision
       real (kind=R4KIND) :: singleVal
       real (kind=R8KIND) :: doubleVal
-=======
       integer :: xtype
 #ifdef USE_PIO2
       integer (kind=MPAS_IO_OFFSET_KIND) :: len
 #else
       integer :: len
 #endif
->>>>>>> ec92cca5
       type (fieldlist_type), pointer :: field_cursor
       type (attlist_type), pointer :: att_cursor, new_att_node
 
@@ -3577,19 +3573,15 @@
 
       integer :: pio_ierr
       integer :: varid
-<<<<<<< HEAD
-      integer :: xtype, len, attlen
       integer :: local_precision
       real (kind=R4KIND), dimension(:), allocatable :: singleVal
       real (kind=R8KIND), dimension(:), allocatable :: doubleVal
-=======
       integer :: xtype
 #ifdef USE_PIO2
       integer (kind=MPAS_IO_OFFSET_KIND) :: len, attlen
 #else
       integer :: len, attlen
 #endif
->>>>>>> ec92cca5
       type (fieldlist_type), pointer :: field_cursor
       type (attlist_type), pointer :: att_cursor, new_att_node
 
