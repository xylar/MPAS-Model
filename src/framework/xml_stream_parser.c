// Copyright (c) 2013,  Los Alamos National Security, LLC (LANS)
// and the University Corporation for Atmospheric Research (UCAR).
//
// Unless noted otherwise source code is licensed under the BSD license.
// Additional copyright and license information can be found in the LICENSE file
// distributed with this code, or at http://mpas-dev.github.com/license.html
//

#include <stdio.h>
#include <stdlib.h>
#include <fcntl.h>
#include <sys/stat.h>
#include <unistd.h>
#include <string.h>
#include <errno.h>
#include "ezxml/ezxml.h"

#ifdef _MPI
#include "mpi.h"
#endif

#define MSGSIZE 256


/* 
 *  Interface routines for building streams at run-time; defined in mpas_stream_manager.F
 */
<<<<<<< HEAD
void stream_mgr_create_stream_c(void *, const char *, int *, const char *, const char *, char *, char *, int *, int *, int *);
=======
void stream_mgr_create_stream_c(void *, const char *, int *, const char *, char *, char *, int *, int *, int *, int *, int *);
>>>>>>> a55ea0c6
void mpas_stream_mgr_add_field_c(void *, const char *, const char *, int *);
void mpas_stream_mgr_add_pool_c(void *, const char *, const char *, int *);
void stream_mgr_add_alarm_c(void *, const char *, const char *, const char *, const char *, int *);
void stream_mgr_add_pkg_c(void *, const char *, const char *, int *);


/*
 *  Stack node type used for basic syntax checking of XML
 */
struct stacknode {
	int line;
	char name[MSGSIZE];
	struct stacknode *next;
};

struct stacknode *head = NULL;


/* 
 *  Global variables
 */
static char *global_file;


/*********************************************************************************
 *
 *  Function: fmt_err
 *
 *  Prints an error message in a standard format.
 *
 *********************************************************************************/
void fmt_err(const char *mesg)
{
	fprintf(stderr,"********************************************************************************\n");
	fprintf(stderr,"* Error: In file %s, %s\n", global_file, mesg);
	fprintf(stderr,"********************************************************************************\n");
}


/*********************************************************************************
 *
 *  Function: fmt_warn
 *
 *  Prints a warning message in a standard format.
 *
 *********************************************************************************/
void fmt_warn(const char *mesg)
{
	fprintf(stderr,"********************************************************************************\n");
	fprintf(stderr,"* Warning: In file %s, %s\n", global_file, mesg);
	fprintf(stderr,"********************************************************************************\n");
}

/*********************************************************************************
 *
 *  Function: fmt_info
 *
 *  Prints an informational message in a standard format.
 *
 *********************************************************************************/
void fmt_info(const char *mesg)
{
	fprintf(stderr,"\n");
	fprintf(stderr," Information: In file %s, %s\n", global_file, mesg);
	fprintf(stderr,"\n");
}


/*********************************************************************************
 *
 *  Function: push_tag
 *
 *  Pushes a new node onto the stack.
 *
 *********************************************************************************/
void push_tag(struct stacknode *node)
{
	if (node != NULL) {
		node->next = head;
		head = node;
	}
}


/*********************************************************************************
 *
 *  Function: pop_tag
 *
 *  Pops a new node from the stack.
 *
 *********************************************************************************/
struct stacknode * pop_tag(void)
{
	struct stacknode *retval;

	retval = head;
	if (head != NULL) {
		head = head->next;
	}

	return retval;
}


/*********************************************************************************
 *
 *  Function: parse_xml_tag_name
 *
 *  Copies only the name of an XML tag from tag_buf into tag_name. For example,
 *  the name of the tag
 * 
 *      <stream name="floop" interval="06:00:00"/>
 *
 *  is the string "stream".
 *
 *********************************************************************************/
void parse_xml_tag_name(char *tag_buf, char *tag_name)
{
	size_t i;

	/* Assume that a name ends with a space or null character */
	i = 0;
	while (tag_buf[i] != ' ' && tag_buf[i] != '\0') {
		tag_name[i] = tag_buf[i];
		i++;
	}

	tag_name[i] = '\0';
}


/*********************************************************************************
 *
 *  Function: parse_xml_tag
 *
 *  Parses the next XML tag into a string, plus other bookkeeping. All characters 
 *  between the first '<' and immediately following '>' character from xml_buf
 *  are copied into tag. The length of the buffer xml_buf is at least buf_len, and
 *  the length of the buffer tag is also at least buf_len.
 *
 *  For providing useful error messages, this routine also counts line numbers, 
 *  incrementing the line number each time a newline character is encountered.
 *
 *  The output argument start_line provides the line number on which the returned
 *  tag began.
 *
 *  The output argument tag_len provides the number of characters in the tag that
 *  were copied into the tag buffer. If no complete XML tag is found in the input 
 *  buffer, the tag_len argument will be set to 0.
 *
 *  The return value is the index in xml_buf representing the end of the tag,
 *  realtive to the starting position.
 *
 *********************************************************************************/
size_t parse_xml_tag(char *xml_buf, size_t buf_len, char *tag, size_t *tag_len, int *line, int *start_line)
{
	size_t i, j;

	/* Look for beginning of tag */
	i = 0;
	while (i < buf_len && xml_buf[i] != '<') {
		if (xml_buf[i] == '\n')
			(*line)++;
		i++;
	}

	/* Ran out of characters... */
	if (i == buf_len) {
		*tag_len = 0;
		return 0;
	}


	/* Move on to next character after opening '<' */
	*start_line = *line;
	i++;

	/* Copy tag into string */
	j = 0;
	while (i < buf_len && xml_buf[i] != '>') {
		if (xml_buf[i] == '\n')
			(*line)++;
		tag[j] = xml_buf[i];
		i++;
		j++;
	}

	/* Didn't find a closing '>' character */
	if (i == buf_len) {
		*tag_len = 0;
		return 0;
	}

	tag[j] = '\0';
	i++;

	*tag_len = j;

	return i;
}


/*********************************************************************************
 *
 *  Function: par_read
 *
 *  Reads the contents of a file into a buffer in distributed-memory parallel code.
 * 
 *  The buffer xml_buf is allocated with size bufsize, which will be exactly the 
 *  number of bytes in the file fname. Only the master task will actually read the
 *  file, and the contents are broadcast to all other tasks. The mpi_comm argument
 *  is a Fortran MPI communicator used to determine which task is the master task.
 * 
 *  A return code of 0 indicates the file was successfully read and broadcast to
 *  all MPI tasks that belong to the communicator.
 *
 *********************************************************************************/
int par_read(char *fname, int *mpi_comm, char **xml_buf, size_t *bufsize)
{
	int iofd;
	int rank;
	struct stat s;
	int err;

#ifdef _MPI
	MPI_Comm comm;

	comm = MPI_Comm_f2c((MPI_Fint)(*mpi_comm));
	err = MPI_Comm_rank(comm, &rank);
#else
	rank = 0;
#endif

	if (rank == 0) {
		iofd = open(fname, O_RDONLY);
		if (!iofd) {
			fprintf(stderr, "********************************************************************************\n\n");
			fprintf(stderr, "Error: Could not open run-time I/O config file %s\n\n", fname);
			fprintf(stderr, "********************************************************************************\n");
			return 1;
		}

		fstat(iofd, &s);
		*bufsize = (size_t)s.st_size;
#ifdef _MPI
		err = MPI_Bcast((void *)bufsize, (int)sizeof(size_t), MPI_BYTE, 0, comm);
#endif
	
		*xml_buf = (char *)malloc(*bufsize);
		err = read(iofd, (void *)(*xml_buf), *bufsize);

#ifdef _MPI
		err = MPI_Bcast((void *)(*xml_buf), (int)(*bufsize), MPI_CHAR, 0, comm);
#endif
	}
	else {
#ifdef _MPI
		err = MPI_Bcast((void *)bufsize, (int)sizeof(size_t), MPI_BYTE, 0, comm);
#endif
		*xml_buf = (char *)malloc(*bufsize);

#ifdef _MPI
		err = MPI_Bcast((void *)(*xml_buf), (int)(*bufsize), MPI_CHAR, 0, comm);
#endif
	}

	return 0;
}


/*********************************************************************************
 *
 *  Function: attribute_check
 *
 *  Checks that a stream has the required attributes, and that attributes 
 *  are consistent.
 *
 *********************************************************************************/
int attribute_check(ezxml_t stream)
{
	const char *s_name, *s_type, *s_filename, *s_filename_intv, *s_input, *s_output, *s_ref_time;
	char msgbuf[MSGSIZE];
	int i, len, nextchar;

	s_name = ezxml_attr(stream, "name");
	s_type = ezxml_attr(stream, "type");
	s_filename = ezxml_attr(stream, "filename_template");
	s_filename_intv = ezxml_attr(stream, "filename_interval");
	s_input = ezxml_attr(stream, "input_interval");
	s_output = ezxml_attr(stream, "output_interval");
	s_ref_time = ezxml_attr(stream, "reference_time");


	/*
	 *  Check for required attributes
	 */
	if (s_name == NULL) {
		fmt_err("stream must have the \"name\" attribute.");
		return 1;
	}
	else if (s_type == NULL) {
		snprintf(msgbuf, MSGSIZE, "stream \"%s\" must have the \"type\" attribute.", s_name);
		fmt_err(msgbuf);
		return 1;
	}
	else if (s_filename == NULL) {
		snprintf(msgbuf, MSGSIZE, "stream \"%s\" must have the \"filename_template\" attribute.", s_name);
		fmt_err(msgbuf);
		return 1;
	}


	/*
	 *  Check that input streams have an input interval, output streams have an output interval
	 */
	if (strstr(s_type, "input") != NULL && s_input == NULL) {
		snprintf(msgbuf, MSGSIZE, "stream \"%s\" is an input stream and must have the \"input_interval\" attribute.", s_name);
		fmt_err(msgbuf);
		return 1;
	}
	if (strstr(s_type, "output") != NULL && s_output == NULL) {
		snprintf(msgbuf, MSGSIZE, "stream \"%s\" is an output stream and must have the \"output_interval\" attribute.", s_name);
		fmt_err(msgbuf);
		return 1;
	}
	if (strstr(s_type, "input") != NULL && strstr(s_type, "output") == NULL && s_output != NULL) {
		snprintf(msgbuf, MSGSIZE, "input-only stream \"%s\" has the \"output_interval\" attribute.", s_name);
		fmt_warn(msgbuf);
	}
	if (strstr(s_type, "output") != NULL && strstr(s_type, "input") == NULL && s_input != NULL) {
		snprintf(msgbuf, MSGSIZE, "output-only stream \"%s\" has the \"input_interval\" attribute.", s_name);
		fmt_warn(msgbuf);
	}

	/*
	 *  Check that filename_interval is given an acceptable value.
	 */
	if ( s_filename_intv != NULL ) {
		if ( strstr(s_filename_intv, "input_interval") != NULL && s_input == NULL) {
			snprintf(msgbuf, MSGSIZE, "stream \"%s\" has a value of \"input_interval\" for the \"filename_interval\" attribute, without defining the \"input_interval\" attribute.", s_name);
			fmt_err(msgbuf);
			return 1;
		}
		if ( strstr(s_filename_intv, "output_interval") != NULL && s_output == NULL) {
			snprintf(msgbuf, MSGSIZE, "stream \"%s\" has a value of \"output_interval\" for the \"filename_interval\" attribute, without defining the \"output_interval\" attribute.", s_name);
			fmt_err(msgbuf);
			return 1;
		}
		if ( strstr(s_filename_intv, "input_interval") != NULL && strstr(s_input, "initial_only") != NULL) {
			snprintf(msgbuf, MSGSIZE, "stream \"%s\" cannot have a value of \"input_interval\" for the \"filename_interval\" attribute, when \"input_interval\" is set to \"initial_only\".", s_name);
			fmt_err(msgbuf);
			return 1;
		}
		if ( strstr(s_filename_intv, "output_interval") != NULL && strstr(s_output, "initial_only") != NULL) {
			snprintf(msgbuf, MSGSIZE, "stream \"%s\" cannot have a value of \"output_interval\" for the \"filename_interval\" attribute, when \"output_interval\" is set to \"initial_only\".", s_name);
			fmt_err(msgbuf);
			return 1;
		}
	}


	/*
	 *  Check that the filename template contains no illegal characters or variables
	 *  NB: If new variable characters are added here, they should also be accommodated in
	 *      the mpas_expand_string() subroutine in the mpas_timekeeping module.
	 */
	len = strlen(s_filename);
	nextchar = 0;
	for (i=(len-1); i>=0; nextchar=s_filename[i--]) {
		if (s_filename[i] == '$') {
			if (strchr("YMDdhmsG",nextchar) == NULL) {
				snprintf(msgbuf, MSGSIZE, "filename_template for stream \"%s\" contains unrecognized variable \"$%c\".", s_name, nextchar);
				fmt_err(msgbuf);
				return 1;
			}
		}	
	}

	return 0;
}


/*********************************************************************************
 *
 *  Function: uniqueness_check
 *
 *  Checks that two streams have unique name and filename_template attributes
 *
 *********************************************************************************/
int uniqueness_check(ezxml_t stream1, ezxml_t stream2)
{
	const char *name, *name2;
	const char *filename, *filename2;
	char msgbuf[MSGSIZE];

	if (stream1 != stream2) {
		name = ezxml_attr(stream1, "name");
		filename = ezxml_attr(stream1, "filename_template");
		name2 = ezxml_attr(stream2, "name");
		filename2 = ezxml_attr(stream2, "filename_template");

		if (strcmp(name, name2) == 0) {
			snprintf(msgbuf, MSGSIZE, "stream \"%s\" is define more than once.", name);
			fmt_err(msgbuf);
			return 1;
		}
		if (strcmp(filename, filename2) == 0) {
			snprintf(msgbuf, MSGSIZE, "streams \"%s\" and \"%s\" cannot share the filename_template \"%s\".", name, name2, filename);
			fmt_err(msgbuf);
			return 1;
		}
	}

	return 0;
}


/*********************************************************************************
 *
 *  Function: check_streams
 *
 *  Validates the specification of run-time streams.
 *
 *********************************************************************************/
int check_streams(ezxml_t streams)
{
	ezxml_t stream_xml;
	ezxml_t stream2_xml;
	ezxml_t test_xml;
	ezxml_t test2_xml;
	const char *name;
	const char *filename;
	char msgbuf[MSGSIZE];


	/* Check immutable streams */
	for (stream_xml = ezxml_child(streams, "immutable_stream"); stream_xml; stream_xml = ezxml_next(stream_xml)) {
		if (attribute_check(stream_xml) != 0) {
			return 1;
		}	

		/* Check that users are not attempting to add fields to an immutable stream */
		test_xml = ezxml_child(stream_xml, "var");
		test2_xml = ezxml_child(stream_xml, "file");
		if (test_xml != NULL || test2_xml != NULL) {
			name = ezxml_attr(stream_xml, "name");
			snprintf(msgbuf, MSGSIZE, "the set of variables in stream \"%s\" cannot be modified.", name);
			fmt_err(msgbuf);
			return 1;
		}
	}

	/* Check mutable streams */
	for (stream_xml = ezxml_child(streams, "stream"); stream_xml; stream_xml = ezxml_next(stream_xml)) {
		name = ezxml_attr(stream_xml, "name");

		if (attribute_check(stream_xml) != 0) {
			return 1;
		}	

		/* If fields are specified in a separate file, that file should exist */
		for (test_xml = ezxml_child(stream_xml, "file"); test_xml; test_xml = ezxml_next(test_xml)) {
			filename = ezxml_attr(test_xml, "name");
/* TODO: should this also be done only on the master task? */
			if (access(filename, F_OK|R_OK) == -1) {
				snprintf(msgbuf, MSGSIZE, "definition of stream \"%s\" references file %s that cannot be opened for reading.", name, filename);
				fmt_err(msgbuf);
				return 1;
			}
		}
	}


	/* Check that the name and filename_template attributes of all streams are unique */
	for (stream_xml = ezxml_child(streams, "stream"); stream_xml; stream_xml = ezxml_next(stream_xml)) {
		for (stream2_xml = ezxml_child(streams, "stream"); stream2_xml; stream2_xml = ezxml_next(stream2_xml)) {
			if (uniqueness_check(stream_xml, stream2_xml)) return 1;
		}
		for (stream2_xml = ezxml_child(streams, "immutable_stream"); stream2_xml; stream2_xml = ezxml_next(stream2_xml)) {
			if (uniqueness_check(stream_xml, stream2_xml)) return 1;
		}
	}
	for (stream_xml = ezxml_child(streams, "immutable_stream"); stream_xml; stream_xml = ezxml_next(stream_xml)) {
		for (stream2_xml = ezxml_child(streams, "stream"); stream2_xml; stream2_xml = ezxml_next(stream2_xml)) {
			if (uniqueness_check(stream_xml, stream2_xml)) return 1;
		}
		for (stream2_xml = ezxml_child(streams, "immutable_stream"); stream2_xml; stream2_xml = ezxml_next(stream2_xml)) {
			if (uniqueness_check(stream_xml, stream2_xml)) return 1;
		}
	}

	return 0;	
}


/*********************************************************************************
 *
 *  Function: xml_syntax_check
 *
 *  Performs a few basic syntax checks on a buffer containing XML:
 *  1) Are the angle brackets balanced?
 *  2) Are the quotes balanced?
 *  3) Are all XML tags closed and nested properly?
 *
 *  There are clearly many syntax errors that this code will not catch, e.g., attribute
 *  values that contain no quotes at all; similarly, there are syntactically correct
 *  situations that this code will flag as bad, e.g., quoted strings that contain the
 *  '=' character. If we really wanted to be thorough, we should employ a proper parser
 *  with a well-specified grammar.
 *
 *********************************************************************************/
int xml_syntax_check(char *xml_buf, size_t bufsize)
{
	size_t i;
	size_t len;
	int nleft, nright, line, start_line;
	int nleftcom, nrightcom;
	char msgbuf[MSGSIZE];
	char *tag_buf;
	struct stacknode *node;
	struct stacknode tmp_node;


	/* 
	 *  Check that we have balanced angle brackets 
	 */
	nleft = 0;
	nright = 0;
	nleftcom = 0;
	nrightcom = 0;
	line = 1;

	if ( xml_buf[0] == '>' ) {
		snprintf(msgbuf, MSGSIZE, "line %i, unexpected starting \'>\' character. A file cannot start with a  \'>\' character.", line);
		fmt_err(msgbuf);
		return 1;
	}

	for (i=0; i<bufsize; i++) {
		if (xml_buf[i] == '<') {
			if (i+1 < bufsize && xml_buf[i+1] == '!'){
				nleftcom++;
				if (nleftcom - nrightcom > 1) {
					snprintf(msgbuf, MSGSIZE, "line %i, unexpected XML comment open. Is the previous XML comment missing a \'-->\'?", line);
					fmt_err(msgbuf);
					return 1;
				} else if (nleft != nright) {
					snprintf(msgbuf, MSGSIZE, "line %i, unexpected XML comment open. Is the previous XML tag missing a \'>\'?\n   NOTE: Comments are not allowed within an open XML tag.", line);
					fmt_err(msgbuf);
					return 1;
				}
			} else {
				nleft++;
				if (nleft - nright > 1){
					snprintf(msgbuf, MSGSIZE, "line %i, unexpected \'<\' character. Is the previous XML tag missing a \'>\'?", line);
					fmt_err(msgbuf);
					return 1;
				}
			}
		}
		else if (xml_buf[i] == '>') {
			if (i > 0 && xml_buf[i-1] == '-'){
				nrightcom++;
				if (nleftcom != nrightcom) {
					snprintf(msgbuf, MSGSIZE, "line %i, unexpected XML comment close. Is the XML comment missing a \'<!--\'?", line);
					fmt_err(msgbuf);
					return 1;
				} else if (nleft != nright) {
					snprintf(msgbuf, MSGSIZE, "line %i, unexpected XML comment close. Is the previous XML tag missing a \'>\'?\n   NOTE: Comments are not allowed within an open XML tag.", line);
					fmt_err(msgbuf);
					return 1;
				}
			} else {
				nright++;
				if (nleft != nright) {
					snprintf(msgbuf, MSGSIZE, "line %i, unexpected \'>\' character. Is the XML tag missing a \'<\'?", line);
					fmt_err(msgbuf);
					return 1;
				}
			}
		}
		else if (xml_buf[i] == '\n') {
			line++;
		}
	}
	if (nleft != nright) {				  /* Probably only triggered if no final '>' character? */
		fmt_err("unbalanced angle brackets in XML. Is the file missing a final \'>\'?");
		return 1;
	}


	/*
	 *  Check that we have balanced quotes
	 *  NB: This simple logic WILL NOT WORK if quoted strings are allowed to contain the '=' character!
	 */
	nleft = 0;
	line = 1;
	for (i=0; i<bufsize; i++) {
		if (xml_buf[i] == '"') {
			nleft = (nleft + 1) % 2;
		}

		/* 
		 *  When we reach the end of a line or the beginning of a new attribute definition,
		 *     the quotes should be balanced...
		 */
		if (xml_buf[i] == '=' || xml_buf[i] == '\n') {
			if (nleft != 0) {
				snprintf(msgbuf, MSGSIZE, "line %i, unterminated string. Is a closing quote not present?", line);
				fmt_err(msgbuf);
				return 1;
			}
			if (xml_buf[i] == '\n') {
				line++;
			}
		}
	}
	if (nleft != 0) {
		fmt_err("unbalanced quotes in XML.");
		return 1;
	}


	/* 
	 *  Check that each tag is closed
	 */
	i = 0;
	tag_buf = (char *)malloc(bufsize);

	line = 1;
	do {
		i += parse_xml_tag(&xml_buf[i], (bufsize - i), tag_buf, &len, &line, &start_line);

		if (len > 0) {

			/* Probably a comment tag -- though this is not a perfect check... */
			if (tag_buf[0] == '!' && tag_buf[len-1] == '-') {
				/* Would it be better for the tag parser to just skip over comments? */
			}
			/* An opening tag. Push it onto the stack... */
			else if (tag_buf[0] != '/' && tag_buf[len-1] != '/') {
				node = (struct stacknode *)malloc(sizeof(struct stacknode));
				parse_xml_tag_name(tag_buf, node->name);
				node->line = start_line;
				push_tag(node);
			}
			/* A closing tag. Pop the stack... */
			else if (tag_buf[0] == '/' && tag_buf[len-1] != '/') {
				node = pop_tag();
				parse_xml_tag_name(&tag_buf[1], tmp_node.name);    /* NB: &tag_buf[1] to skip over '/' character */
				if (strncmp(tmp_node.name, node->name, (size_t)MSGSIZE) != 0) {
					fprintf(stderr, "Found unexpected closing tag \"%s\" at line %i.\n", tmp_node.name, start_line);
					snprintf(msgbuf, MSGSIZE, "line %i, unclosed or badly nested XML tag \"%s\".", node->line, node->name);
					fmt_err(msgbuf);

					while ((node = pop_tag()) != NULL) 
						free(node);
					return 1;	
				}
				free(node);
			}
			/* A singleton tag. Life is simple... */
			else if (tag_buf[0] != '/' && tag_buf[len-1] == '/') {
				parse_xml_tag_name(tag_buf, tmp_node.name);

			}
			/* Probable syntax error? */
			else {
				
			}

		}

	} while (i <= bufsize && len > 0);

	/* Pop the rest of the stack for any unclosed tags */
	node = pop_tag();
	if (node != NULL) {
		snprintf(msgbuf, MSGSIZE, "line %i, unclosed or badly nested XML tag \"%s\".", node->line, node->name);
		fmt_err(msgbuf);
		
		while ((node = pop_tag()) != NULL) 
			free(node);
		return 1;	
	}

	free(tag_buf);

	return 0;
}


/*********************************************************************************
 *
 *  Function: build_stream_path
 *
 *  Takes as input a string defining the filename template for a stream, and, for
 *  each directory in the template, ensures that the directory exists. If a directory
 *  in the template already exists but is not writable, a non-zero error is returned.
 *
 *********************************************************************************/
int build_stream_path(const char *stream, const char *template, int *mpi_comm)
{
	char *filename_path;
	char *directory;
	int create_dir;
	int i, len;
	char msgbuf[MSGSIZE];
	int err, retval;
	int rank;


#ifdef _MPI
	MPI_Comm comm;

	comm = MPI_Comm_f2c((MPI_Fint)(*mpi_comm));
	err = MPI_Comm_rank(comm, &rank);
#else
	rank = 0;
#endif

	if (rank == 0) {
		/*
		 * Check that paths in a filename template exist for output streams.
		 * Create them if they don't.
		 *
		 * Parse immutable steams first
		 */
		create_dir = 0;
		filename_path = strdup(template);

		len = strlen(filename_path);
		directory = (char *)malloc(sizeof(char) * (size_t)len);

		for (i=(len-1); i>=0; i--) {
			if (filename_path[i] == '/') {
				filename_path[i] = '\0';
				create_dir = 1;
				break;
			}
		}

		if (create_dir) {
			for(i=0; i < len; i++) {
				if (filename_path[i] == '/') {
					directory[i] = '\0';
					err = mkdir(directory, S_IRWXU | S_IRWXG | S_IRWXO);
					if ( errno == EEXIST ) {
						/* directory exists, need to check permissions */
						if (access(directory, W_OK) != 0) {
							snprintf(msgbuf, MSGSIZE, "definition of stream \"%s\" references directory %s without write permission.", stream, directory);
							fmt_err(msgbuf);
							free(filename_path);
							free(directory);
	
							retval = 1;
#ifdef _MPI
							err = MPI_Bcast(&retval, 1, MPI_INT, 0, comm);
#endif
							return retval;
						}
					} 
				}
				directory[i] = filename_path[i];
			}
			err = mkdir(filename_path, S_IRWXU | S_IRWXG | S_IRWXO);
			if ( ! err ) {
				fprintf(stderr, "        *** created directory %s for stream \"%s\"\n", filename_path, stream);
			} else if ( errno == EEXIST ) {
				/* directory exists, need to check permissions */
				if (access(filename_path, W_OK) != 0) {
					snprintf(msgbuf, MSGSIZE, "definition of stream \"%s\" references directory %s without write permission.", stream, filename_path);
					fmt_err(msgbuf);
					free(filename_path);
					free(directory);
	
					retval = 1;
#ifdef _MPI
					err = MPI_Bcast(&retval, 1, MPI_INT, 0, comm);
#endif
					return retval;
				}
			}
		}

		free(filename_path);
		free(directory);

		retval = 0;
#ifdef _MPI
		err = MPI_Bcast(&retval, 1, MPI_INT, 0, comm);
#endif
	}
#ifdef _MPI
	else {
		err = MPI_Bcast(&retval, 1, MPI_INT, 0, comm);
		if (retval != 0) {
			fprintf(stderr, "********************************************************************************\n");
			fprintf(stderr, "* Please check the standard error log from task 0 for error messages.\n");
			fprintf(stderr, "********************************************************************************\n");
		}
	}
#endif

	return retval;
}


/*********************************************************************************
 *
 *  Function: xml_stream_parser
 *
 *  Parses an XML file and builds streams using the MPAS_stream_manager module
 *  based on the contents of the file.
 *
 *  The fname argument provides the name of the XML file that contains the stream
 *  definitions, manager is a Fortran derived type used by the stream mananger,
 *  and mpi_comm is the Fortran MPI communicator used by MPAS.
 *
 *********************************************************************************/
void xml_stream_parser(char *fname, void *manager, int *mpi_comm, int *status)
{
	char *xml_buf;
	size_t bufsize;
	ezxml_t streams;
	ezxml_t stream_xml;
	ezxml_t varfile_xml;
	ezxml_t var_xml;
	ezxml_t vararray_xml;
	ezxml_t varstruct_xml;
	ezxml_t substream_xml;
	ezxml_t streamsmatch_xml, streammatch_xml;
	const char *compstreamname_const, *structname_const;
	const char *streamID, *filename_template, *filename_interval, *direction, *varfile, *fieldname_const, *reference_time, *record_interval, *streamname_const, *precision;
	const char *interval_in, *interval_out, *packagelist;
	const char *clobber;
	char *packages, *package;
	char filename_interval_string[256];
	char ref_time_local[256];
	char rec_intv_local[256];
	char fieldname[256];
	FILE *fd;
	char msgbuf[MSGSIZE];
	int itype;
<<<<<<< HEAD
=======
	int irecs;
	int iclobber;
>>>>>>> a55ea0c6
	int iprec;
	int immutable;
	int err;


	fprintf(stderr, "\nParsing run-time I/O configuration from %s ...\n", fname);
	*status = 0;

	global_file = fname;
	if (par_read(fname, mpi_comm, &xml_buf, &bufsize) != 0) {
		*status = 1;
		return;
	}

	streams = ezxml_parse_str(xml_buf, bufsize);
	if (!streams) {
		fprintf(stderr, "********************************************************************************\n\n");
		fprintf(stderr, "Error: Problems encountered while parsing run-time I/O config file %s\n", fname);
		fprintf(stderr, "********************************************************************************\n\n");
		*status = 1;
		return;
	}	

	err = 0;

	/* First, handle changes to immutable stream filename templates, intervals, etc. */
	immutable = 1;
	for (stream_xml = ezxml_child(streams, "immutable_stream"); stream_xml; stream_xml = ezxml_next(stream_xml)) {
		streamID = ezxml_attr(stream_xml, "name");
		direction = ezxml_attr(stream_xml, "type");
		filename_template = ezxml_attr(stream_xml, "filename_template");
		filename_interval = ezxml_attr(stream_xml, "filename_interval");
		interval_in = ezxml_attr(stream_xml, "input_interval");
		interval_out = ezxml_attr(stream_xml, "output_interval");
		reference_time = ezxml_attr(stream_xml, "reference_time");
		record_interval = ezxml_attr(stream_xml, "record_interval");
		precision = ezxml_attr(stream_xml, "precision");
		packagelist = ezxml_attr(stream_xml, "packages");
		clobber = ezxml_attr(stream_xml, "clobber_mode");

		/* Setup filename_interval correctly.
		 *
		 * If filename_interval is not explicitly set...
		 *  - Default to input interval if it is set and an interval (for input, and input;output streams)
		 *  - Default to output interval if it is set and an interval (for output streams)
		 *  - Default to none for all other cases
		 *
		 * After this check is complete, if filename_interval still has a value of NULL, it will be replaced with 'none'
		 */
		if ( filename_interval == NULL){
			/* Check for an input;output stream. Handle first as this is the most complicated case. */
			if ( strstr(direction, "input") != NULL && strstr(direction, "output") != NULL ) {

				/* If input interval is an interval (i.e. not initial_only or none) set filename_interval to the interval. */
				if ( strstr(interval_in, "initial_only") == NULL && strstr(interval_in, "none") == NULL ){
					filename_interval = ezxml_attr(stream_xml, "input_interval");

				/* If output interval is an interval (i.e. not initial_only or none) set filename_interval to the interval. */
				} else if ( strstr(interval_out, "initial_only") == NULL && strstr(interval_out, "none") == NULL ){
					filename_interval = ezxml_attr(stream_xml, "output_interval");
				}
			/* Check for an input stream. */
			} else if ( strstr(direction, "input") != NULL ) {
				if ( strstr(interval_in, "initial_only") == NULL && strstr(interval_in, "none") == NULL ){
					filename_interval = ezxml_attr(stream_xml, "input_interval");
				}

			/* Check for an output stream. */
			} else if ( strstr(direction, "output") != NULL ) {
				if ( strstr(interval_out, "initial_only") == NULL && strstr(interval_out, "none") == NULL ){
					filename_interval = ezxml_attr(stream_xml, "output_interval");
				}
			}
		} else {
			/* Handle the case where filename_interval has a value of either:
			 * output_interval -- Overwrite filename_interval with the interval provided in output_interval
			 * input_interval -- Overwrite filename_interval with the interval provided in input_interval
			 *
			 * In either of these cases, if the intervals are set to be initial_only or none, nullify filename_interval
			 * to force it's value to be none as well.
			 */
			if ( strstr(filename_interval, "input_interval") != NULL ) {
				if ( strstr(interval_in, "initial_only") == NULL && strstr(interval_in, "none") == NULL ) {
					filename_interval = ezxml_attr(stream_xml, "input_interval");
				} else {
					filename_interval = NULL;
				}
			} else if ( strstr(filename_interval, "output_interval") != NULL ) {
				if ( strstr(interval_out, "initial_only") == NULL && strstr(interval_out, "none") == NULL ) {
					filename_interval = ezxml_attr(stream_xml, "output_interval");
				} else {
					filename_interval = NULL;
				}
			}
		}

		if ( filename_interval == NULL ) {
			sprintf(filename_interval_string, "none");
		} else {
			sprintf(filename_interval_string, "%s", filename_interval);
		}

		fprintf(stderr, "\n");
		fprintf(stderr, " -----  found immutable stream \"%s\" in %s  -----\n", streamID, fname);
		fprintf(stderr, "        %-20s%s\n", "filename template:", filename_template);
<<<<<<< HEAD
		fprintf(stderr, "        %-20s%s\n", "filename interval:", filename_interval_string);
=======
		fprintf(stderr, "        %-20s%s\n", "records per file:", records);

		irecs = atoi(records);
>>>>>>> a55ea0c6

		/* NB: These clobber constants must match those in the mpas_stream_manager module! */
		if (clobber != NULL) {
			if (strstr(clobber, "never_modify") != NULL) {
				iclobber = 0;
				fprintf(stderr, "        %-20s%s\n", "clobber mode:", "never_modify");
			}
			else if (strstr(clobber, "append") != NULL) {
				iclobber = 1;
				fprintf(stderr, "        %-20s%s\n", "clobber mode:", "append");
			}
			else if (strstr(clobber, "truncate") != NULL) {             /* Synonym for "replace_files" */
				iclobber = 2;
				fprintf(stderr, "        %-20s%s\n", "clobber mode:", "truncate");
			}
			else if (strstr(clobber, "replace_files") != NULL) {        /* Synonym for "truncate" */
				iclobber = 2;
				fprintf(stderr, "        %-20s%s\n", "clobber mode:", "replace_files");
			}
			else if (strstr(clobber, "overwrite") != NULL) {
				iclobber = 3;
				fprintf(stderr, "        %-20s%s\n", "clobber mode:", "overwrite");
			}
			else {
                		iclobber = 0;
				fprintf(stderr, "        *** unrecognized clobber_mode specification; existing files will not be modified\n");
			}
		}


		/* NB: These type constants must match those in the mpas_stream_manager module! */
		if (strstr(direction, "input") != NULL && strstr(direction, "output") != NULL) {
			itype = 3;
			fprintf(stderr, "        %-20s%s\n", "direction:", "input, output");
		}
		else if (strstr(direction, "input") != NULL) {
			itype = 1;
			fprintf(stderr, "        %-20s%s\n", "direction:", "input");
		}
		else if (strstr(direction, "output") != NULL)  {
			itype = 2;
			fprintf(stderr, "        %-20s%s\n", "direction:", "output");
		}
		else  {
			itype = 4;
			fprintf(stderr, "        %-20s%s\n", "direction:", "none");
		}

		if (reference_time != NULL) {
			snprintf(ref_time_local, 256, "%s", reference_time);
		}
		else {
			snprintf(ref_time_local, 256, "initial_time");
		}
		fprintf(stderr, "        %-20s%s\n", "reference time:", ref_time_local);

		if (record_interval != NULL) {
			snprintf(rec_intv_local, 256, "%s", record_interval);
			fprintf(stderr, "        %-20s%s\n", "record interval:", rec_intv_local);
		}
		else {
			snprintf(rec_intv_local, 256, "none");
			fprintf(stderr, "        %-20s%s\n", "record interval:", "-");
		}

		if (precision != NULL && strstr(precision, "single") != NULL) {
			iprec = 4;
		}
		else if (precision != NULL && strstr(precision, "double") != NULL) {
			iprec = 8;
		}
		else {
			iprec = 0;
			if (precision != NULL)
				fprintf(stderr, "        *** unrecognized precision specification; reverting to native precision\n");
		}
		if (iprec != 0) {
			fprintf(stderr, "        %-20s%i %s\n", "real precision:", iprec, "bytes");
		}


		/* For output streams, build the directory structure where files will be written */
		if (itype == 2 || itype == 3) {
			err = build_stream_path(streamID, filename_template, mpi_comm);
			if (err != 0) {
				*status = 1;
				return;
			}
		}

<<<<<<< HEAD
		stream_mgr_create_stream_c(manager, streamID, &itype, filename_template, filename_interval_string, ref_time_local, rec_intv_local, 
					&immutable, &iprec, &err);
=======
		stream_mgr_create_stream_c(manager, streamID, &itype, filename_template, ref_time_local, rec_intv_local, 
					&irecs, &immutable, &iprec, &iclobber, &err);
>>>>>>> a55ea0c6
		if (err != 0) {
			*status = 1;
			return;
		}

		/* Possibly add an input alarm for this stream */
		if (itype == 3 || itype == 1) {
			stream_mgr_add_alarm_c(manager, streamID, "input", "start", interval_in, &err);
			if (err != 0) {
				*status = 1;
				return;
			}
			fprintf(stderr, "        %-20s%s\n", "input alarm:", interval_in);
		}

		/* Possibly add an output alarm for this stream */
		if (itype == 3 || itype == 2) {
			stream_mgr_add_alarm_c(manager, streamID, "output", "start", interval_out, &err);
			if (err != 0) {
				*status = 1;
				return;
			}
			fprintf(stderr, "        %-20s%s\n", "output alarm:", interval_out);
		}

		/* Possibly add packages */
		if (packagelist != NULL) {

			packages = strdup(packagelist);
			package = strsep(&packages, ";");

			stream_mgr_add_pkg_c(manager, streamID, package, &err);
			if (err != 0) {
				snprintf(msgbuf, MSGSIZE, "definition of stream \"%s\" references unrecognized package \"%s\".", streamID, package);
				fmt_warn(msgbuf);
			}
			else {
				fprintf(stderr, "        %-20s%s\n", "package:", package);
			}

			while ((package = strsep(&packages, ";")) != NULL) {
				stream_mgr_add_pkg_c(manager, streamID, package, &err);
				if (err != 0) {
					snprintf(msgbuf, MSGSIZE, "definition of stream \"%s\" references unrecognized package \"%s\".", streamID, package);
					fmt_warn(msgbuf);
				}
				else {
					fprintf(stderr, "        %-20s%s\n", "package:", package);
				}
			}

			free(packages);
		}
	}

	/* Next, handle modifications to mutable streams as well as new stream definitions */
	immutable = 0;
	for (stream_xml = ezxml_child(streams, "stream"); stream_xml; stream_xml = ezxml_next(stream_xml)) {
		streamID = ezxml_attr(stream_xml, "name");
		direction = ezxml_attr(stream_xml, "type");
		filename_template = ezxml_attr(stream_xml, "filename_template");
		filename_interval = ezxml_attr(stream_xml, "filename_interval");
		interval_in = ezxml_attr(stream_xml, "input_interval");
		interval_out = ezxml_attr(stream_xml, "output_interval");
		reference_time = ezxml_attr(stream_xml, "reference_time");
		record_interval = ezxml_attr(stream_xml, "record_interval");
		precision = ezxml_attr(stream_xml, "precision");
		packagelist = ezxml_attr(stream_xml, "packages");
		clobber = ezxml_attr(stream_xml, "clobber_mode");

		/* Setup filename_interval correctly.
		 *
		 * If filename_interval is not explicitly set...
		 *  - Default to input interval if it is set and an interval (for input, and input;output streams)
		 *  - Default to output interval if it is set and an interval (for output streams)
		 *  - Default to none for all other cases
		 *
		 * After this check is complete, if filename_interval still has a value of NULL, it will be replaced with 'none'
		 */
		if ( filename_interval == NULL){
			/* Check for an input;output stream. Handle first as this is the most complicated case. */
			if ( strstr(direction, "input") != NULL && strstr(direction, "output") != NULL ) {

				/* If input interval is an interval (i.e. not initial_only or none) set filename_interval to the interval. */
				if ( strstr(interval_in, "initial_only") == NULL && strstr(interval_in, "none") == NULL ){
					filename_interval = ezxml_attr(stream_xml, "input_interval");

				/* If output interval is an interval (i.e. not initial_only or none) set filename_interval to the interval. */
				} else if ( strstr(interval_out, "initial_only") == NULL && strstr(interval_out, "none") == NULL ){
					filename_interval = ezxml_attr(stream_xml, "output_interval");
				}
			/* Check for an input stream. */
			} else if ( strstr(direction, "input") != NULL ) {
				if ( strstr(interval_in, "initial_only") == NULL && strstr(interval_in, "none") == NULL ){
					filename_interval = ezxml_attr(stream_xml, "input_interval");
				}

			/* Check for an output stream. */
			} else if ( strstr(direction, "output") != NULL ) {
				if ( strstr(interval_out, "initial_only") == NULL && strstr(interval_out, "none") == NULL ){
					filename_interval = ezxml_attr(stream_xml, "output_interval");
				}
			}
		} else {
			/* Handle the case where filename_interval has a value of either:
			 * output_interval -- Overwrite filename_interval with the interval provided in output_interval
			 * input_interval -- Overwrite filename_interval with the interval provided in input_interval
			 *
			 * In either of these cases, if the intervals are set to be initial_only or none, nullify filename_interval
			 * to force it's value to be none as well.
			 */
			if ( strstr(filename_interval, "input_interval") != NULL ) {
				if ( strstr(interval_in, "initial_only") == NULL && strstr(interval_in, "none") == NULL ) {
					filename_interval = ezxml_attr(stream_xml, "input_interval");
				} else {
					filename_interval = NULL;
				}
			} else if ( strstr(filename_interval, "output_interval") != NULL ) {
				if ( strstr(interval_out, "initial_only") == NULL && strstr(interval_out, "none") == NULL ) {
					filename_interval = ezxml_attr(stream_xml, "output_interval");
				} else {
					filename_interval = NULL;
				}
			}
		}

		if ( filename_interval == NULL ) {
			sprintf(filename_interval_string, "none");
		} else {
			sprintf(filename_interval_string, "%s", filename_interval);
		}

		fprintf(stderr, "\n");
		fprintf(stderr, " -----  found stream \"%s\" in %s  -----\n", streamID, fname);
		fprintf(stderr, "        %-20s%s\n", "filename template:", filename_template);
<<<<<<< HEAD
		fprintf(stderr, "        %-20s%s\n", "filename interval:", filename_interval_string);
=======
		fprintf(stderr, "        %-20s%s\n", "records per file:", records);

		irecs = atoi(records);
>>>>>>> a55ea0c6

		/* NB: These clobber constants must match those in the mpas_stream_manager module! */
		if (clobber != NULL) {
			if (strstr(clobber, "never_modify") != NULL) {
				iclobber = 0;
				fprintf(stderr, "        %-20s%s\n", "clobber mode:", "never_modify");
			}
			else if (strstr(clobber, "append") != NULL) {
				iclobber = 1;
				fprintf(stderr, "        %-20s%s\n", "clobber mode:", "append");
			}
			else if (strstr(clobber, "truncate") != NULL) {             /* Synonym for "replace_files" */
				iclobber = 2;
				fprintf(stderr, "        %-20s%s\n", "clobber mode:", "truncate");
			}
			else if (strstr(clobber, "replace_files") != NULL) {        /* Synonym for "truncate" */
				iclobber = 2;
				fprintf(stderr, "        %-20s%s\n", "clobber mode:", "replace_files");
			}
			else if (strstr(clobber, "overwrite") != NULL) {
				iclobber = 3;
				fprintf(stderr, "        %-20s%s\n", "clobber mode:", "overwrite");
			}
			else {
                		iclobber = 0;
				fprintf(stderr, "        *** unrecognized clobber_mode specification; existing files will not be modified\n");
			}
		}

		/* NB: These type constants must match those in the mpas_stream_manager module! */
		if (strstr(direction, "input") != NULL && strstr(direction, "output") != NULL) {
			itype = 3;
			fprintf(stderr, "        %-20s%s\n", "direction:", "input, output");
		}
		else if (strstr(direction, "input") != NULL) {
			itype = 1;
			fprintf(stderr, "        %-20s%s\n", "direction:", "input");
		}
		else if (strstr(direction, "output") != NULL)  {
			itype = 2;
			fprintf(stderr, "        %-20s%s\n", "direction:", "output");
		}
		else  {
			itype = 4;
			fprintf(stderr, "        %-20s%s\n", "direction:", "none");
		}

		if (reference_time != NULL) {
			snprintf(ref_time_local, 256, "%s", reference_time);
		}
		else {
			snprintf(ref_time_local, 256, "initial_time");
		}
		fprintf(stderr, "        %-20s%s\n", "reference time:", ref_time_local);

		if (record_interval != NULL) {
			snprintf(rec_intv_local, 256, "%s", record_interval);
			fprintf(stderr, "        %-20s%s\n", "record interval:", rec_intv_local);
		}
		else {
			snprintf(rec_intv_local, 256, "none");
			fprintf(stderr, "        %-20s%s\n", "record interval:", "-");
		}

		if (precision != NULL && strstr(precision, "single") != NULL) {
			iprec = 4;
		}
		else if (precision != NULL && strstr(precision, "double") != NULL) {
			iprec = 8;
		}
		else {
			iprec = 0;
			if (precision != NULL)
				fprintf(stderr, "        *** unrecognized precision specification; reverting to native precision\n");
		}
		if (iprec != 0) {
			fprintf(stderr, "        %-20s%i %s\n", "real precision:", iprec, "bytes");
		}


		/* For output streams, build the directory structure where files will be written */
		if (itype == 2 || itype == 3) {
			err = build_stream_path(streamID, filename_template, mpi_comm);
			if (err != 0) {
				*status = 1;
				return;
			}
		}

<<<<<<< HEAD
		stream_mgr_create_stream_c(manager, streamID, &itype, filename_template, filename_interval_string, ref_time_local, rec_intv_local, 
						&immutable, &iprec, &err);
=======
		stream_mgr_create_stream_c(manager, streamID, &itype, filename_template, ref_time_local, rec_intv_local, 
						&irecs, &immutable, &iprec, &iclobber, &err);
>>>>>>> a55ea0c6
		if (err != 0) {
			*status = 1;
			return;
		}

		/* Possibly add an input alarm for this stream */
		if (itype == 3 || itype == 1) {
			stream_mgr_add_alarm_c(manager, streamID, "input", "start", interval_in, &err);
			if (err != 0) {
				*status = 1;
				return;
			}
			fprintf(stderr, "        %-20s%s\n", "input alarm:", interval_in);
		}

		/* Possibly add an output alarm for this stream */
		if (itype == 3 || itype == 2) {
			stream_mgr_add_alarm_c(manager, streamID, "output", "start", interval_out, &err);
			if (err != 0) {
				*status = 1;
				return;
			}
			fprintf(stderr, "        %-20s%s\n", "output alarm:", interval_out);
		}

		/* Possibly add packages */
		if (packagelist != NULL) {

			packages = strdup(packagelist);
			package = strsep(&packages, ";");

			stream_mgr_add_pkg_c(manager, streamID, package, &err);
			if (err != 0) {
				snprintf(msgbuf, MSGSIZE, "definition of stream \"%s\" references unrecognized package \"%s\".", streamID, package);
				fmt_warn(msgbuf);
			}
			else {
				fprintf(stderr, "        %-20s%s\n", "package:", package);
			}

			while ((package = strsep(&packages, ";")) != NULL) {
				stream_mgr_add_pkg_c(manager, streamID, package, &err);
				if (err != 0) {
					snprintf(msgbuf, MSGSIZE, "definition of stream \"%s\" references unrecognized package \"%s\".", streamID, package);
					fmt_warn(msgbuf);
				}
				else {
					fprintf(stderr, "        %-20s%s\n", "package:", package);
				}
			}

			free(packages);
		}

		for (varfile_xml = ezxml_child(stream_xml, "file"); varfile_xml; varfile_xml = ezxml_next(varfile_xml)) {
			varfile = ezxml_attr(varfile_xml, "name");
			/* TODO: We should probably only have one task open and read the file... */
			/* TODO: This doesn't seem like it supports var_arrays, var_structs, or streams.... */
			fd = fopen(varfile, "r");
			if (fd != NULL) {
				while (fscanf(fd, "%s", fieldname) != EOF) {
					stream_mgr_add_field_c(manager, streamID, (const char *)fieldname, &err);
					if (err != 0) {
						*status = 1;
						return;
					}
				}
				fclose(fd);
			}
			else {
				snprintf(msgbuf, MSGSIZE, "definition of stream \"%s\" references file %s that cannot be opened for reading.", streamID, varfile);
				fmt_err(msgbuf);
				*status = 1;
				return;
			}
		}

		for (var_xml = ezxml_child(stream_xml, "var"); var_xml; var_xml = ezxml_next(var_xml)) {
			fieldname_const = ezxml_attr(var_xml, "name");
			stream_mgr_add_field_c(manager, streamID, fieldname_const, &err);
			if (err != 0) {
				*status = 1;
				return;
			}
		}

		for (vararray_xml = ezxml_child(stream_xml, "var_array"); vararray_xml; vararray_xml = ezxml_next(vararray_xml)) {
			fieldname_const = ezxml_attr(vararray_xml, "name");
			stream_mgr_add_field_c(manager, streamID, fieldname_const, &err);
			if (err != 0) {
				*status = 1;
				return;
			}
		}
		for (varstruct_xml = ezxml_child(stream_xml, "var_struct"); varstruct_xml; varstruct_xml = ezxml_next(varstruct_xml)) {
			structname_const = ezxml_attr(varstruct_xml, "name");
			stream_mgr_add_pool_c(manager, streamID, structname_const, &err);
			if (err != 0){
				*status = 1;
				return;
			}
		}

		for (substream_xml = ezxml_child(stream_xml, "stream"); substream_xml; substream_xml = ezxml_next(substream_xml)) {
			streamname_const = ezxml_attr(substream_xml, "name");

			for(streammatch_xml = ezxml_child(streams, "stream"); streammatch_xml; streammatch_xml = ezxml_next(streammatch_xml)) {
				compstreamname_const = ezxml_attr(streammatch_xml, "name");

				if (strcmp(streamname_const, compstreamname_const) == 0) {
					for (var_xml = ezxml_child(streammatch_xml, "var"); var_xml; var_xml = ezxml_next(var_xml)) {
						fieldname_const = ezxml_attr(var_xml, "name");
						stream_mgr_add_field_c(manager, streamID, fieldname_const, &err);
						if (err != 0) {
							*status = 1;
							return;
						}
					}


					for (vararray_xml = ezxml_child(streammatch_xml, "var_array"); vararray_xml; vararray_xml = ezxml_next(vararray_xml)) {
						fieldname_const = ezxml_attr(vararray_xml, "name");
						stream_mgr_add_field_c(manager, streamID, fieldname_const, &err);
						if (err != 0) {
							*status = 1;
							return;
						}
					}

					for (varstruct_xml = ezxml_child(stream_xml, "var_struct"); varstruct_xml; varstruct_xml = ezxml_next(varstruct_xml)) {
						structname_const = ezxml_attr(varstruct_xml, "name");
						stream_mgr_add_pool_c(manager, streamID, structname_const, &err);
						if (err != 0){
							*status = 1;
							return;
						}
					}
				}
			}
		}
	}

	free(xml_buf);

	fprintf(stderr, "\n");
	fprintf(stderr, " ----- done parsing run-time I/O from %s -----\n\n", fname);
}


/*********************************************************************************
 *
 *  Function: xml_stream_get_filename
 *
 *  Parses an XML file and searches for the stream whose name matches the 'streamname'
 *  argument; then, returns the associated filename template for that stream in 
 *  the 'filename' argument.
 *
 *  The fname argument provides the name of the XML file that contains the stream
 *  definitions, and mpi_comm is the Fortran MPI communicator used by MPAS.
 *
 *********************************************************************************/
void xml_stream_get_filename(char *fname, char *streamname, int *mpi_comm, char *filename, int *status)
{
	char *xml_buf;
	size_t bufsize;
	ezxml_t streams;
	ezxml_t stream_xml;
	const char *streamID, *filename_template;
	int found;

	*status = 0;

	global_file = fname;
	if (par_read(fname, mpi_comm, &xml_buf, &bufsize) != 0) {
		*status = 1;
		return;
	}

	if (xml_syntax_check(xml_buf, bufsize) != 0) {
		*status = 1;
		return;
	}

	streams = ezxml_parse_str(xml_buf, bufsize);
	if (!streams) {
		fprintf(stderr, "********************************************************************************\n\n");
		fprintf(stderr, "Error: Problems encountered while parsing run-time I/O config file %s\n", fname);
		fprintf(stderr, "********************************************************************************\n\n");
		*status = 1;
		return;
	}	

	if (check_streams(streams) != 0) {
		*status = 1;
		return;
	}

	found = 0;
	for (stream_xml = ezxml_child(streams, "immutable_stream"); stream_xml; stream_xml = ezxml_next(stream_xml)) {
		streamID = ezxml_attr(stream_xml, "name");
		filename_template = ezxml_attr(stream_xml, "filename_template");

		if (strcmp(streamID, streamname) == 0) {
			found = 1;
			fprintf(stderr, "Found grid stream with template %s\n", filename_template);
			sprintf(filename, "%s", filename_template);
			break;
		}
	}
	if (found == 0) {
		*status = 1;
		return;
	}
}<|MERGE_RESOLUTION|>--- conflicted
+++ resolved
@@ -25,11 +25,7 @@
 /* 
  *  Interface routines for building streams at run-time; defined in mpas_stream_manager.F
  */
-<<<<<<< HEAD
-void stream_mgr_create_stream_c(void *, const char *, int *, const char *, const char *, char *, char *, int *, int *, int *);
-=======
-void stream_mgr_create_stream_c(void *, const char *, int *, const char *, char *, char *, int *, int *, int *, int *, int *);
->>>>>>> a55ea0c6
+void stream_mgr_create_stream_c(void *, const char *, int *, const char *, const char *, char *, char *, int *, int *, int *, int *);
 void mpas_stream_mgr_add_field_c(void *, const char *, const char *, int *);
 void mpas_stream_mgr_add_pool_c(void *, const char *, const char *, int *);
 void stream_mgr_add_alarm_c(void *, const char *, const char *, const char *, const char *, int *);
@@ -874,11 +870,7 @@
 	FILE *fd;
 	char msgbuf[MSGSIZE];
 	int itype;
-<<<<<<< HEAD
-=======
-	int irecs;
 	int iclobber;
->>>>>>> a55ea0c6
 	int iprec;
 	int immutable;
 	int err;
@@ -984,13 +976,7 @@
 		fprintf(stderr, "\n");
 		fprintf(stderr, " -----  found immutable stream \"%s\" in %s  -----\n", streamID, fname);
 		fprintf(stderr, "        %-20s%s\n", "filename template:", filename_template);
-<<<<<<< HEAD
 		fprintf(stderr, "        %-20s%s\n", "filename interval:", filename_interval_string);
-=======
-		fprintf(stderr, "        %-20s%s\n", "records per file:", records);
-
-		irecs = atoi(records);
->>>>>>> a55ea0c6
 
 		/* NB: These clobber constants must match those in the mpas_stream_manager module! */
 		if (clobber != NULL) {
@@ -1081,13 +1067,8 @@
 			}
 		}
 
-<<<<<<< HEAD
 		stream_mgr_create_stream_c(manager, streamID, &itype, filename_template, filename_interval_string, ref_time_local, rec_intv_local, 
-					&immutable, &iprec, &err);
-=======
-		stream_mgr_create_stream_c(manager, streamID, &itype, filename_template, ref_time_local, rec_intv_local, 
-					&irecs, &immutable, &iprec, &iclobber, &err);
->>>>>>> a55ea0c6
+					&immutable, &iprec, &iclobber, &err);
 		if (err != 0) {
 			*status = 1;
 			return;
@@ -1223,13 +1204,7 @@
 		fprintf(stderr, "\n");
 		fprintf(stderr, " -----  found stream \"%s\" in %s  -----\n", streamID, fname);
 		fprintf(stderr, "        %-20s%s\n", "filename template:", filename_template);
-<<<<<<< HEAD
 		fprintf(stderr, "        %-20s%s\n", "filename interval:", filename_interval_string);
-=======
-		fprintf(stderr, "        %-20s%s\n", "records per file:", records);
-
-		irecs = atoi(records);
->>>>>>> a55ea0c6
 
 		/* NB: These clobber constants must match those in the mpas_stream_manager module! */
 		if (clobber != NULL) {
@@ -1319,13 +1294,8 @@
 			}
 		}
 
-<<<<<<< HEAD
 		stream_mgr_create_stream_c(manager, streamID, &itype, filename_template, filename_interval_string, ref_time_local, rec_intv_local, 
-						&immutable, &iprec, &err);
-=======
-		stream_mgr_create_stream_c(manager, streamID, &itype, filename_template, ref_time_local, rec_intv_local, 
-						&irecs, &immutable, &iprec, &iclobber, &err);
->>>>>>> a55ea0c6
+						&immutable, &iprec, &iclobber, &err);
 		if (err != 0) {
 			*status = 1;
 			return;
