--- conflicted
+++ resolved
@@ -1679,7 +1679,6 @@
 
 	<!-- shortwave radiation -->
 	<var_struct name="shortwave" time_levs="1" packages="pkgColumnPackage">
-<<<<<<< HEAD
 		<var name="solarZenithAngleCosine"            type="real"     dimensions="nCells Time"                           name_in_code="solarZenithAngleCosine"/>
 		<var name="albedoVisibleDirectCategory"       type="real"     dimensions="nCategories nCells Time"               name_in_code="albedoVisibleDirectCategory"/>
 		<var name="albedoVisibleDiffuseCategory"      type="real"     dimensions="nCategories nCells Time"               name_in_code="albedoVisibleDiffuseCategory"/>
@@ -1709,38 +1708,7 @@
 		<var name="pondAlbedoCell"                    type="real"     dimensions="nCells Time"                           name_in_code="pondAlbedoCell"/>
 		<var name="effectivePondAreaCategory"         type="real"     dimensions="nCategories nCells Time"               name_in_code="effectivePondAreaCategory"/>
 		<var name="effectivePondAreaCell"             type="real"     dimensions="nCells Time"                           name_in_code="effectivePondAreaCell"/>
-=======
-		<var name="solarZenithAngleCosine"            type="real"     dimensions="nCells"                           name_in_code="solarZenithAngleCosine"/>
-		<var name="albedoVisibleDirectCategory"       type="real"     dimensions="nCategories nCells"               name_in_code="albedoVisibleDirectCategory"/>
-		<var name="albedoVisibleDiffuseCategory"      type="real"     dimensions="nCategories nCells"               name_in_code="albedoVisibleDiffuseCategory"/>
-		<var name="albedoIRDirectCategory"            type="real"     dimensions="nCategories nCells"               name_in_code="albedoIRDirectCategory"/>
-		<var name="albedoIRDiffuseCategory"           type="real"     dimensions="nCategories nCells"               name_in_code="albedoIRDiffuseCategory"/>
-		<var name="albedoVisibleDirectCell"           type="real"     dimensions="nCells"                           name_in_code="albedoVisibleDirectCell"/>
-		<var name="albedoVisibleDiffuseCell"          type="real"     dimensions="nCells"                           name_in_code="albedoVisibleDiffuseCell"/>
-		<var name="albedoIRDirectCell"                type="real"     dimensions="nCells"                           name_in_code="albedoIRDirectCell"/>
-		<var name="albedoIRDiffuseCell"               type="real"     dimensions="nCells"                           name_in_code="albedoIRDiffuseCell"/>
-		<var name="albedoVisibleDirectArea"           type="real"     dimensions="nCells"                           name_in_code="albedoVisibleDirectArea"/>
-		<var name="albedoVisibleDiffuseArea"          type="real"     dimensions="nCells"                           name_in_code="albedoVisibleDiffuseArea"/>
-		<var name="albedoIRDirectArea"                type="real"     dimensions="nCells"                           name_in_code="albedoIRDirectArea"/>
-		<var name="albedoIRDiffuseArea"               type="real"     dimensions="nCells"                           name_in_code="albedoIRDiffuseArea"/>
-		<var name="shortwaveScalingFactor"            type="real"     dimensions="nCells"                           name_in_code="shortwaveScalingFactor"/>
-		<var name="surfaceShortwaveFlux"              type="real"     dimensions="nCategories nCells"               name_in_code="surfaceShortwaveFlux"/>
-		<var name="interiorShortwaveFlux"             type="real"     dimensions="nCategories nCells"               name_in_code="interiorShortwaveFlux"/>
-		<var name="penetratingShortwaveFlux"          type="real"     dimensions="nCategories nCells"               name_in_code="penetratingShortwaveFlux"/>
-		<var name="shortwaveLayerPenetration"         type="real"     dimensions="nIceLayersP1 nCategories nCells"  name_in_code="shortwaveLayerPenetration"/>
-		<var name="absorbedShortwaveFlux"             type="real"     dimensions="nCells"                           name_in_code="absorbedShortwaveFlux"/>
-		<var name="absorbedShortwaveSnowLayer"        type="real"     dimensions="nSnowLayers nCategories nCells"   name_in_code="absorbedShortwaveSnowLayer"/>
-		<var name="absorbedShortwaveIceLayer"         type="real"     dimensions="nIceLayers nCategories nCells"    name_in_code="absorbedShortwaveIceLayer"/>
-		<var name="bareIceAlbedoCategory"             type="real"     dimensions="nCategories nCells"               name_in_code="bareIceAlbedoCategory"/>
-		<var name="snowAlbedoCategory"                type="real"     dimensions="nCategories nCells"               name_in_code="snowAlbedoCategory"/>
-		<var name="pondAlbedoCategory"                type="real"     dimensions="nCategories nCells"               name_in_code="pondAlbedoCategory"/>
-		<var name="bareIceAlbedoCell"                 type="real"     dimensions="nCells"                           name_in_code="bareIceAlbedoCell"/>
-		<var name="snowAlbedoCell"                    type="real"     dimensions="nCells"                           name_in_code="snowAlbedoCell"/>
-		<var name="pondAlbedoCell"                    type="real"     dimensions="nCells"                           name_in_code="pondAlbedoCell"/>
-		<var name="effectivePondAreaCategory"         type="real"     dimensions="nCategories nCells"               name_in_code="effectivePondAreaCategory"/>
-		<var name="effectivePondAreaCell"             type="real"     dimensions="nCells"                           name_in_code="effectivePondAreaCell"/>
-		<var name="snowFractionCategory"              type="real"     dimensions="nCategories nCells"               name_in_code="snowFractionCategory"/>
->>>>>>> cf5d539a
+		<var name="snowFractionCategory"              type="real"     dimensions="nCategories nCells Time"               name_in_code="snowFractionCategory"/>
 	</var_struct>
 
 	<!-- form drag formulation -->
