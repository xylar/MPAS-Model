! Copyright (c) 2013,  Los Alamos National Security, LLC (LANS)
! and the University Corporation for Atmospheric Research (UCAR).
!
! Unless noted otherwise source code is licensed under the BSD license.
! Additional copyright and license information can be found in the LICENSE file
! distributed with this code, or at http://mpas-dev.github.com/license.html
!
!=================================================================================================================
 module mpas_atmphys_todynamics
 use mpas_kind_types
 use mpas_derived_types
 use mpas_pool_routines
 use mpas_dmpar

 use mpas_atmphys_constants, only: R_d,R_v,degrad
 use mpas_atmphys_vars, only: pbl_scheme,convection_scheme

 implicit none
 private
 public:: physics_addtend


!Interface between the physics parameterizations and the non-hydrostatic dynamical core.
!Laura D. Fowler (send comments to laura@ucar.edu).
!2013-05-01.
!
!
! subroutines in mpas_atmphys_todynamics:
! ---------------------------------------
! physics_addtend: add and mass-weigh tendencies before being added to dynamics tendencies.
! tend_toEdges   : interpolate wind-tendencies from centers to edges of grid-cells.
!
! add-ons and modifications to sourcecode:
! ----------------------------------------
! * added calculation of the advective tendency of the potential temperature due to horizontal
!   and vertical advection, and horizontal mixing (diffusion).
!   Laura D. Fowler (birch.mmm.ucar.edu) / 2013-11-19.
! * throughout the sourcecode, replaced all "var_struct" defined arrays by local pointers.
!   Laura D. Fowler (laura@ucar.edu) / 2014-04-22.
! * modified sourcecode to use pools.
!   Laura D. Fowler (laura@ucar.edu) / 2014-05-15.
! * renamed config_conv_deep_scheme to config_convection_scheme.
!   Laura D. Fowler (laura@ucar.edu) / 2014-09-18.
! * renamed "tiedtke" with "cu_tiedtke".
!   Laura D. Fowler (laura@ucar.edu) / 2016-03-22.
! * modified the sourcecode to accomodate the packages "cu_kain_fritsch_in" and "cu_tiedtke_in".
!   Laura D. Fowler (laura@ucar.edu) / 2016-03-24.
! * added the calculation of rthdynten which is the tendency of potential temperature due to horizontal and
!   vertical advections needed in the Grell-Freitas scheme.
!   Laura D. Fowler (laura@ucar.edu) / 2016-03-30.
! * added the option bl_mynn for the calculation of the tendency for the cloud ice number concentration.
!   Laura D. Fowler (laura@ucar.edu) / 2016-04-11.


 contains

 
<<<<<<< HEAD
!=================================================================================================================
 subroutine physics_addtend(block, mesh, state, diag, tend, tend_physics, configs, rk_step)
!=================================================================================================================
=======
!==================================================================================================
 subroutine physics_addtend(block, mesh, state, diag, tend, tend_physics, configs, rk_step, dynamics_substep)
!==================================================================================================
>>>>>>> a3217741

 use mpas_atm_dimensions

!input variables:
 type(block_type),intent(in),target:: block
 type(mpas_pool_type),intent(in):: mesh
 type(mpas_pool_type),intent(in):: state
 type(mpas_pool_type),intent(in):: configs
 integer, intent(in):: rk_step
 integer, intent(in):: dynamics_substep

!inout variables:
 type(mpas_pool_type),intent(inout):: diag
 type(mpas_pool_type),intent(inout):: tend
 type(mpas_pool_type),intent(inout):: tend_physics

!local variables:
 character(len=StrKIND), pointer :: config_pbl_scheme, config_convection_scheme, &
                                    config_radt_lw_scheme, config_radt_sw_scheme

 integer:: i,iCell,k,n
<<<<<<< HEAD
 integer,pointer:: index_qv,index_qc,index_qr,index_qi,index_qs,index_qg
 integer,pointer:: index_ni
 integer,pointer:: nCells,nCellsSolve,nEdges,nEdgesSolve,nVertLevels
=======
 integer,pointer:: index_qv, index_qc, index_qr, index_qi, index_qs, index_qg
 integer,pointer:: nCells,nCellsSolve,nEdges,nEdgesSolve
>>>>>>> a3217741

 real(kind=RKIND),dimension(:,:),pointer:: mass          ! time level 2 rho_zz
 real(kind=RKIND),dimension(:,:),pointer:: mass_edge     ! diag rho_edge
 real(kind=RKIND),dimension(:,:),pointer:: theta_m       ! time level 1
 real(kind=RKIND),dimension(:,:,:),pointer:: scalars
 real(kind=RKIND),dimension(:,:),pointer:: rthblten,rqvblten,rqcblten, &
                                           rqiblten,rublten,rvblten
 real(kind=RKIND),dimension(:,:),pointer:: rniblten
 real(kind=RKIND),dimension(:,:),pointer:: rthcuten,rqvcuten,rqccuten, &
                                           rqrcuten,rqicuten,rqscuten, &
                                           rucuten,rvcuten
 real(kind=RKIND),dimension(:,:),pointer:: rthratenlw,rthratensw                                    
 real(kind=RKIND),dimension(:,:),pointer:: rthdynten
 
 real(kind=RKIND),dimension(:,:),pointer:: tend_rtheta_adv
 real(kind=RKIND),dimension(:,:),pointer:: tend_u_phys !nick
 real(kind=RKIND),dimension(:,:),pointer  :: tend_theta,tend_theta_euler,tend_diabatic,tend_u
 real(kind=RKIND),dimension(:,:,:),pointer:: tend_scalars
<<<<<<< HEAD
 real(kind=RKIND),dimension(:,:),pointer  :: tend_qv,tend_qc,tend_qr,tend_qi,tend_qs,tend_qg
 real(kind=RKIND),dimension(:,:),pointer  :: tend_ni

 real(kind=RKIND):: coeff
 real(kind=RKIND),dimension(:,:),allocatable:: rublten_Edge,rucuten_Edge

!ldf (2011-12-16):
=======

 real(kind=RKIND):: tem
 real(kind=RKIND),dimension(:,:),pointer:: rublten_Edge,rucuten_Edge

 character(len=StrKIND), pointer :: config_pbl_scheme, config_convection_scheme, &
                                    config_radt_lw_scheme, config_radt_sw_scheme

>>>>>>> a3217741
 real(kind=RKIND),dimension(:,:),allocatable:: theta,tend_th

!=================================================================================================================
 call mpas_pool_get_dimension(mesh, 'nCells', nCells)
 call mpas_pool_get_dimension(mesh, 'nCellsSolve', nCellsSolve)
 call mpas_pool_get_dimension(mesh, 'nEdges', nEdges)
 call mpas_pool_get_dimension(mesh, 'nEdgesSolve', nEdgesSolve)

 call mpas_pool_get_config(configs, 'config_pbl_scheme', config_pbl_scheme)
 call mpas_pool_get_config(configs, 'config_convection_scheme', config_convection_scheme)
 call mpas_pool_get_config(configs, 'config_radt_lw_scheme', config_radt_lw_scheme)
 call mpas_pool_get_config(configs, 'config_radt_sw_scheme', config_radt_sw_scheme)

 call mpas_pool_get_array(state, 'theta_m', theta_m, 1)
 call mpas_pool_get_array(state, 'scalars', scalars, 1)
 call mpas_pool_get_array(state, 'rho_zz', mass, 2)
 call mpas_pool_get_array(diag , 'rho_edge', mass_edge)
<<<<<<< HEAD
 call mpas_pool_get_array(diag , 'tend_rtheta_adv', tend_rtheta_adv)

 call mpas_pool_get_dimension(state,'index_qv',index_qv)
 call mpas_pool_get_dimension(state,'index_qc',index_qc)
 call mpas_pool_get_dimension(state,'index_qr',index_qr)
 call mpas_pool_get_dimension(state,'index_qi',index_qi)
 call mpas_pool_get_dimension(state,'index_qs',index_qs)
 call mpas_pool_get_dimension(state,'index_qg',index_qg)
 qv => scalars(index_qv,:,:)

 call mpas_pool_get_array(tend,'rt_diabatic_tend',tend_diabatic)
=======

 call mpas_pool_get_dimension(state, 'index_qv', index_qv)
 call mpas_pool_get_dimension(state, 'index_qc', index_qc)
 call mpas_pool_get_dimension(state, 'index_qr', index_qr)
 call mpas_pool_get_dimension(state, 'index_qi', index_qi)
 call mpas_pool_get_dimension(state, 'index_qs', index_qs)
 call mpas_pool_get_dimension(state, 'index_qg', index_qg)

 call mpas_pool_get_array(tend_physics, 'rublten', rublten)
 call mpas_pool_get_array(tend_physics, 'rvblten', rvblten)
 call mpas_pool_get_array(tend_physics, 'rublten_Edge', rublten_Edge)
 call mpas_pool_get_array(tend_physics, 'rthblten', rthblten)
 call mpas_pool_get_array(tend_physics, 'rqvblten', rqvblten)
 call mpas_pool_get_array(tend_physics, 'rqcblten', rqcblten)
 call mpas_pool_get_array(tend_physics, 'rqiblten', rqiblten)

 call mpas_pool_get_array(tend_physics, 'rucuten', rucuten)
 call mpas_pool_get_array(tend_physics, 'rvcuten', rvcuten)
 call mpas_pool_get_array(tend_physics, 'rucuten_Edge', rucuten_Edge)
 call mpas_pool_get_array(tend_physics, 'rthcuten', rthcuten)
 call mpas_pool_get_array(tend_physics, 'rqvcuten', rqvcuten)
 call mpas_pool_get_array(tend_physics, 'rqccuten', rqccuten)
 call mpas_pool_get_array(tend_physics, 'rqrcuten', rqrcuten)
 call mpas_pool_get_array(tend_physics, 'rqicuten', rqicuten)
 call mpas_pool_get_array(tend_physics, 'rqscuten', rqscuten)
>>>>>>> a3217741

 call mpas_pool_get_array(tend_physics, 'rthratenlw', rthratenlw)
 call mpas_pool_get_array(tend_physics, 'rthratensw', rthratensw)

<<<<<<< HEAD
 call mpas_pool_get_array(tend,'u'           , tend_u         )
 call mpas_pool_get_array(tend,'theta_m'     , tend_theta     )
 call mpas_pool_get_array(tend,'theta_euler' ,tend_theta_euler)
 call mpas_pool_get_array(tend,'scalars_tend',tend_scalars    )
 tend_qv => tend_scalars(index_qv,:,:)
 tend_qc => tend_scalars(index_qc,:,:)
 tend_qr => tend_scalars(index_qr,:,:)
 tend_qi => tend_scalars(index_qi,:,:)
 tend_qs => tend_scalars(index_qs,:,:)
 tend_qg => tend_scalars(index_qg,:,:)
=======
 call mpas_pool_get_array(tend, 'u', tend_u)
 call mpas_pool_get_array(tend, 'theta_m', tend_theta)
 call mpas_pool_get_array(tend, 'scalars_tend', tend_scalars)
>>>>>>> a3217741

!initialize the tendency for the potential temperature and all scalars due to PBL, convection,
!and longwave and shortwave radiation:
 allocate(theta(nVertLevels,nCellsSolve)  )
 allocate(tend_th(nVertLevels,nCellsSolve))
 tend_th = 0._RKIND
<<<<<<< HEAD
 tend_qv = 0._RKIND
 tend_qc = 0._RKIND
 tend_qr = 0._RKIND
 tend_qi = 0._RKIND
 tend_qs = 0._RKIND
 tend_qg = 0._RKIND

!save the tendency of the modified potential temperature due to horizontal and vertical advections,
!and mixing before adding tendencies due to physics processes (PBL,convection,radiation) for use in
!the Grell-GF and new Tiedtke parameterization of convection:
 if(config_convection_scheme .eq. 'cu_grell_freitas') then
    call mpas_pool_get_array(tend_physics, 'rthdynten' , rthdynten)
    do i = 1, nCellsSolve
    do k = 1, nVertLevels
       coeff = 1._RKIND/(1._RKIND + R_v/R_d*qv(k,i))
       rthdynten(k,i) = coeff*tend_rtheta_adv(k,i)/mass(k,i)
    enddo
    enddo
!    write(0,*) '--- end calculate rthdynten:'
 end if
!do i = 200,200
!do k = 1, nVertLevels
!   write(0,201) i,k,mass(k,i),tend_theta(k,i),tend_diabatic(k,i),rthdynten(k,i)
!enddo
!write(0,*)
!enddo

 
 call mpas_pool_get_array(diag , 'tend_u_phys', tend_u_phys) !nick
 
!add coupled tendencies due to PBL processes:
 if(config_pbl_scheme .ne. 'off') then
    call mpas_pool_get_array(tend_physics,'rublten' ,rublten )
    call mpas_pool_get_array(tend_physics,'rvblten' ,rvblten )
    call mpas_pool_get_array(tend_physics,'rthblten',rthblten)
    call mpas_pool_get_array(tend_physics,'rqvblten',rqvblten)
    call mpas_pool_get_array(tend_physics,'rqcblten',rqcblten)
    call mpas_pool_get_array(tend_physics,'rqiblten',rqiblten)

    allocate(rublten_Edge(nVertLevels,nEdges))
    rublten_Edge(:,:) = 0.
    call tend_toEdges(block,mesh,rublten,rvblten,rublten_Edge)
    
    tend_u_phys(1:nVertLevels,1:nEdges) = rublten_Edge(1:nVertLevels,1:nEdges)
    
    do i = 1, nEdgesSolve
    do k  = 1, nVertLevels
       tend_u(k,i) = tend_u(k,i) + rublten_Edge(k,i)*mass_edge(k,i)
    enddo
    enddo
    deallocate(rublten_Edge)

    do i = 1, nCellsSolve
    do k = 1, nVertLevels
       tend_th(k,i) = tend_th(k,i) + rthblten(k,i)*mass(k,i)
       tend_qv(k,i) = tend_qv(k,i) + rqvblten(k,i)*mass(k,i)
       tend_qc(k,i) = tend_qc(k,i) + rqcblten(k,i)*mass(k,i)
       tend_qi(k,i) = tend_qi(k,i) + rqiblten(k,i)*mass(k,i)
    enddo
    enddo

    pbl_select: select case (trim(pbl_scheme))

       case("bl_mynn")
          call mpas_pool_get_dimension(state,'index_ni',index_ni)
          tend_ni => tend_scalars(index_ni,:,:)
          tend_ni = 0._RKIND

          call mpas_pool_get_array(tend_physics,'rniblten',rniblten)

          do i = 1, nCellsSolve
          do k = 1, nVertLevels
             tend_ni(k,i) = tend_ni(k,i) + rniblten(k,i)*mass(k,i)
          enddo
          enddo

       case default         

     end select pbl_select

 endif

!add coupled tendencies due to convection:
 if(config_convection_scheme .ne. 'off') then
    call mpas_pool_get_array(tend_physics,'rthcuten',rthcuten)
    call mpas_pool_get_array(tend_physics,'rqvcuten',rqvcuten)
    call mpas_pool_get_array(tend_physics,'rqccuten',rqccuten)
    call mpas_pool_get_array(tend_physics,'rqicuten',rqicuten)

    do i = 1, nCellsSolve
    do k = 1, nVertLevels
       tend_th(k,i) = tend_th(k,i) + rthcuten(k,i)*mass(k,i)
       tend_qv(k,i) = tend_qv(k,i) + rqvcuten(k,i)*mass(k,i)
       tend_qc(k,i) = tend_qc(k,i) + rqccuten(k,i)*mass(k,i)
       tend_qi(k,i) = tend_qi(k,i) + rqicuten(k,i)*mass(k,i)
    enddo
    enddo

    convection_select: select case(convection_scheme)

       case('cu_grell_freitas')
          call mpas_pool_get_array(tend_physics, 'rthdynten' , rthdynten)

          do i = 1, nCellsSolve
          do k = 1, nVertLevels
             coeff = 1._RKIND/(1._RKIND + R_v/R_d*qv(k,i))
             rthdynten(k,i) = coeff*(tend_theta(k,i)-tend_theta_euler(k,i) &
                            - mass(k,i)*tend_diabatic(k,i))/mass(k,i)
          enddo
          enddo

       case('cu_kain_fritsch')
          call mpas_pool_get_array(tend_physics,'rqrcuten',rqrcuten)
          call mpas_pool_get_array(tend_physics,'rqscuten',rqscuten)
          do i = 1, nCellsSolve
          do k = 1, nVertLevels
             tend_qr(k,i) = tend_qr(k,i) + rqrcuten(k,i)*mass(k,i)
             tend_qs(k,i) = tend_qs(k,i) + rqscuten(k,i)*mass(k,i)
          enddo
          enddo
    
       case('cu_tiedtke')
          call mpas_pool_get_array(tend_physics,'rucuten' ,rucuten )
          call mpas_pool_get_array(tend_physics,'rvcuten' ,rvcuten )

          allocate(rucuten_Edge(nVertLevels,nEdges))
          rucuten_Edge(:,:) = 0.
          call tend_toEdges(block,mesh,rucuten,rvcuten,rucuten_Edge)
          do i = 1, nEdgesSolve
          do k  = 1, nVertLevels
             tend_u(k,i) = tend_u(k,i) + rucuten_Edge(k,i)*mass_edge(k,i)
          enddo
          enddo
          deallocate(rucuten_Edge)

        case default

    end select convection_select

 endif
=======
 tend_scalars(:,:,:) = 0._RKIND

 call physics_addtend_work(block, mesh, nCells, nEdges, nCellsSolve, nEdgesSolve, &
                           rk_step, dynamics_substep, &
                           config_pbl_scheme, config_convection_scheme, config_radt_lw_scheme, config_radt_sw_scheme, &
                           index_qv, index_qc, index_qr, index_qi, index_qs, &
                           rublten, rvblten, mass_edge, rublten_Edge, tend_u, &
                           rucuten, rvcuten, rucuten_Edge, &
                           tend_th, tend_scalars, mass, rthblten, rqvblten, rqcblten, rqiblten, &
                           rthcuten, rqvcuten, rqccuten, rqrcuten, rqicuten, rqscuten, &
                           rthratenlw, rthratensw, &
                           theta, theta_m, scalars, tend_theta &
                          )




>>>>>>> a3217741

 deallocate(theta)
 deallocate(tend_th)

! if(rk_step .eq. 3) then
!    write(0,*)
!    write(0,*) '--- enter subroutine physics_addtend:'
!    write(0,*) 'max rthblten   = ',maxval(rthblten(:,1:nCellsSolve))
!    write(0,*) 'min rthblten   = ',minval(rthblten(:,1:nCellsSolve))
!    write(0,*) 'max rthcuten   = ',maxval(rthcuten(:,1:nCellsSolve))
!    write(0,*) 'min rthcuten   = ',minval(rthcuten(:,1:nCellsSolve))
!    write(0,*) 'max rthratenlw = ',maxval(rthratenlw(:,1:nCellsSolve))
!    write(0,*) 'min rthratenlw = ',minval(rthratenlw(:,1:nCellsSolve))
!    write(0,*) 'max rthratensw = ',maxval(rthratensw(:,1:nCellsSolve))
!    write(0,*) 'min rthratensw = ',minval(rthratensw(:,1:nCellsSolve))
!    write(0,*) '--- end subroutine physics_addtend'
!    write(0,*)
! endif

!formats:
 201 format(2i6,10(1x,e15.8))
 202 format(3i6,10(1x,e15.8))

 end subroutine physics_addtend


!==================================================================================================
 subroutine physics_addtend_work(block, mesh, nCells, nEdges, nCellsSolve, nEdgesSolve, &
                                 rk_step, dynamics_substep, &
                                 config_pbl_scheme, config_convection_scheme, config_radt_lw_scheme, config_radt_sw_scheme, &
                                 index_qv, index_qc, index_qr, index_qi, index_qs, &
                                 rublten, rvblten, mass_edge, rublten_Edge, tend_u, &
                                 rucuten, rvcuten, rucuten_Edge, &
                                 tend_th, tend_scalars, mass, rthblten, rqvblten, rqcblten, rqiblten, &
                                 rthcuten, rqvcuten, rqccuten, rqrcuten, rqicuten, rqscuten, &
                                 rthratenlw, rthratensw, &
                                 theta, theta_m, scalars, tend_theta &
                                )
!==================================================================================================

    use mpas_atm_dimensions
 
    implicit none

    type(block_type), intent(in) :: block
    type(mpas_pool_type), intent(in) :: mesh
    integer, intent(in) :: nCells, nEdges, nCellsSolve, nEdgesSolve
    integer, intent(in) :: rk_step, dynamics_substep
    character(len=StrKIND), intent(in) :: config_pbl_scheme
    character(len=StrKIND), intent(in) :: config_convection_scheme
    character(len=StrKIND), intent(in) :: config_radt_lw_scheme
    character(len=StrKIND), intent(in) :: config_radt_sw_scheme
    integer, intent(in) :: index_qv, index_qc, index_qr, index_qi, index_qs
    real (kind=RKIND), dimension(nVertLevels,nCells+1), intent(in) :: rublten
    real (kind=RKIND), dimension(nVertLevels,nCells+1), intent(in) :: rvblten
    real (kind=RKIND), dimension(nVertLevels,nEdges+1), intent(in) :: mass_edge
    real (kind=RKIND), dimension(nVertLevels,nEdges+1), intent(inout) :: rublten_Edge
    real (kind=RKIND), dimension(nVertLevels,nEdges+1), intent(inout) :: tend_u
    real (kind=RKIND), dimension(nVertLevels,nCells+1), intent(in) :: rucuten
    real (kind=RKIND), dimension(nVertLevels,nCells+1), intent(in) :: rvcuten
    real (kind=RKIND), dimension(nVertLevels,nEdges+1), intent(inout) :: rucuten_Edge
    real (kind=RKIND), dimension(nVertLevels,nCells+1), intent(inout) :: tend_th
    real (kind=RKIND), dimension(num_scalars,nVertLevels,nCells+1), intent(inout) :: tend_scalars
    real (kind=RKIND), dimension(nVertLevels,nCells+1), intent(in) :: mass
    real (kind=RKIND), dimension(nVertLevels,nCells+1), intent(in) :: rthblten
    real (kind=RKIND), dimension(nVertLevels,nCells+1), intent(in) :: rqvblten
    real (kind=RKIND), dimension(nVertLevels,nCells+1), intent(in) :: rqcblten
    real (kind=RKIND), dimension(nVertLevels,nCells+1), intent(in) :: rqiblten
    real (kind=RKIND), dimension(nVertLevels,nCells+1), intent(in) :: rthcuten
    real (kind=RKIND), dimension(nVertLevels,nCells+1), intent(in) :: rqvcuten
    real (kind=RKIND), dimension(nVertLevels,nCells+1), intent(in) :: rqccuten
    real (kind=RKIND), dimension(nVertLevels,nCells+1), intent(in) :: rqrcuten
    real (kind=RKIND), dimension(nVertLevels,nCells+1), intent(in) :: rqicuten
    real (kind=RKIND), dimension(nVertLevels,nCells+1), intent(in) :: rqscuten
    real (kind=RKIND), dimension(nVertLevels,nCells+1), intent(in) :: rthratenlw
    real (kind=RKIND), dimension(nVertLevels,nCells+1), intent(in) :: rthratensw
    real (kind=RKIND), dimension(nVertLevels,nCells+1), intent(inout) :: theta
    real (kind=RKIND), dimension(nVertLevels,nCells+1), intent(in) :: theta_m
    real (kind=RKIND), dimension(num_scalars,nVertLevels,nCells+1), intent(in) :: scalars
    real (kind=RKIND), dimension(nVertLevels,nCells+1), intent(inout) :: tend_theta

    integer :: i, k

    !add coupled tendencies due to PBL processes:
    if (config_pbl_scheme .ne. 'off') then
       if (rk_step == 1 .and. dynamics_substep == 1) then
          call tend_toEdges(block,mesh,rublten,rvblten,rublten_Edge)
       end if
       do i = 1, nEdgesSolve
       do k  = 1, nVertLevels
          tend_u(k,i)=tend_u(k,i)+rublten_Edge(k,i)*mass_edge(k,i)
       enddo
       enddo

       do i = 1, nCellsSolve
       do k = 1, nVertLevels
          tend_th(k,i) = tend_th(k,i) + rthblten(k,i)*mass(k,i)
          tend_scalars(index_qv,k,i) = tend_scalars(index_qv,k,i) + rqvblten(k,i)*mass(k,i)
          tend_scalars(index_qc,k,i) = tend_scalars(index_qc,k,i) + rqcblten(k,i)*mass(k,i)
          tend_scalars(index_qi,k,i) = tend_scalars(index_qi,k,i) + rqiblten(k,i)*mass(k,i)
       enddo
       enddo
    endif

    !add coupled tendencies due to convection:
    if (config_convection_scheme .ne. 'off') then

       if (config_convection_scheme .eq. 'tiedtke') then
          if (rk_step == 1 .and. dynamics_substep == 1) then
             call tend_toEdges(block,mesh,rucuten,rvcuten,rucuten_Edge)
          end if
          do i = 1, nEdgesSolve
          do k  = 1, nVertLevels
             tend_u(k,i)=tend_u(k,i)+rucuten_Edge(k,i)*mass_edge(k,i)
          enddo
          enddo
       endif

       do i = 1, nCellsSolve
       do k = 1, nVertLevels
          tend_th(k,i) = tend_th(k,i) + rthcuten(k,i)*mass(k,i)
          tend_scalars(index_qv,k,i) = tend_scalars(index_qv,k,i) + rqvcuten(k,i)*mass(k,i)
          tend_scalars(index_qc,k,i) = tend_scalars(index_qc,k,i) + rqccuten(k,i)*mass(k,i)
          tend_scalars(index_qr,k,i) = tend_scalars(index_qr,k,i) + rqrcuten(k,i)*mass(k,i)
          tend_scalars(index_qi,k,i) = tend_scalars(index_qi,k,i) + rqicuten(k,i)*mass(k,i)
          tend_scalars(index_qs,k,i) = tend_scalars(index_qs,k,i) + rqscuten(k,i)*mass(k,i)
       enddo
       enddo
    endif

    !add coupled tendencies due to longwave radiation:
    if (config_radt_lw_scheme .ne. 'off') then
       do i = 1, nCellsSolve
       do k = 1, nVertLevels
          tend_th(k,i) = tend_th(k,i) + rthratenlw(k,i)*mass(k,i)
       enddo
       enddo
    endif
    
    !add coupled tendencies due to shortwave radiation:
    if (config_radt_sw_scheme .ne. 'off') then
       do i = 1, nCellsSolve
       do k = 1, nVertLevels
          tend_th(k,i) = tend_th(k,i) + rthratensw(k,i)*mass(k,i)
       enddo
       enddo
    endif

    !if non-hydrostatic core, convert the tendency for the potential temperature to a
    !tendency for the modified potential temperature:
    do i = 1, nCellsSolve
    do k = 1, nVertLevels
       theta(k,i) = theta_m(k,i) / (1. + R_v/R_d * scalars(index_qv,k,i))
       tend_th(k,i) = (1. + R_v/R_d * scalars(index_qv,k,i)) * tend_th(k,i) &
                       + R_v/R_d * theta(k,i) * tend_scalars(index_qv,k,i)
       tend_theta(k,i) = tend_theta(k,i) + tend_th(k,i)
    enddo
    enddo

 end subroutine physics_addtend_work


!=================================================================================================================
 subroutine tend_toEdges(block,mesh,Ux_tend,Uy_tend,U_tend)
!=================================================================================================================

 use mpas_atm_dimensions

!input arguments:
 type(block_type),intent(in),target:: block
 type(mpas_pool_type),intent(in):: mesh
 real(kind=RKIND),intent(in),dimension(:,:),target:: Ux_tend,Uy_tend 

!output arguments:
 real(kind=RKIND),intent(out),dimension(:,:):: U_tend

!local variables:
 type (field2DReal), pointer :: tempField
 type (field2DReal), target :: tempFieldTarget
 integer:: iCell,iEdge,k,j
 integer:: cell1, cell2
 integer,pointer:: nCells,nCellsSolve,nEdges
 integer,dimension(:,:),pointer:: cellsOnEdge

 real(kind=RKIND),dimension(:,:),pointer:: Ux_tend_halo,Uy_tend_halo
 real(kind=RKIND), dimension(:,:), pointer :: east, north, edgeNormalVectors

 
!-----------------------------------------------------------------------------------------------------------------

 call mpas_pool_get_dimension(mesh, 'nCells', nCells)
 call mpas_pool_get_dimension(mesh, 'nCellsSolve', nCellsSolve)
 call mpas_pool_get_dimension(mesh, 'nEdges', nEdges)

 call mpas_pool_get_array(mesh, 'east', east)
 call mpas_pool_get_array(mesh, 'north', north)
 call mpas_pool_get_array(mesh, 'edgeNormalVectors', edgeNormalVectors)

 call mpas_pool_get_array(mesh, 'cellsOnEdge', cellsOnEdge)

 Ux_tend_halo => Ux_tend
 Uy_tend_halo => Uy_tend

 tempField => tempFieldTarget 
 tempField % block => block
 tempField % dimSizes(1) = nVertLevels
 tempField % dimSizes(2) = nCellsSolve
 tempField % sendList => block % parinfo % cellsToSend
 tempField % recvList => block % parinfo % cellsToRecv
 tempField % copyList => block % parinfo % cellsToCopy
 tempField % prev => null()
 tempField % next => null()
 tempField % isActive = .true.

 tempField % array => Ux_tend_halo
 call mpas_dmpar_exch_halo_field(tempField)
 
 tempField % array => Uy_tend_halo
 call mpas_dmpar_exch_halo_field(tempField)

 do iEdge = 1, nEdges
    cell1 = cellsOnEdge(1,iEdge)
    cell2 = cellsOnEdge(2,iEdge)
                           
    U_tend(:,iEdge) =  Ux_tend_halo(:,cell1) * 0.5 * (edgeNormalVectors(1,iEdge) * east(1,cell1)   &
                                                   +  edgeNormalVectors(2,iEdge) * east(2,cell1)   &
                                                   +  edgeNormalVectors(3,iEdge) * east(3,cell1))  &
                     + Uy_tend_halo(:,cell1) * 0.5 * (edgeNormalVectors(1,iEdge) * north(1,cell1)   &
                                                   +  edgeNormalVectors(2,iEdge) * north(2,cell1)   &
                                                   +  edgeNormalVectors(3,iEdge) * north(3,cell1))  &
                     + Ux_tend_halo(:,cell2) * 0.5 * (edgeNormalVectors(1,iEdge) * east(1,cell2)   &
                                                   +  edgeNormalVectors(2,iEdge) * east(2,cell2)   &
                                                   +  edgeNormalVectors(3,iEdge) * east(3,cell2))  &
                     + Uy_tend_halo(:,cell2) * 0.5 * (edgeNormalVectors(1,iEdge) * north(1,cell2)   &
                                                   +  edgeNormalVectors(2,iEdge) * north(2,cell2)   &
                                                   +  edgeNormalVectors(3,iEdge) * north(3,cell2))
 end do
 
 end subroutine tend_toEdges

!=================================================================================================================
 end module mpas_atmphys_todynamics
!=================================================================================================================<|MERGE_RESOLUTION|>--- conflicted
+++ resolved
@@ -55,15 +55,9 @@
  contains
 
  
-<<<<<<< HEAD
-!=================================================================================================================
- subroutine physics_addtend(block, mesh, state, diag, tend, tend_physics, configs, rk_step)
-!=================================================================================================================
-=======
-!==================================================================================================
+!=================================================================================================================
  subroutine physics_addtend(block, mesh, state, diag, tend, tend_physics, configs, rk_step, dynamics_substep)
-!==================================================================================================
->>>>>>> a3217741
+!=================================================================================================================
 
  use mpas_atm_dimensions
 
@@ -85,14 +79,9 @@
                                     config_radt_lw_scheme, config_radt_sw_scheme
 
  integer:: i,iCell,k,n
-<<<<<<< HEAD
- integer,pointer:: index_qv,index_qc,index_qr,index_qi,index_qs,index_qg
+ integer,pointer:: index_qv, index_qc, index_qr, index_qi, index_qs, index_qg
  integer,pointer:: index_ni
- integer,pointer:: nCells,nCellsSolve,nEdges,nEdgesSolve,nVertLevels
-=======
- integer,pointer:: index_qv, index_qc, index_qr, index_qi, index_qs, index_qg
  integer,pointer:: nCells,nCellsSolve,nEdges,nEdgesSolve
->>>>>>> a3217741
 
  real(kind=RKIND),dimension(:,:),pointer:: mass          ! time level 2 rho_zz
  real(kind=RKIND),dimension(:,:),pointer:: mass_edge     ! diag rho_edge
@@ -111,23 +100,11 @@
  real(kind=RKIND),dimension(:,:),pointer:: tend_u_phys !nick
  real(kind=RKIND),dimension(:,:),pointer  :: tend_theta,tend_theta_euler,tend_diabatic,tend_u
  real(kind=RKIND),dimension(:,:,:),pointer:: tend_scalars
-<<<<<<< HEAD
- real(kind=RKIND),dimension(:,:),pointer  :: tend_qv,tend_qc,tend_qr,tend_qi,tend_qs,tend_qg
- real(kind=RKIND),dimension(:,:),pointer  :: tend_ni
-
  real(kind=RKIND):: coeff
- real(kind=RKIND),dimension(:,:),allocatable:: rublten_Edge,rucuten_Edge
-
-!ldf (2011-12-16):
-=======
 
  real(kind=RKIND):: tem
  real(kind=RKIND),dimension(:,:),pointer:: rublten_Edge,rucuten_Edge
 
- character(len=StrKIND), pointer :: config_pbl_scheme, config_convection_scheme, &
-                                    config_radt_lw_scheme, config_radt_sw_scheme
-
->>>>>>> a3217741
  real(kind=RKIND),dimension(:,:),allocatable:: theta,tend_th
 
 !=================================================================================================================
@@ -145,19 +122,10 @@
  call mpas_pool_get_array(state, 'scalars', scalars, 1)
  call mpas_pool_get_array(state, 'rho_zz', mass, 2)
  call mpas_pool_get_array(diag , 'rho_edge', mass_edge)
-<<<<<<< HEAD
+
  call mpas_pool_get_array(diag , 'tend_rtheta_adv', tend_rtheta_adv)
 
- call mpas_pool_get_dimension(state,'index_qv',index_qv)
- call mpas_pool_get_dimension(state,'index_qc',index_qc)
- call mpas_pool_get_dimension(state,'index_qr',index_qr)
- call mpas_pool_get_dimension(state,'index_qi',index_qi)
- call mpas_pool_get_dimension(state,'index_qs',index_qs)
- call mpas_pool_get_dimension(state,'index_qg',index_qg)
- qv => scalars(index_qv,:,:)
-
- call mpas_pool_get_array(tend,'rt_diabatic_tend',tend_diabatic)
-=======
+ call mpas_pool_get_array(diag , 'tend_u_phys', tend_u_phys) !nick
 
  call mpas_pool_get_dimension(state, 'index_qv', index_qv)
  call mpas_pool_get_dimension(state, 'index_qc', index_qc)
@@ -165,6 +133,7 @@
  call mpas_pool_get_dimension(state, 'index_qi', index_qi)
  call mpas_pool_get_dimension(state, 'index_qs', index_qs)
  call mpas_pool_get_dimension(state, 'index_qg', index_qg)
+ call mpas_pool_get_dimension(state, 'index_ni', index_ni)
 
  call mpas_pool_get_array(tend_physics, 'rublten', rublten)
  call mpas_pool_get_array(tend_physics, 'rvblten', rvblten)
@@ -173,6 +142,7 @@
  call mpas_pool_get_array(tend_physics, 'rqvblten', rqvblten)
  call mpas_pool_get_array(tend_physics, 'rqcblten', rqcblten)
  call mpas_pool_get_array(tend_physics, 'rqiblten', rqiblten)
+ call mpas_pool_get_array(tend_physics, 'rniblten', rniblten)
 
  call mpas_pool_get_array(tend_physics, 'rucuten', rucuten)
  call mpas_pool_get_array(tend_physics, 'rvcuten', rvcuten)
@@ -183,193 +153,39 @@
  call mpas_pool_get_array(tend_physics, 'rqrcuten', rqrcuten)
  call mpas_pool_get_array(tend_physics, 'rqicuten', rqicuten)
  call mpas_pool_get_array(tend_physics, 'rqscuten', rqscuten)
->>>>>>> a3217741
+ call mpas_pool_get_array(tend_physics, 'rthdynten', rthdynten)
+
+ call mpas_pool_get_array(tend,'rt_diabatic_tend',tend_diabatic)
 
  call mpas_pool_get_array(tend_physics, 'rthratenlw', rthratenlw)
  call mpas_pool_get_array(tend_physics, 'rthratensw', rthratensw)
 
-<<<<<<< HEAD
  call mpas_pool_get_array(tend,'u'           , tend_u         )
  call mpas_pool_get_array(tend,'theta_m'     , tend_theta     )
  call mpas_pool_get_array(tend,'theta_euler' ,tend_theta_euler)
  call mpas_pool_get_array(tend,'scalars_tend',tend_scalars    )
- tend_qv => tend_scalars(index_qv,:,:)
- tend_qc => tend_scalars(index_qc,:,:)
- tend_qr => tend_scalars(index_qr,:,:)
- tend_qi => tend_scalars(index_qi,:,:)
- tend_qs => tend_scalars(index_qs,:,:)
- tend_qg => tend_scalars(index_qg,:,:)
-=======
- call mpas_pool_get_array(tend, 'u', tend_u)
- call mpas_pool_get_array(tend, 'theta_m', tend_theta)
- call mpas_pool_get_array(tend, 'scalars_tend', tend_scalars)
->>>>>>> a3217741
 
 !initialize the tendency for the potential temperature and all scalars due to PBL, convection,
 !and longwave and shortwave radiation:
  allocate(theta(nVertLevels,nCellsSolve)  )
  allocate(tend_th(nVertLevels,nCellsSolve))
  tend_th = 0._RKIND
-<<<<<<< HEAD
- tend_qv = 0._RKIND
- tend_qc = 0._RKIND
- tend_qr = 0._RKIND
- tend_qi = 0._RKIND
- tend_qs = 0._RKIND
- tend_qg = 0._RKIND
-
-!save the tendency of the modified potential temperature due to horizontal and vertical advections,
-!and mixing before adding tendencies due to physics processes (PBL,convection,radiation) for use in
-!the Grell-GF and new Tiedtke parameterization of convection:
- if(config_convection_scheme .eq. 'cu_grell_freitas') then
-    call mpas_pool_get_array(tend_physics, 'rthdynten' , rthdynten)
-    do i = 1, nCellsSolve
-    do k = 1, nVertLevels
-       coeff = 1._RKIND/(1._RKIND + R_v/R_d*qv(k,i))
-       rthdynten(k,i) = coeff*tend_rtheta_adv(k,i)/mass(k,i)
-    enddo
-    enddo
-!    write(0,*) '--- end calculate rthdynten:'
- end if
-!do i = 200,200
-!do k = 1, nVertLevels
-!   write(0,201) i,k,mass(k,i),tend_theta(k,i),tend_diabatic(k,i),rthdynten(k,i)
-!enddo
-!write(0,*)
-!enddo
-
- 
- call mpas_pool_get_array(diag , 'tend_u_phys', tend_u_phys) !nick
- 
-!add coupled tendencies due to PBL processes:
- if(config_pbl_scheme .ne. 'off') then
-    call mpas_pool_get_array(tend_physics,'rublten' ,rublten )
-    call mpas_pool_get_array(tend_physics,'rvblten' ,rvblten )
-    call mpas_pool_get_array(tend_physics,'rthblten',rthblten)
-    call mpas_pool_get_array(tend_physics,'rqvblten',rqvblten)
-    call mpas_pool_get_array(tend_physics,'rqcblten',rqcblten)
-    call mpas_pool_get_array(tend_physics,'rqiblten',rqiblten)
-
-    allocate(rublten_Edge(nVertLevels,nEdges))
-    rublten_Edge(:,:) = 0.
-    call tend_toEdges(block,mesh,rublten,rvblten,rublten_Edge)
-    
-    tend_u_phys(1:nVertLevels,1:nEdges) = rublten_Edge(1:nVertLevels,1:nEdges)
-    
-    do i = 1, nEdgesSolve
-    do k  = 1, nVertLevels
-       tend_u(k,i) = tend_u(k,i) + rublten_Edge(k,i)*mass_edge(k,i)
-    enddo
-    enddo
-    deallocate(rublten_Edge)
-
-    do i = 1, nCellsSolve
-    do k = 1, nVertLevels
-       tend_th(k,i) = tend_th(k,i) + rthblten(k,i)*mass(k,i)
-       tend_qv(k,i) = tend_qv(k,i) + rqvblten(k,i)*mass(k,i)
-       tend_qc(k,i) = tend_qc(k,i) + rqcblten(k,i)*mass(k,i)
-       tend_qi(k,i) = tend_qi(k,i) + rqiblten(k,i)*mass(k,i)
-    enddo
-    enddo
-
-    pbl_select: select case (trim(pbl_scheme))
-
-       case("bl_mynn")
-          call mpas_pool_get_dimension(state,'index_ni',index_ni)
-          tend_ni => tend_scalars(index_ni,:,:)
-          tend_ni = 0._RKIND
-
-          call mpas_pool_get_array(tend_physics,'rniblten',rniblten)
-
-          do i = 1, nCellsSolve
-          do k = 1, nVertLevels
-             tend_ni(k,i) = tend_ni(k,i) + rniblten(k,i)*mass(k,i)
-          enddo
-          enddo
-
-       case default         
-
-     end select pbl_select
-
- endif
-
-!add coupled tendencies due to convection:
- if(config_convection_scheme .ne. 'off') then
-    call mpas_pool_get_array(tend_physics,'rthcuten',rthcuten)
-    call mpas_pool_get_array(tend_physics,'rqvcuten',rqvcuten)
-    call mpas_pool_get_array(tend_physics,'rqccuten',rqccuten)
-    call mpas_pool_get_array(tend_physics,'rqicuten',rqicuten)
-
-    do i = 1, nCellsSolve
-    do k = 1, nVertLevels
-       tend_th(k,i) = tend_th(k,i) + rthcuten(k,i)*mass(k,i)
-       tend_qv(k,i) = tend_qv(k,i) + rqvcuten(k,i)*mass(k,i)
-       tend_qc(k,i) = tend_qc(k,i) + rqccuten(k,i)*mass(k,i)
-       tend_qi(k,i) = tend_qi(k,i) + rqicuten(k,i)*mass(k,i)
-    enddo
-    enddo
-
-    convection_select: select case(convection_scheme)
-
-       case('cu_grell_freitas')
-          call mpas_pool_get_array(tend_physics, 'rthdynten' , rthdynten)
-
-          do i = 1, nCellsSolve
-          do k = 1, nVertLevels
-             coeff = 1._RKIND/(1._RKIND + R_v/R_d*qv(k,i))
-             rthdynten(k,i) = coeff*(tend_theta(k,i)-tend_theta_euler(k,i) &
-                            - mass(k,i)*tend_diabatic(k,i))/mass(k,i)
-          enddo
-          enddo
-
-       case('cu_kain_fritsch')
-          call mpas_pool_get_array(tend_physics,'rqrcuten',rqrcuten)
-          call mpas_pool_get_array(tend_physics,'rqscuten',rqscuten)
-          do i = 1, nCellsSolve
-          do k = 1, nVertLevels
-             tend_qr(k,i) = tend_qr(k,i) + rqrcuten(k,i)*mass(k,i)
-             tend_qs(k,i) = tend_qs(k,i) + rqscuten(k,i)*mass(k,i)
-          enddo
-          enddo
-    
-       case('cu_tiedtke')
-          call mpas_pool_get_array(tend_physics,'rucuten' ,rucuten )
-          call mpas_pool_get_array(tend_physics,'rvcuten' ,rvcuten )
-
-          allocate(rucuten_Edge(nVertLevels,nEdges))
-          rucuten_Edge(:,:) = 0.
-          call tend_toEdges(block,mesh,rucuten,rvcuten,rucuten_Edge)
-          do i = 1, nEdgesSolve
-          do k  = 1, nVertLevels
-             tend_u(k,i) = tend_u(k,i) + rucuten_Edge(k,i)*mass_edge(k,i)
-          enddo
-          enddo
-          deallocate(rucuten_Edge)
-
-        case default
-
-    end select convection_select
-
- endif
-=======
+
  tend_scalars(:,:,:) = 0._RKIND
 
  call physics_addtend_work(block, mesh, nCells, nEdges, nCellsSolve, nEdgesSolve, &
                            rk_step, dynamics_substep, &
                            config_pbl_scheme, config_convection_scheme, config_radt_lw_scheme, config_radt_sw_scheme, &
-                           index_qv, index_qc, index_qr, index_qi, index_qs, &
+                           index_qv, index_qc, index_qr, index_qi, index_qs, index_ni, &
                            rublten, rvblten, mass_edge, rublten_Edge, tend_u, &
                            rucuten, rvcuten, rucuten_Edge, &
-                           tend_th, tend_scalars, mass, rthblten, rqvblten, rqcblten, rqiblten, &
+                           tend_th, tend_scalars, mass, rthblten, rqvblten, rqcblten, rqiblten, rniblten, &
                            rthcuten, rqvcuten, rqccuten, rqrcuten, rqicuten, rqscuten, &
-                           rthratenlw, rthratensw, &
-                           theta, theta_m, scalars, tend_theta &
+                           rthratenlw, rthratensw, rthdynten, &
+                           tend_u_phys, tend_rtheta_adv, tend_diabatic, &
+                           theta, theta_m, scalars, tend_theta, tend_theta_euler &
                           )
 
-
-
-
->>>>>>> a3217741
 
  deallocate(theta)
  deallocate(tend_th)
@@ -400,13 +216,14 @@
  subroutine physics_addtend_work(block, mesh, nCells, nEdges, nCellsSolve, nEdgesSolve, &
                                  rk_step, dynamics_substep, &
                                  config_pbl_scheme, config_convection_scheme, config_radt_lw_scheme, config_radt_sw_scheme, &
-                                 index_qv, index_qc, index_qr, index_qi, index_qs, &
+                                 index_qv, index_qc, index_qr, index_qi, index_qs, index_ni, &
                                  rublten, rvblten, mass_edge, rublten_Edge, tend_u, &
                                  rucuten, rvcuten, rucuten_Edge, &
-                                 tend_th, tend_scalars, mass, rthblten, rqvblten, rqcblten, rqiblten, &
+                                 tend_th, tend_scalars, mass, rthblten, rqvblten, rqcblten, rqiblten, rniblten, &
                                  rthcuten, rqvcuten, rqccuten, rqrcuten, rqicuten, rqscuten, &
-                                 rthratenlw, rthratensw, &
-                                 theta, theta_m, scalars, tend_theta &
+                                 rthratenlw, rthratensw, rthdynten, &
+                                 tend_u_phys, tend_rtheta_adv, tend_diabatic, &
+                                 theta, theta_m, scalars, tend_theta, tend_theta_euler &
                                 )
 !==================================================================================================
 
@@ -422,7 +239,7 @@
     character(len=StrKIND), intent(in) :: config_convection_scheme
     character(len=StrKIND), intent(in) :: config_radt_lw_scheme
     character(len=StrKIND), intent(in) :: config_radt_sw_scheme
-    integer, intent(in) :: index_qv, index_qc, index_qr, index_qi, index_qs
+    integer, intent(in) :: index_qv, index_qc, index_qr, index_qi, index_qs, index_ni
     real (kind=RKIND), dimension(nVertLevels,nCells+1), intent(in) :: rublten
     real (kind=RKIND), dimension(nVertLevels,nCells+1), intent(in) :: rvblten
     real (kind=RKIND), dimension(nVertLevels,nEdges+1), intent(in) :: mass_edge
@@ -438,6 +255,7 @@
     real (kind=RKIND), dimension(nVertLevels,nCells+1), intent(in) :: rqvblten
     real (kind=RKIND), dimension(nVertLevels,nCells+1), intent(in) :: rqcblten
     real (kind=RKIND), dimension(nVertLevels,nCells+1), intent(in) :: rqiblten
+    real (kind=RKIND), dimension(nVertLevels,nCells+1), intent(in) :: rniblten
     real (kind=RKIND), dimension(nVertLevels,nCells+1), intent(in) :: rthcuten
     real (kind=RKIND), dimension(nVertLevels,nCells+1), intent(in) :: rqvcuten
     real (kind=RKIND), dimension(nVertLevels,nCells+1), intent(in) :: rqccuten
@@ -446,18 +264,45 @@
     real (kind=RKIND), dimension(nVertLevels,nCells+1), intent(in) :: rqscuten
     real (kind=RKIND), dimension(nVertLevels,nCells+1), intent(in) :: rthratenlw
     real (kind=RKIND), dimension(nVertLevels,nCells+1), intent(in) :: rthratensw
+    real (kind=RKIND), dimension(nVertLevels,nCells+1), intent(inout) :: rthdynten
+    real (kind=RKIND), dimension(nVertLevels,nEdges+1), intent(inout) :: tend_u_phys
+    real (kind=RKIND), dimension(nVertLevels,nCells+1), intent(in) :: tend_rtheta_adv
+    real (kind=RKIND), dimension(nVertLevels,nCells+1), intent(in) :: tend_diabatic
     real (kind=RKIND), dimension(nVertLevels,nCells+1), intent(inout) :: theta
     real (kind=RKIND), dimension(nVertLevels,nCells+1), intent(in) :: theta_m
     real (kind=RKIND), dimension(num_scalars,nVertLevels,nCells+1), intent(in) :: scalars
     real (kind=RKIND), dimension(nVertLevels,nCells+1), intent(inout) :: tend_theta
+    real (kind=RKIND), dimension(nVertLevels,nCells+1), intent(in) :: tend_theta_euler
 
     integer :: i, k
+    real (kind=RKIND) :: coeff
+
+
+    !MGD does this need to happen for GF or Tiedtke?
+    if (config_convection_scheme .eq. 'cu_grell_freitas') then
+       !
+       !save the tendency of the modified potential temperature due to horizontal and vertical advections,
+       !and mixing before adding tendencies due to physics processes (PBL,convection,radiation) for use in
+       !the Grell-GF and new Tiedtke parameterization of convection:
+       !
+       do i = 1, nCellsSolve
+       do k = 1, nVertLevels
+          coeff = 1._RKIND/(1._RKIND + R_v/R_d*scalars(index_qv,k,i))
+          rthdynten(k,i) = coeff*tend_rtheta_adv(k,i)/mass(k,i)
+       enddo
+       enddo
+    end if
+
 
     !add coupled tendencies due to PBL processes:
     if (config_pbl_scheme .ne. 'off') then
        if (rk_step == 1 .and. dynamics_substep == 1) then
           call tend_toEdges(block,mesh,rublten,rvblten,rublten_Edge)
+
+          !MGD for PV budget? should a similar line be in the cumulus section below?
+          tend_u_phys(1:nVertLevels,1:nEdges) = rublten_Edge(1:nVertLevels,1:nEdges)
        end if
+
        do i = 1, nEdgesSolve
        do k  = 1, nVertLevels
           tend_u(k,i)=tend_u(k,i)+rublten_Edge(k,i)*mass_edge(k,i)
@@ -472,32 +317,67 @@
           tend_scalars(index_qi,k,i) = tend_scalars(index_qi,k,i) + rqiblten(k,i)*mass(k,i)
        enddo
        enddo
+
+       pbl_select: select case (trim(pbl_scheme))
+
+          case("bl_mynn")
+
+             do i = 1, nCellsSolve
+             do k = 1, nVertLevels
+                tend_scalars(index_ni,k,i) = tend_scalars(index_ni,k,i) + rniblten(k,i)*mass(k,i)
+             enddo
+             enddo
+   
+          case default         
+
+        end select pbl_select
     endif
 
     !add coupled tendencies due to convection:
     if (config_convection_scheme .ne. 'off') then
-
-       if (config_convection_scheme .eq. 'tiedtke') then
-          if (rk_step == 1 .and. dynamics_substep == 1) then
-             call tend_toEdges(block,mesh,rucuten,rvcuten,rucuten_Edge)
-          end if
-          do i = 1, nEdgesSolve
-          do k  = 1, nVertLevels
-             tend_u(k,i)=tend_u(k,i)+rucuten_Edge(k,i)*mass_edge(k,i)
-          enddo
-          enddo
-       endif
 
        do i = 1, nCellsSolve
        do k = 1, nVertLevels
           tend_th(k,i) = tend_th(k,i) + rthcuten(k,i)*mass(k,i)
           tend_scalars(index_qv,k,i) = tend_scalars(index_qv,k,i) + rqvcuten(k,i)*mass(k,i)
           tend_scalars(index_qc,k,i) = tend_scalars(index_qc,k,i) + rqccuten(k,i)*mass(k,i)
-          tend_scalars(index_qr,k,i) = tend_scalars(index_qr,k,i) + rqrcuten(k,i)*mass(k,i)
           tend_scalars(index_qi,k,i) = tend_scalars(index_qi,k,i) + rqicuten(k,i)*mass(k,i)
-          tend_scalars(index_qs,k,i) = tend_scalars(index_qs,k,i) + rqscuten(k,i)*mass(k,i)
-       enddo
-       enddo
+       enddo
+       enddo
+
+        convection_select: select case(convection_scheme)
+
+           case('cu_grell_freitas')
+
+              do i = 1, nCellsSolve
+              do k = 1, nVertLevels
+                 coeff = 1._RKIND/(1._RKIND + R_v/R_d*scalars(index_qv,k,i))
+                 rthdynten(k,i) = coeff*(tend_theta(k,i)-tend_theta_euler(k,i) &
+                                - mass(k,i)*tend_diabatic(k,i))/mass(k,i)
+              enddo
+              enddo
+
+
+           case('cu_kain_fritsch')
+              do i = 1, nCellsSolve
+              do k = 1, nVertLevels
+                 tend_scalars(index_qr,k,i) = tend_scalars(index_qr,k,i) + rqrcuten(k,i)*mass(k,i)
+                 tend_scalars(index_qs,k,i) = tend_scalars(index_qs,k,i) + rqscuten(k,i)*mass(k,i)
+              enddo
+              enddo
+    
+           case('cu_tiedtke')
+              if (rk_step == 1 .and. dynamics_substep == 1) then
+                 call tend_toEdges(block,mesh,rucuten,rvcuten,rucuten_Edge)
+              end if
+              do i = 1, nEdgesSolve
+              do k  = 1, nVertLevels
+                 tend_u(k,i)=tend_u(k,i)+rucuten_Edge(k,i)*mass_edge(k,i)
+              enddo
+              enddo
+
+            case default
+        end select convection_select
     endif
 
     !add coupled tendencies due to longwave radiation:
