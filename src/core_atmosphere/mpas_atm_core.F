--- conflicted
+++ resolved
@@ -778,17 +778,9 @@
       real (kind=RKIND), dimension(:), pointer :: refl10cm_1km_max
 
       call mpas_pool_get_array(diag_physics, 'refl10cm_1km_max', refl10cm_1km_max)
-
-<<<<<<< HEAD
-      updraft_helicity_max(:) = 0.
-      w_velocity_max(:) = 0.
-      wind_speed_level1_max(:) = 0.
       if(associated(refl10cm_1km_max)) then
          refl10cm_1km_max(:) = 0.
       endif
-=======
-      refl10cm_1km_max(:) = 0.
->>>>>>> 99167c39
    
    end subroutine atm_reset_diagnostics
 
@@ -1221,1321 +1213,5 @@
 
    end subroutine atm_couple_coef_3rd_order
 
-<<<<<<< HEAD
-   
-   real(kind=RKIND) function dotProduct(a, b, sz)
-
-      implicit none
-
-      real(kind=RKIND), dimension(:), intent(in) :: a, b
-      integer, intent(in) :: sz
-
-      integer :: i
-      real(kind=RKIND) :: rsum
-
-      rsum = 0.0_RKIND
-
-      do i=1,sz
-         rsum = rsum + a(i)*b(i)
-      end do
-
-      dotProduct = rsum
-   end function dotProduct
-
-   integer function elementIndexInArray(val, array, sz)
-
-      implicit none
-
-      integer, intent(in) :: val
-      integer, dimension(:), intent(in) :: array
-      integer, intent(in) :: sz
-
-      integer :: i, ind
-      ind = -1
-      do i=1,sz
-         if (array(i)==val) then
-            ind = i
-            elementIndexInArray = ind !This returns, right?
-            exit !just in case :)
-         end if
-      end do
-      elementIndexInArray = ind
-   end function elementIndexInArray
-   
-   real(kind=RKIND) function formErtelPV(gradxu, gradtheta, density, unitX, unitY, unitZ)
-
-      use mpas_constants, only : omega_e => omega
-
-      implicit none
-
-      real(kind=RKIND), dimension(3), intent(inout) :: gradxu
-      real(kind=RKIND), dimension(3), intent(in) :: gradtheta
-      real(kind=RKIND), intent(in) :: density
-      real(kind=RKIND), dimension(3), intent(in) :: unitX, unitY, unitZ
-
-      real(kind=RKIND) :: epv, eVort
-      real(kind=RKIND), dimension(3) :: eVortDir, eVortComponents
-
-      !earth vorticity is in +z-direction in global Cartesian space
-      eVort = 2.0 * omega_e
-      eVortDir(1) = 0.0_RKIND
-      eVortDir(2) = 0.0_RKIND
-      eVortDir(3) = eVort
-
-      eVortComponents(1) = dotProduct(eVortDir, unitX,3)
-      eVortComponents(2) = dotProduct(eVortDir, unitY,3)
-      eVortComponents(3) = dotProduct(eVortDir, unitZ,3)
-
-      gradxu(:) = gradxu(:) + eVortComponents(:)
-
-      epv = dotProduct(gradxu, gradtheta,3) / density
-
-      epv = epv * 1.0e6 !SI to PVUs
-    
-      formErtelPV = epv
-   end function formErtelPV
-   
-   subroutine local2FullVorticity(gradxu, unitX, unitY, unitZ)
-      !given gradxu, return gradxu+earthVort
-      
-      use mpas_constants, only : omega_e => omega
-
-      implicit none
-
-      real(kind=RKIND), dimension(3), intent(inout) :: gradxu
-      real(kind=RKIND), dimension(3), intent(in) :: unitX, unitY, unitZ
-      
-      real(kind=RKIND) :: eVort
-      real(kind=RKIND), dimension(3) :: eVortDir, eVortComponents
-
-      !earth vorticity is in z-direction in global Cartesian space
-      eVort = 2.0 * omega_e
-      eVortDir(1) = 0.0_RKIND
-      eVortDir(2) = 0.0_RKIND
-      eVortDir(3) = eVort
-
-      eVortComponents(1) = dotProduct(eVortDir, unitX,3)
-      eVortComponents(2) = dotProduct(eVortDir, unitY,3)
-      eVortComponents(3) = dotProduct(eVortDir, unitZ,3)
-
-      gradxu(:) = gradxu(:) + eVortComponents(:)
-   end subroutine local2FullVorticity
-   
-   real(kind=RKIND) function calc_verticalVorticity_cell(c0, level, nVerticesOnCell, verticesOnCell, cellsOnVertex, &
-                                                         kiteAreasOnVertex, areaCell, vVortVertex)
-      !area weighted average of vorticity at vertices to cell center for the specified cell
-      !
-      implicit none
-
-      real(kind=RKIND), intent(in) :: areaCell
-      integer, intent(in) :: c0, level, nVerticesOnCell
-      integer, dimension(:,:), intent(in) :: verticesOnCell, cellsOnVertex
-      real(kind=RKIND), dimension(:,:), intent(in) :: kiteAreasOnVertex, vVortVertex
-
-      real(kind=RKIND) :: vVortCell
-      integer :: i, iVertex, cellIndOnVertex
-
-      vVortCell = 0.0_RKIND
-      do i = 1,nVerticesOnCell
-         iVertex = verticesOnCell(i,c0)
-         cellIndOnVertex = elementIndexInArray(c0, cellsOnVertex(:,iVertex), 3)
-         vVortCell = vVortCell + kiteAreasOnVertex(cellIndOnVertex, iVertex)*vVortVertex(level, iVertex)/areaCell
-      end do
-
-      calc_verticalVorticity_cell = vVortCell
-   end function calc_verticalVorticity_cell
-
-   subroutine coordinateSystem_cell(cellTangentPlane, localVerticalUnitVectors, c0, xyz)
-
-      implicit none
-
-      real(kind=RKIND), dimension(3,2,*), intent(in) :: cellTangentPlane
-      real(kind=RKIND), dimension(3,*), intent(in) :: localVerticalUnitVectors
-      integer, intent(in) :: c0
-      real(kind=RKIND), dimension(3,3), intent(out) :: xyz
-
-      integer :: i
-
-      xyz(:,1) = cellTangentPlane(:,1,c0) !are these guaranteed unit vectors?
-      xyz(:,2) = cellTangentPlane(:,2,c0)
-      xyz(:,3) = localVerticalUnitVectors(:,c0)
-      do i=1,2
-         call normalizeVector(xyz(:,i), 3)
-      end do
-   end subroutine coordinateSystem_cell
-
-   real(kind=RKIND) function fluxSign(c0, iEdge, cellsOnEdge)
-      
-      !For finite volume computations, we'll use a normal pointing out of the cell
-      implicit none
-
-      integer, intent(in) :: c0
-      integer, intent(in) :: iEdge
-      integer, dimension(:,:), intent(in) :: cellsOnEdge
-
-      if (c0 == cellsOnEdge(1,iEdge)) then
-         fluxSign = 1.0_RKIND
-      else
-         fluxSign = -1.0_RKIND
-      end if
-   end function fluxSign
-
-   real(kind=RKIND) function calc_heightCellCenter(c0, level, zgrid)
-
-      implicit none
-
-      integer, intent(in) :: c0, level
-      real(kind=RKIND), dimension(:,:), intent(in) :: zgrid
-
-      calc_heightCellCenter = 0.5*(zgrid(level,c0)+zgrid(level+1,c0))
-   end function calc_heightCellCenter
-
-   real(kind=RKIND) function calc_heightVerticalEdge(c0, c1, level, zgrid)
-
-      implicit none
-
-      integer, intent(in) :: c0, c1, level
-      real(kind=RKIND), dimension(:,:), intent(in) :: zgrid
-
-      real(kind=RKIND) :: hTop, hBottom
-
-      hTop = .5*(zgrid(level+1,c0)+zgrid(level+1,c1))
-      hBottom = .5*(zgrid(level,c0)+zgrid(level,c1))
-
-      calc_heightVerticalEdge = hTop-hBottom
-   end function calc_heightVerticalEdge
-
-   subroutine normalizeVector(vals, sz)
-      !normalize a vector to unit magnitude
-      implicit none
-
-      real (kind=RKIND), dimension(:), intent(inout) :: vals
-      integer, intent(in) :: sz
-
-      integer :: i
-      real (kind=RKIND) :: mag
-
-      mag = 0.0_RKIND !sqrt(sum(squares))
-      do i=1,sz
-         mag = mag+vals(i)*vals(i)
-      end do
-      mag = sqrt(mag)
-      vals(:) = vals(:)/mag
-   end subroutine normalizeVector
-
-   real(kind=RKIND) function calcVolumeCell(areaCell, nEdges, hEdge)
-
-      implicit none
-
-      integer, intent(in) :: nEdges
-      real(kind=RKIND), intent(in) :: areaCell
-      real(kind=RKIND), dimension(nEdges), intent(in) :: hEdge
-
-      integer :: i
-      real(kind=RKIND) :: avgHt, vol
-
-      avgHt = 0.0_RKIND
-      do i=1,nEdges
-         avgHt = avgHt + hEdge(i)
-      end do
-      avgHt = avgHt/nEdges
-
-      vol = areaCell*avgHt
-      calcVolumeCell = vol
-   end function calcVolumeCell
-
-   real(kind=RKIND) function calc_horizDeriv_fv(valEdges, nNbrs, dvEdge, dhEdge, &
-                                                normalEdge, unitDeriv, volumeCell)
-      !normals to edges point out of cell
-      implicit none
-
-      integer, intent(in) :: nNbrs
-      real(kind=RKIND), dimension(:), intent(in) :: valEdges, dvEdge, dhEdge
-      real(kind=RKIND), dimension(3,nNbrs), intent(in) :: normalEdge
-      real(kind=RKIND), dimension(3), intent(in) :: unitDeriv
-      real(kind=RKIND), intent(in) :: volumeCell
-
-      integer :: i
-      real(kind=RKIND) :: vale, rsum, areaFace
-      real(kind=RKIND), dimension(3) :: unitNormalEdge
-
-      rsum = 0.0_RKIND
-      do i=1,nNbrs
-         vale = valEdges(i) !0.5 * (val0 + valNbrs(i))
-         areaFace = dvEdge(i) * dhEdge(i)
-         unitNormalEdge(:) = normalEdge(:,i)
-         call normalizeVector(unitNormalEdge,3)
-         areaFace = areaFace*dotProduct(unitNormalEdge, unitDeriv,3)  !* abs(dotProduct(unitNormalEdge, unitDeriv,3))
-         rsum = rsum + vale * areaFace
-      end do
-      rsum = rsum / volumeCell
-
-      calc_horizDeriv_fv = rsum
-   end function calc_horizDeriv_fv
-
-   !cell centers are halfway between w faces
-   real(kind=RKIND) function calc_vertDeriv_center(val0, valp, valm, z0,zp,zm)
-
-      implicit none
-
-      real(kind=RKIND), intent(in) :: val0, valp, valm, z0,zp,zm !center, plus, minus
-      
-      real(kind=RKIND) :: dval_dzp, dval_dzm
-
-      !Average 1 sided differences to below and above since not equally spaced pts
-      dval_dzp = calc_vertDeriv_one(valp, val0, zp-z0)
-      dval_dzm = calc_vertDeriv_one(val0, valm, z0-zm)
-      calc_vertDeriv_center = 0.5*(dval_dzp+dval_dzm)
-
-   end function calc_vertDeriv_center
-
-   real(kind=RKIND) function calc_vertDeriv_one(valp, valm, dz)
-      !1 sided finite difference
-
-      implicit none
-
-      real(kind=RKIND), intent(in) :: valp, valm, dz
-
-      calc_vertDeriv_one = (valp - valm) / dz
-
-   end function calc_vertDeriv_one
-   
-   subroutine floodFill_strato(mesh, diag, pvuVal, stratoPV)
-      !Searching down each column from TOA to find 2pvu surface is buggy with stratospheric wave breaking,
-      !since will find 2 pvu at a higher level than "tropopause". This looks to be worse as mesh gets finer and vertical vorticity jumps.
-      !Note that stratospheric blobs may persist for long times w/ slow mixing downstream of mountains or deep convection.
-      !A few quicker fixes (make sure <2pvu for a number of layers; search down from 10PVU instead of TOA) are hacky and not robust.
-      
-      !To alleviate the (hopefully) pockets of wave breaking, we can flood fill from a known
-      !stratosphere region (e.g., model top > 2pvu) and hopefully filter down around any trouble regions.
-      !The problem w/ using only the flood fill is that strong surface PV anomalies can connect to 2pvu, 
-      !and the resulting "flood-filled 2 pvu" can have sizeable areas that are just at the surface while there is clearly a tropopause above (e.g., in a cross-section).
-      !To address large surface blobs, take the flood fill mask and try to go up from the surface to 10 pvu w/in column. If can, all stratosphere. Else, disconnect "surface blob".
-      
-      !The "output" is iLev_DT, which is the vertical index for the level >= pvuVal. If >nVertLevels, pvuVal above column. If <2, pvuVal below column.
-      !Communication between blocks during the flood fill may be needed to treat some edge cases appropriately.
-     
-      implicit none
-      
-      type (mpas_pool_type), intent(in) :: mesh
-      type (mpas_pool_type), intent(inout) :: diag
-      real(kind=RKIND), intent(in) :: pvuVal, stratoPV
-      
-      integer :: iCell, k, nChanged, iNbr, iCellNbr
-      integer, pointer :: nCells, nVertLevels
-      integer, dimension(:), pointer :: nEdgesOnCell, iLev_DT
-      integer, dimension(:,:), pointer :: cellsOnCell
-      
-      real(kind=RKIND) :: sgnHemi, sgn
-      real(kind=RKIND),dimension(:),pointer:: latCell
-      real(kind=RKIND), dimension(:,:), pointer :: ertel_pv
-      
-      integer, dimension(:,:), allocatable :: candInStrato, inStrato
-      
-      call mpas_pool_get_dimension(mesh, 'nCells', nCells)
-      call mpas_pool_get_dimension(mesh, 'nVertLevels', nVertLevels)
-      call mpas_pool_get_array(mesh, 'nEdgesOnCell', nEdgesOnCell)
-      call mpas_pool_get_array(mesh, 'cellsOnCell', cellsOnCell)
-      call mpas_pool_get_array(mesh, 'latCell', latCell)
-
-      call mpas_pool_get_array(diag, 'ertel_pv', ertel_pv)
-      call mpas_pool_get_array(diag, 'iLev_DT', iLev_DT)
-      
-      allocate(candInStrato(nVertLevels, nCells+1))
-      allocate(inStrato(nVertLevels, nCells+1))
-      candInStrato(:,:) = 0
-      inStrato(:,:) = 0
-      !store whether each level above DT to avoid repeating logic. we'll use candInStrato as a isVisited marker further below.
-      do iCell=1,nCells
-         sgnHemi = sign(1.0_RKIND, latCell(iCell)) !at the equator, sign(0)=0
-         if (sgnHemi .EQ. 0.0) sgnHemi = 1.0_RKIND
-         do k=1,nVertLevels
-            sgn = ertel_pv(k,iCell)*sgnHemi-pvuVal
-            if (sgn .GE. 0) candInStrato(k,iCell) = 1
-         end do
-      end do
-      
-      !seed flood fill with model top that's above DT.
-      !can have model top below 2pvu (eg, tropics)
-      nChanged = 0
-      do iCell=1,nCells
-         do k=nVertLevels-5,nVertLevels
-            if (candInStrato(k,iCell) .GT. 0) then
-               inStrato(k,iCell) = 1
-               candInStrato(k,iCell) = 0
-               nChanged = nChanged+1
-            end if
-         end do
-      end do
-      
-      !flood fill from the given seeds. since I don't know enough fortran,
-      !we'll just brute force a continuing loop rather than queue.
-      do while(nChanged .GT. 0)
-        nChanged = 0
-        do iCell=1,nCells
-          do k=nVertLevels,1,-1
-             !update if candidate and neighbor in strato
-             if (candInStrato(k,iCell) .GT. 0) then
-                !nbr above
-                if (k .LT. nVertLevels) then
-                  if (inStrato(k+1,iCell) .GT. 0) then
-                    inStrato(k,iCell) = 1
-                    candInStrato(k,iCell) = 0
-                    nChanged = nChanged+1
-                    cycle
-                  end if
-                end if
-                
-                !side nbrs
-                do iNbr = 1, nEdgesOnCell(iCell)
-                  iCellNbr = cellsOnCell(iNbr,iCell)
-                  if (inStrato(k,iCellNbr) .GT. 0) then
-                    inStrato(k,iCell) = 1
-                    candInStrato(k,iCell) = 0
-                    nChanged = nChanged+1
-                    cycle
-                  end if
-                end do
-                
-                !nbr below
-                if (k .GT. 1) then
-                  if (inStrato(k-1,iCell) .GT. 0) then
-                    inStrato(k,iCell) = 1
-                    candInStrato(k,iCell) = 0
-                    nChanged = nChanged+1
-                    cycle
-                  end if
-                end if
-             end if !candInStrato
-          end do !levels
-        end do !cells
-      end do !while
-      
-      !Detach high surface PV blobs w/o vertical connection to "stratosphere"
-      do iCell=1,nCells
-        if (inStrato(1,iCell) .GT. 0) then
-          !see how high up we can walk in the column
-          do k=2,nVertLevels
-            if (inStrato(k,iCell) .LT. 1) then
-              exit
-            end if !k is highest connected level to sfc
-            sgnHemi = sign(1.0_RKIND, latCell(iCell)) !at the equator, sign(0)=0
-            if (sgnHemi .EQ. 0.0) sgnHemi = 1.0_RKIND
-            sgn = ertel_pv(k,iCell)*sgnHemi-stratoPV
-            if (sgn .LT. 0) then !not actually connected to "stratosphere"
-              inStrato(1:k,iCell) = 0
-            end if
-          end do !k
-        end if !inStrato at sfc
-      end do !iCell
-      
-      !Fill iLev_DT with the lowest level above the tropopause (If DT above column, iLev>nVertLevels. If DT below column, iLev=0.
-      nChanged = 0
-      do iCell=1,nCells
-        do k=1,nVertLevels
-          if (inStrato(k,iCell) .GT. 0) then
-            nChanged = 1
-            exit
-          end if
-        end do !k
-        if (nChanged .GT. 0) then !found lowest level
-          if (k .EQ. 1) then 
-            sgnHemi = sign(1.0_RKIND, latCell(iCell))
-            sgn = ertel_pv(k,iCell)*sgnHemi-pvuVal
-            if (sgn .GT. 0) then !whole column above DT
-              iLev_DT(iCell) = 0
-            end if
-          else
-            iLev_DT(iCell) = k
-          end if
-        else !whole column below DT
-          iLev_DT(iCell) = nVertLevels+2
-        end if
-      end do !iCell
-     
-   end subroutine floodFill_strato
-   
-   subroutine interp_pv_diagnostics(mesh, diag, pvuVal, missingVal)
-      !compute various fields on 2pvu surface using calculated PVU field
-      !potential temperature, uZonal, uMeridional, vertical vorticity
-      
-      implicit none
-      
-      type (mpas_pool_type), intent(in)  :: mesh
-      type (mpas_pool_type), intent(inout) :: diag
-      real(kind=RKIND) ::  pvuVal, missingVal
-      
-      integer :: iCell, k
-      integer, pointer :: nCells, nVertLevels
-      integer, dimension(:), pointer :: nEdgesOnCell, iLev_DT
-      integer, dimension(:,:), pointer :: cellsOnCell, cellsOnEdge, edgesOnCell, verticesOnCell, &
-                                          cellsOnVertex
-                                          
-      real(kind=RKIND),dimension(:),pointer:: areaCell, latCell, u_pv, v_pv, theta_pv, vort_pv
-      real(kind=RKIND),dimension(:,:),pointer:: uZonal, uMeridional, vorticity, theta, ertel_pv, &
-                                                kiteAreasOnVertex
-      real(kind=RKIND), dimension(:,:), allocatable :: vVort
-      
-      call mpas_pool_get_dimension(mesh, 'nVertLevels', nVertLevels)
-      call mpas_pool_get_dimension(mesh, 'nCellsSolve', nCells)
-      
-      call mpas_pool_get_array(mesh, 'nEdgesOnCell', nEdgesOnCell)
-      call mpas_pool_get_array(mesh, 'cellsOnCell', cellsOnCell)
-      call mpas_pool_get_array(mesh, 'cellsOnEdge', cellsOnEdge)
-      call mpas_pool_get_array(mesh, 'verticesOnCell', verticesOnCell)
-      call mpas_pool_get_array(mesh, 'kiteAreasOnVertex', kiteAreasOnVertex)
-      call mpas_pool_get_array(mesh, 'cellsOnVertex', cellsOnVertex)
-      call mpas_pool_get_array(mesh, 'areaCell', areaCell)
-      call mpas_pool_get_array(mesh, 'latCell', latCell)
-      
-      call mpas_pool_get_array(diag, 'ertel_pv', ertel_pv)
-      call mpas_pool_get_array(diag, 'theta', theta)
-      call mpas_pool_get_array(diag, 'vorticity', vorticity)
-      call mpas_pool_get_array(diag, 'uReconstructZonal', uZonal)
-      call mpas_pool_get_array(diag, 'uReconstructMeridional', uMeridional)
-      call mpas_pool_get_array(diag, 'u_pv', u_pv)
-      call mpas_pool_get_array(diag, 'v_pv', v_pv)
-      call mpas_pool_get_array(diag, 'theta_pv', theta_pv)
-      call mpas_pool_get_array(diag, 'vort_pv', vort_pv)
-      call mpas_pool_get_array(diag, 'iLev_DT', iLev_DT)
-      
-      !write(0,*) 'Interpolating u,v,theta,vort to pv '
-      
-      call interp_pv(nCells, nVertLevels, pvuVal, latCell, &
-                     ertel_pv, uZonal, u_pv, missingVal, iLev_DT)
-      call interp_pv(nCells, nVertLevels, pvuVal, latCell, &
-                     ertel_pv, uMeridional, v_pv, missingVal, iLev_DT)
-      call interp_pv(nCells, nVertLevels, pvuVal, latCell, &
-                     ertel_pv, theta, theta_pv, missingVal, iLev_DT)
-                     
-      allocate(vVort(nVertLevels, nCells+1))
-      do iCell=1,nCells
-         do k=1,nVertLevels
-            vVort(k,iCell) = calc_verticalVorticity_cell(iCell, k, nEdgesOnCell(iCell), verticesOnCell, cellsOnVertex, &
-                                                         kiteAreasOnVertex, areaCell(iCell), vorticity)
-         end do
-      end do
-      call interp_pv(nCells, nVertLevels, pvuVal, latCell, &
-                     ertel_pv, vVort, vort_pv, missingVal, iLev_DT)
-      deallocate(vVort)
-      !write(0,*) 'Done interpolating '
-   end subroutine interp_pv_diagnostics     
-   
-   subroutine interp_pvBudget_diagnostics(mesh, diag, pvuVal, missingVal)
-      !compute various fields on 2pvu surface using calculated PVU field
-      !tend_diab, tend_fric
-      
-      implicit none
-      
-      type (mpas_pool_type), intent(in)  :: mesh
-      type (mpas_pool_type), intent(inout) :: diag
-      real(kind=RKIND) ::  pvuVal, missingVal
-      
-      integer :: iCell, k
-      integer, pointer :: nCells, nVertLevels
-      integer, dimension(:), pointer :: iLev_DT
-                                          
-      real(kind=RKIND),dimension(:),pointer:: latCell, depv_dt_diab_pv, depv_dt_fric_pv
-      real(kind=RKIND),dimension(:,:),pointer:: depv_dt_diab, depv_dt_fric, ertel_pv
-      
-      call mpas_pool_get_dimension(mesh, 'nVertLevels', nVertLevels)
-      call mpas_pool_get_dimension(mesh, 'nCellsSolve', nCells)
-      
-      call mpas_pool_get_array(mesh, 'latCell', latCell)
-      
-      call mpas_pool_get_array(diag, 'ertel_pv', ertel_pv)
-      call mpas_pool_get_array(diag, 'depv_dt_diab', depv_dt_diab)
-      call mpas_pool_get_array(diag, 'depv_dt_fric', depv_dt_fric)
-      call mpas_pool_get_array(diag, 'depv_dt_diab_pv', depv_dt_diab_pv)
-      call mpas_pool_get_array(diag, 'depv_dt_fric_pv', depv_dt_fric_pv)
-      call mpas_pool_get_array(diag, 'iLev_DT', iLev_DT)
-      
-      !write(0,*) 'Interpolating u,v,theta,vort to pv '
-      
-      call interp_pv(nCells, nVertLevels, pvuVal, latCell, &
-                     ertel_pv, depv_dt_diab, depv_dt_diab_pv, missingVal, iLev_DT)
-      call interp_pv(nCells, nVertLevels, pvuVal, latCell, &
-                     ertel_pv, depv_dt_fric, depv_dt_fric_pv, missingVal, iLev_DT)
-      !write(0,*) 'Done interpolating '
-   end subroutine interp_pvBudget_diagnostics
-   
-   subroutine interp_pv( nCells, nLevels, interpVal, &
-                         latCell, field0, field1,field, &
-                         missingVal, iLev_DT)
-
-      implicit none
-      !linear-in-PV interpolate columns of field1 to where field0 is interpVal*sign(lat)
-      !using level above tropopause already diagnosed
-      
-      ! input
-
-      integer :: nCells, nLevels
-      integer, intent(in) :: iLev_DT(nCells)
-      real(kind=RKIND) ::  interpVal, missingVal
-      real(kind=RKIND), intent(in) ::latCell(nCells)
-      real(kind=RKIND), intent(in) :: field0(nLevels,nCells), field1(nLevels,nCells)
-      real(kind=RKIND), intent(out) :: field(nCells)
-
-      !  local
-      
-      integer :: iCell, iLev, levInd, indlNbr
-      real(kind=RKIND) :: valh, vall, vallNbr, sgnh, sgnl, sgnlNbr
-      real(kind=RKIND) :: dv_dl, levFrac, valInterpCell, sgnHemi
-
-      do iCell = 1, nCells
-        !starting from top, trap val if values on opposite side
-        levInd = -1 !what should happen with missing values?
-        levFrac = 0.0
-        sgnHemi = sign(1.0_RKIND, latCell(iCell)) !problem at the equator...is sign(0)=0?
-        if (sgnHemi .EQ. 0.0) sgnHemi = 1.0
-        valInterpCell = interpVal*sgnHemi
-        
-        iLev = iLev_DT(iCell)
-        if (iLev .GT. nLevels) then
-          levInd = -1
-          sgnl = -1.0
-        else if (iLev .LT. 1) then
-          levInd = -1
-          sgnl = 1.0
-        else
-          valh = field0(iLev,iCell)
-          vall = field0(iLev-1,iCell)
-          !sandwiched value. equal in case val0 is a vals[l].
-          !get linear interpolation: val0 = vals[l]+dvals/dl * dl
-          !Avoid divide by 0 by just assuming value is 
-          !halfway between...
-   
-          dv_dl = valh-vall;
-          if (abs(dv_dl)<1.e-6) then
-            levFrac = 0.5;
-          else
-            levFrac = (valInterpCell-vall)/dv_dl
-          end if
-          
-          levInd = iLev-1
-        end if !iLev in column
-
-        !find value of field using index we just found
-        if (levInd<0) then !didn't trap value
-          if (sgnl>0.0) then !column above value, take surface
-            field(iCell) = field1(1,iCell)
-          else !column below value, take top
-            !field(iCell) = missingVal
-            field(iCell) = field1(nLevels,iCell)
-          end if
-        else
-          valh = field1(levInd+1,iCell)
-          vall = field1(levInd,iCell)
-        
-          dv_dl = valh-vall
-          field(iCell) = vall+dv_dl*levFrac
-        end if
-      end do
-      
-   end subroutine interp_pv
-   
-   subroutine calc_gradxu_cell(gradxu, addEarthVort, &
-                             iCell, level, nVertLevels, nEdgesCell0, verticesOnCell, kiteAreasOnVertex, &
-                             cellsOnCell, edgesOnCell, cellsOnEdge, dvEdge, edgeNormalVectors, &
-                             cellsOnVertex, &
-                             cellTangentPlane, localVerticalUnitVectors, zgrid, areaCell0, &
-                             uReconstructX, uReconstructY, uReconstructZ, w,vorticity)
-      implicit none
-      
-      real(kind=RKIND), dimension(3), intent(out) :: gradxu
-      integer, intent(in) :: addEarthVort, iCell, level, nVertLevels, nEdgesCell0
-      real(kind=RKIND), intent(in) :: areaCell0
-      real(kind=RKIND), dimension(:), intent(in) :: dvEdge
-      real(kind=RKIND), dimension(3,2,*), intent(in) :: cellTangentPlane
-      real(kind=RKIND), dimension(3,*), intent(in) :: localVerticalUnitVectors, edgeNormalVectors
-      real(kind=RKIND), dimension(:,:), intent(in) :: zgrid,uReconstructX, uReconstructY, uReconstructZ, &
-                                                      w, vorticity, kiteAreasOnVertex
-      integer, dimension(:,:), intent(in) :: cellsOnCell, edgesOnCell, cellsOnEdge, verticesOnCell, cellsOnVertex
-      
-      integer :: i, iNbr, iEdge
-      real(kind=RKIND) :: val0, valNbr, volumeCell, areaFactor, z0, zp, zm, valp, valm, dw_dx, dw_dy, du_dz, dv_dz
-      real(kind=RKIND), dimension(3) :: unitDeriv, velCell0, velCellp, velCellm
-      real(kind=RKIND), dimension(3,3) :: xyzLocal
-      real(kind=RKIND), dimension(nEdgesCell0) :: valEdges, dvEdgeCell, dhEdge
-      real(kind=RKIND), dimension(3,nEdgesCell0) :: normalEdgeCell
-     
-     !local coordinate system
-      call coordinateSystem_cell(cellTangentPlane, localVerticalUnitVectors, iCell, xyzLocal)
-      !normal vectors at voronoi polygon edges pointing out of cell
-      do i=1,nEdgesCell0
-         iNbr = cellsOnCell(i, iCell)
-         !dhEdge(i) = calc_heightVerticalEdge(iCell, iNbr, level, zgrid) !vertical thickness of that face
-         !if don't want to consider 3d cell since we haven't calculated the cell
-         !volume well, set all thicknesses to be the same
-         dhEdge(i) = 100.0_RKIND
-
-         iEdge = edgesOnCell(i,iCell)
-         dvEdgeCell(i) = dvEdge(iEdge)
-         val0 = fluxSign(iCell, iEdge, cellsOnEdge)
-         normalEdgeCell(:,i) = edgeNormalVectors(:,iEdge)
-         call normalizeVector(normalEdgeCell(:,i),3)
-         normalEdgeCell(:,i) = normalEdgeCell(:,i)*val0
-      end do
-
-      volumeCell = calcVolumeCell(areaCell0, nEdgesCell0, dhEdge)
-      
-      !w
-      val0 = .5*(w(level+1, iCell)+w(level, iCell))
-      do i=1,nEdgesCell0
-         iNbr = cellsOnCell(i, iCell)
-         valNbr = .5*(w(level+1, iNbr)+w(level, iNbr))
-         valEdges(i) = 0.5*(valNbr+val0)
-      end do
-      unitDeriv(:) = xyzLocal(:,1)
-      dw_dx = calc_horizDeriv_fv(valEdges, nEdgesCell0, dvEdgeCell, dhEdge, normalEdgeCell, unitDeriv, volumeCell)
-      unitDeriv(:) = xyzLocal(:,2)
-      dw_dy = calc_horizDeriv_fv(valEdges, nEdgesCell0, dvEdgeCell, dhEdge, normalEdgeCell, unitDeriv, volumeCell)
-
-      !vertical derivatives
-      !calc_heightCellCenter(c0, level, zgrid) calc_vertDeriv_center(val0, valp, valm, z0,zp,zm)
-      !du/dz and dv/dz
-      velCell0(1) = uReconstructX(level,iCell)
-      velCell0(2) = uReconstructY(level,iCell)
-      velCell0(3) = uReconstructZ(level,iCell)
-      z0 = calc_heightCellCenter(iCell, level, zgrid)
-      if (level>1) then
-         !have cell beneath
-         velCellm(1) = uReconstructX(level-1,iCell)
-         velCellm(2) = uReconstructY(level-1,iCell)
-         velCellm(3) = uReconstructZ(level-1,iCell)
-         zm = calc_heightCellCenter(iCell, level-1, zgrid)
-      end if
-      if (level<nVertLevels) then
-         !have cell above
-         velCellp(1) = uReconstructX(level+1,iCell)
-         velCellp(2) = uReconstructY(level+1,iCell)
-         velCellp(3) = uReconstructZ(level+1,iCell)
-         zp = calc_heightCellCenter(iCell, level+1, zgrid)
-      end if
-
-      if (level==1) then
-         !calc_vertDeriv_one(valp, valm, dz)
-         !u
-         val0 = dotProduct(velCell0, xyzLocal(:,1),3)
-         valp = dotProduct(velCellp, xyzLocal(:,1),3)
-         du_dz = calc_vertDeriv_one(valp, val0, zp-z0)
-         !v
-         val0 = dotProduct(velCell0, xyzLocal(:,2),3)
-         valp = dotProduct(velCellp, xyzLocal(:,2),3)
-         dv_dz = calc_vertDeriv_one(valp, val0, zp-z0)
-      else if (level==nVertLevels) then
-         !u
-         val0 = dotProduct(velCell0, xyzLocal(:,1),3)
-         valm = dotProduct(velCellm, xyzLocal(:,1),3)
-         du_dz = calc_vertDeriv_one(val0, valm, z0-zm)
-         !v
-         val0 = dotProduct(velCell0, xyzLocal(:,2),3)
-         valm = dotProduct(velCellp, xyzLocal(:,2),3)
-         dv_dz = calc_vertDeriv_one(val0, valm, z0-zm)
-      else
-         !u
-         val0 = dotProduct(velCell0, xyzLocal(:,1),3)
-         valp = dotProduct(velCellp, xyzLocal(:,1),3)
-         valm = dotProduct(velCellm, xyzLocal(:,1),3)
-         du_dz = calc_vertDeriv_center(val0, valp, valm, z0,zp,zm)
-         !v
-         val0 = dotProduct(velCell0, xyzLocal(:,2),3)
-         valp = dotProduct(velCellp, xyzLocal(:,2),3)
-         valm = dotProduct(velCellm, xyzLocal(:,2),3)
-         dv_dz = calc_vertDeriv_center(val0, valp, valm, z0,zp,zm)
-      end if
-
-      gradxu(3) = calc_verticalVorticity_cell(iCell, level, nEdgesCell0, verticesOnCell, cellsOnVertex, &
-                                              kiteAreasOnVertex, areaCell0, vorticity)
-
-      gradxu(1) = dw_dy-dv_dz
-      gradxu(2) = du_dz-dw_dx
-      
-      if (addEarthVort>0) then
-        call local2FullVorticity(gradxu, xyzLocal(:,1), xyzLocal(:,2), xyzLocal(:,3))
-      end if
-     
-   end subroutine calc_gradxu_cell
-   
-   subroutine calc_grad_cell(gradtheta, &
-                             iCell, level, nVertLevels, nEdgesCell0, verticesOnCell, kiteAreasOnVertex, &
-                             cellsOnCell, edgesOnCell, cellsOnEdge, dvEdge, edgeNormalVectors, &
-                             cellsOnVertex, &
-                             cellTangentPlane, localVerticalUnitVectors, zgrid, areaCell0, &
-                             theta)
-      !
-      implicit none
-      
-      real(kind=RKIND), dimension(3), intent(out) :: gradtheta
-      real(kind=RKIND), intent(in) :: areaCell0
-      real(kind=RKIND), dimension(:), intent(in) :: dvEdge
-      real(kind=RKIND), dimension(3,2,*), intent(in) :: cellTangentPlane
-      real(kind=RKIND), dimension(3,*), intent(in) :: localVerticalUnitVectors, edgeNormalVectors
-      real(kind=RKIND), dimension(:,:), intent(in) :: zgrid, theta, kiteAreasOnVertex
-      integer, intent(in) :: iCell, level, nVertLevels, nEdgesCell0
-      integer, dimension(:,:), intent(in) :: cellsOnCell, edgesOnCell, cellsOnEdge, verticesOnCell, cellsOnVertex
-      
-      integer :: i, iNbr, iEdge
-      real(kind=RKIND) :: val0, valNbr, volumeCell, areaFactor, z0, zp, zm, valp, valm
-      real(kind=RKIND), dimension(3) :: unitDeriv, velCell0, velCellp, velCellm
-      real(kind=RKIND), dimension(3,3) :: xyzLocal
-      real(kind=RKIND), dimension(nEdgesCell0) :: valEdges, dvEdgeCell, dhEdge
-      real(kind=RKIND), dimension(3,nEdgesCell0) :: normalEdgeCell
-
-      !local coordinate system
-      call coordinateSystem_cell(cellTangentPlane, localVerticalUnitVectors, iCell, xyzLocal)
-      !normal vectors at voronoi polygon edges pointing out of cell
-      do i=1,nEdgesCell0
-         iNbr = cellsOnCell(i, iCell)
-         !dhEdge(i) = calc_heightVerticalEdge(iCell, iNbr, level, zgrid) !vertical thickness of that face
-         !if don't want to consider 3d cell since we haven't calculated the cell
-         !volume well, set all thicknesses to be the same
-         dhEdge(i) = 100.0_RKIND
-
-         iEdge = edgesOnCell(i,iCell)
-         dvEdgeCell(i) = dvEdge(iEdge)
-         val0 = fluxSign(iCell, iEdge, cellsOnEdge)
-         normalEdgeCell(:,i) = edgeNormalVectors(:,iEdge)
-         call normalizeVector(normalEdgeCell(:,i),3)
-         normalEdgeCell(:,i) = normalEdgeCell(:,i)*val0
-      end do
-
-      volumeCell = calcVolumeCell(areaCell0, nEdgesCell0, dhEdge)
-
-      !Need to get 3d curl and grad theta
-      !horizontal derivatives
-      !calc_horizDeriv_fv(valEdges, nNbrs, dvEdge, dhEdge, &
-      !                                         normalEdge, unitDeriv, volumeCell)
-      !theta
-      val0 = theta(level, iCell)
-      do i=1,nEdgesCell0
-         iNbr = cellsOnCell(i, iCell)
-         valNbr = theta(level,iNbr)
-         valEdges(i) = 0.5*(valNbr+val0)
-      end do
-      unitDeriv(:) = xyzLocal(:,1)
-      gradtheta(1) = calc_horizDeriv_fv(valEdges, nEdgesCell0, dvEdgeCell, dhEdge, normalEdgeCell, unitDeriv, volumeCell)
-      unitDeriv(:) = xyzLocal(:,2)
-      gradtheta(2) = calc_horizDeriv_fv(valEdges, nEdgesCell0, dvEdgeCell, dhEdge, normalEdgeCell, unitDeriv, volumeCell)
-
-      !vertical derivatives
-      !calc_heightCellCenter(c0, level, zgrid) calc_vertDeriv_center(val0, valp, valm, z0,zp,zm)
-      !theta
-      gradtheta(3) = 0.0_RKIND
-      z0 = calc_heightCellCenter(iCell, level, zgrid)
-      val0 = theta(level, iCell)
-      if (level>1) then
-         !have cell beneath
-         valm = theta(level-1, iCell)
-         zm = calc_heightCellCenter(iCell, level-1, zgrid)
-      end if
-      if (level<nVertLevels) then
-         !have cell above
-         valp = theta(level+1, iCell)
-         zp = calc_heightCellCenter(iCell, level+1, zgrid)
-      end if
-
-      if (level==1) then
-         !calc_vertDeriv_one(valp, valm, dz)
-         gradtheta(3) = calc_vertDeriv_one(valp, val0, zp-z0)
-      else if (level==nVertLevels) then
-         gradtheta(3) = calc_vertDeriv_one(val0, valm, z0-zm)
-      else
-         gradtheta(3) = calc_vertDeriv_center(val0, valp, valm, z0,zp,zm)
-      end if
-   
-   end subroutine calc_grad_cell
-   
-   subroutine calc_vertical_curl(vorticity, u, dcEdge, areaTriangle, verticesOnEdge, nEdges, nVertices)
-      ! Adapted from computation of circulation and relative vorticity at each vertex in atm_compute_solve_diagnostics()
-      !This takes scvt face values and computes finite volume curl at scvt vertices (triangle cell centers), but
-      !only works on 1 horizontal level at a time
-      
-      implicit none
-
-      real (kind=RKIND), dimension(:), intent(out) :: vorticity
-      integer, intent(in) :: nEdges, nVertices
-      integer, dimension(:,:), intent(in) :: verticesOnEdge
-      real (kind=RKIND), dimension(:), intent(in) :: dcEdge, areaTriangle
-      real (kind=RKIND), dimension(:), intent(in) :: u
-      
-      integer :: iEdge, iVertex
-      
-      vorticity(:) = 0.0
-      do iEdge=1,nEdges
-            vorticity(verticesOnEdge(1,iEdge)) = vorticity(verticesOnEdge(1,iEdge)) - dcEdge(iEdge) * u(iEdge)
-            vorticity(verticesOnEdge(2,iEdge)) = vorticity(verticesOnEdge(2,iEdge)) + dcEdge(iEdge) * u(iEdge)
-      end do
-      do iVertex=1,nVertices
-            vorticity(iVertex) = vorticity(iVertex) / areaTriangle(iVertex)
-      end do
-
-   end subroutine calc_vertical_curl
-   
-   subroutine calc_epv(mesh, time_lev, state, diag)
-      
-      !EPV= absoluteVorticity/density . grad(theta)
-      
-      implicit none
-      
-      type (mpas_pool_type), intent(in) :: state
-      integer, intent(in) :: time_lev            ! which time level to use from state
-      type (mpas_pool_type), intent(inout) :: diag
-      type (mpas_pool_type), intent(in) :: mesh
-
-      integer :: iCell, k
-      integer, pointer :: nCellsSolve, nVertLevels
-      integer, dimension(:), pointer :: nEdgesOnCell
-      integer, dimension(:,:), pointer :: cellsOnCell, cellsOnEdge, edgesOnCell, verticesOnCell, &
-                                          cellsOnVertex
-      !real(kind=RKIND) :: rvord
-      real(kind=RKIND), dimension(3) :: gradxu, gradtheta
-      real(kind=RKIND), dimension(:), pointer :: dvEdge, areaCell
-      real(kind=RKIND), dimension(:,:), pointer :: w, rho, vorticity, zgrid, &
-                                                   localVerticalUnitVectors, edgeNormalVectors, kiteAreasOnVertex, &
-                                                   theta, uReconstructX, uReconstructY, uReconstructZ, &
-                                                   ertel_pv
-      real(kind=RKIND), dimension(:,:,:), pointer :: cellTangentPlane
-      
-      call mpas_pool_get_dimension(mesh, 'nVertLevels', nVertLevels)
-      call mpas_pool_get_dimension(mesh, 'nCellsSolve', nCellsSolve)
-      
-      call mpas_pool_get_array(mesh, 'nEdgesOnCell', nEdgesOnCell)
-      call mpas_pool_get_array(mesh, 'cellsOnCell', cellsOnCell)
-      call mpas_pool_get_array(mesh, 'cellsOnEdge', cellsOnEdge)
-      call mpas_pool_get_array(mesh, 'edgesOnCell', edgesOnCell)
-      call mpas_pool_get_array(mesh, 'verticesOnCell', verticesOnCell)
-      call mpas_pool_get_array(mesh, 'kiteAreasOnVertex', kiteAreasOnVertex)
-      call mpas_pool_get_array(mesh, 'cellsOnVertex', cellsOnVertex)
-      call mpas_pool_get_array(mesh, 'dvEdge', dvEdge)
-      call mpas_pool_get_array(mesh, 'areaCell', areaCell)
-      call mpas_pool_get_array(mesh, 'cellTangentPlane', cellTangentPlane)
-      call mpas_pool_get_array(mesh, 'localVerticalUnitVectors', localVerticalUnitVectors)
-      call mpas_pool_get_array(mesh, 'edgeNormalVectors', edgeNormalVectors)
-      call mpas_pool_get_array(mesh, 'zgrid', zgrid)
-      
-      call mpas_pool_get_array(state, 'w', w, time_lev)
-      call mpas_pool_get_array(diag, 'theta', theta)
-      call mpas_pool_get_array(diag, 'rho', rho)
-      call mpas_pool_get_array(diag, 'vorticity', vorticity)
-      call mpas_pool_get_array(diag, 'uReconstructX', uReconstructX)
-      call mpas_pool_get_array(diag, 'uReconstructY', uReconstructY)
-      call mpas_pool_get_array(diag, 'uReconstructZ', uReconstructZ)
-      
-      call mpas_pool_get_array(diag, 'ertel_pv', ertel_pv)
-      
-      !epv and diabatic component ----------------------
-      do iCell=1,nCellsSolve
-         do k=1,nVertLevels
-            !vort1/rho1
-            call calc_gradxu_cell(gradxu, 1, &
-                             iCell, k, nVertLevels, nEdgesOnCell(iCell), verticesOnCell, kiteAreasOnVertex, &
-                             cellsOnCell, edgesOnCell, cellsOnEdge, dvEdge, edgeNormalVectors, &
-                             cellsOnVertex, &
-                             cellTangentPlane, localVerticalUnitVectors, zgrid, areaCell(iCell), &
-                             uReconstructX, uReconstructY, uReconstructZ, w,vorticity)
-            gradxu(:) = gradxu(:)/rho(k,iCell)
-            
-            !epv1 -------------
-            call calc_grad_cell(gradtheta, &
-                             iCell, k, nVertLevels, nEdgesOnCell(iCell), verticesOnCell, kiteAreasOnVertex, &
-                             cellsOnCell, edgesOnCell, cellsOnEdge, dvEdge, edgeNormalVectors, &
-                             cellsOnVertex, &
-                             cellTangentPlane, localVerticalUnitVectors, zgrid, areaCell(iCell), &
-                             theta)
-
-            ertel_pv(k,iCell) = dotProduct(gradxu, gradtheta,3)* 1.0e6 !SI to PVUs
-         end do
-      end do
-   end subroutine calc_epv
-   
-   subroutine atm_compute_pv_diagnostics(state, time_lev, diag, mesh)
-   ! diagnose epv and some fields on horizontal surfaces
-   
-      use mpas_constants
-   
-      implicit none
-   
-      type (mpas_pool_type), intent(inout) :: state
-      integer, intent(in) :: time_lev            ! which time level to use from state
-      type (mpas_pool_type), intent(inout) :: diag
-      type (mpas_pool_type), intent(in) :: mesh
-   
-      integer :: iCell, k
-      integer, pointer :: nCells, nVertLevels, index_qv
-      real (kind=RKIND) :: pvuVal, missingVal, stratoPV
-      real (kind=RKIND), dimension(:,:), pointer :: theta, rho, theta_m, rho_zz, zz, dtheta_dt_mix, tend_theta_euler
-      type (field2DReal), pointer :: theta_f, uReconstructX_f, uReconstructY_f, uReconstructZ_f, w_f
-      type (field2DReal), pointer :: rthratenlw_f, rthratensw_f, rthcuten_f, rthblten_f, dtheta_dt_mp_f, theta_euler_f, dtheta_dt_mix_f
-      real (kind=RKIND), dimension(:,:,:), pointer :: scalars
-
-      call mpas_pool_get_dimension(mesh, 'nCells', nCells)
-      call mpas_pool_get_dimension(mesh, 'nVertLevels', nVertLevels)
-      call mpas_pool_get_dimension(state, 'index_qv', index_qv)
-
-      call mpas_pool_get_array(state, 'theta_m', theta_m, time_lev)
-      call mpas_pool_get_array(state, 'rho_zz', rho_zz, time_lev)
-      call mpas_pool_get_array(state, 'scalars', scalars, time_lev)
-
-      call mpas_pool_get_array(diag, 'theta', theta)
-      call mpas_pool_get_array(diag, 'rho', rho)
-
-      call mpas_pool_get_array(mesh, 'zz', zz)
-
-      do iCell=1,nCells
-         do k=1,nVertLevels
-            theta(k,iCell) = theta_m(k,iCell) / (1._RKIND + rvord * scalars(index_qv,k,iCell))
-            rho(k,iCell) = rho_zz(k,iCell) * zz(k,iCell)
-         end do
-      end do
-      
-      !nick szapiro
-      write(0,*) "Calculating epv"
-      
-      !need halo cells for everything w/ horizontal derivative
-      call mpas_pool_get_field(state, 'w', w_f, time_lev)
-      call mpas_pool_get_field(diag, 'uReconstructX', uReconstructX_f)
-      call mpas_pool_get_field(diag, 'uReconstructY', uReconstructY_f)
-      call mpas_pool_get_field(diag, 'uReconstructZ', uReconstructZ_f)
-      call mpas_pool_get_field(diag, 'theta', theta_f)
-
-      call mpas_dmpar_exch_halo_field(theta_f)
-      call mpas_dmpar_exch_halo_field(uReconstructX_f)
-      call mpas_dmpar_exch_halo_field(uReconstructY_f)
-      call mpas_dmpar_exch_halo_field(uReconstructZ_f)
-      call mpas_dmpar_exch_halo_field(w_f)
-      
-      call calc_epv(mesh, time_lev, state, diag)
-      
-      pvuVal = 2.0_RKIND
-      missingVal = -99999.0_RKIND
-      stratoPV = 10.0_RKIND
-      call floodFill_strato(mesh, diag, pvuVal, stratoPV)
-      call interp_pv_diagnostics(mesh, diag, pvuVal, missingVal)
-   
-   end subroutine atm_compute_pv_diagnostics
-   
-   subroutine calc_pvBudget(state, time_lev, diag, mesh, tend, tend_physics)
-      
-      use mpas_vector_reconstruction
-      
-      implicit none
-      
-      type (mpas_pool_type), intent(in) :: state
-      integer, intent(in) :: time_lev            ! which time level to use from state
-      type (mpas_pool_type), intent(inout) :: diag
-      type (mpas_pool_type), intent(in) :: mesh
-      type (mpas_pool_type), intent(in) :: tend_physics
-      type (mpas_pool_type), intent(inout) :: tend !modify tend_w_euler to uncouple with density
-
-      integer :: iCell, k, iEdge
-      integer, pointer :: nCellsSolve, nVertLevels, nVertices, nCells, nEdges
-      integer, dimension(:), pointer :: nEdgesOnCell
-      integer, dimension(:,:), pointer :: cellsOnCell, cellsOnEdge, edgesOnCell, verticesOnCell, &
-                                          cellsOnVertex, verticesOnEdge
-      !real(kind=RKIND) :: rvord
-      real(kind=RKIND), dimension(3) :: gradxu, gradtheta, gradxf
-      real(kind=RKIND), dimension(3,3) :: xyzLocal
-      real(kind=RKIND), dimension(:), pointer :: dvEdge, areaCell, areaTriangle, dcEdge
-      real(kind=RKIND), dimension(:,:), pointer :: w, rho, vorticity, zgrid, &
-                                                   localVerticalUnitVectors, edgeNormalVectors, kiteAreasOnVertex, &
-                                                   theta, uReconstructX, uReconstructY, uReconstructZ
-      real(kind=RKIND), dimension(:,:), pointer :: depv_dt_lw, depv_dt_sw, depv_dt_bl, depv_dt_cu, depv_dt_mp, depv_dt_mix
-      real(kind=RKIND), dimension(:,:), pointer :: depv_dt_diab, depv_dt_fric, depv_dt_phys
-      real(kind=RKIND), dimension(:,:), pointer :: tend_u_phys, tend_u_euler, rho_edge, tend_w_euler
-      real(kind=RKIND), dimension(:,:), pointer :: rthblten, rthcuten, rthratenlw, rthratensw, &
-                                                   dtheta_dt_mp, dtheta_dt_mix
-      real(kind=RKIND), dimension(:,:,:), pointer :: cellTangentPlane
-      
-      real(kind=RKIND), dimension(:,:), allocatable :: varVerts, tenduX, tenduY, tenduZ, tenduZonal,tendUMerid
-      
-      call mpas_pool_get_dimension(mesh, 'nVertLevels', nVertLevels)
-      call mpas_pool_get_dimension(mesh, 'nCellsSolve', nCellsSolve)
-      call mpas_pool_get_dimension(mesh, 'nVertices', nVertices)
-      call mpas_pool_get_dimension(mesh, 'nCells', nCells)
-      call mpas_pool_get_dimension(mesh, 'nEdges', nEdges)
-      
-      call mpas_pool_get_array(mesh, 'nEdgesOnCell', nEdgesOnCell)
-      call mpas_pool_get_array(mesh, 'cellsOnCell', cellsOnCell)
-      call mpas_pool_get_array(mesh, 'cellsOnEdge', cellsOnEdge)
-      call mpas_pool_get_array(mesh, 'edgesOnCell', edgesOnCell)
-      call mpas_pool_get_array(mesh, 'verticesOnCell', verticesOnCell)
-      call mpas_pool_get_array(mesh, 'kiteAreasOnVertex', kiteAreasOnVertex)
-      call mpas_pool_get_array(mesh, 'cellsOnVertex', cellsOnVertex)
-      call mpas_pool_get_array(mesh, 'dvEdge', dvEdge)
-      call mpas_pool_get_array(mesh, 'areaCell', areaCell)
-      call mpas_pool_get_array(mesh, 'cellTangentPlane', cellTangentPlane)
-      call mpas_pool_get_array(mesh, 'localVerticalUnitVectors', localVerticalUnitVectors)
-      call mpas_pool_get_array(mesh, 'edgeNormalVectors', edgeNormalVectors)
-      call mpas_pool_get_array(mesh, 'zgrid', zgrid)
-      call mpas_pool_get_array(mesh, 'areaTriangle', areaTriangle)
-      call mpas_pool_get_array(mesh, 'dcEdge', dcEdge)
-      call mpas_pool_get_array(mesh, 'verticesOnEdge', verticesOnEdge)
-      
-      call mpas_pool_get_array(state, 'w', w, time_lev)
-      call mpas_pool_get_array(diag, 'theta', theta)
-      call mpas_pool_get_array(diag, 'rho', rho)
-      call mpas_pool_get_array(diag, 'vorticity', vorticity)
-      call mpas_pool_get_array(diag, 'uReconstructX', uReconstructX)
-      call mpas_pool_get_array(diag, 'uReconstructY', uReconstructY)
-      call mpas_pool_get_array(diag, 'uReconstructZ', uReconstructZ)
-      
-      call mpas_pool_get_array(tend_physics, 'rthblten', rthblten)
-      call mpas_pool_get_array(tend_physics, 'rthcuten', rthcuten)
-      call mpas_pool_get_array(tend_physics, 'rthratenlw', rthratenlw)
-      call mpas_pool_get_array(tend_physics, 'rthratensw', rthratensw)
-      call mpas_pool_get_array(diag, 'dtheta_dt_mp', dtheta_dt_mp)
-      call mpas_pool_get_array(diag, 'dtheta_dt_mix', dtheta_dt_mix)
-      
-      call mpas_pool_get_array(diag, 'depv_dt_lw', depv_dt_lw)
-      call mpas_pool_get_array(diag, 'depv_dt_sw', depv_dt_sw)
-      call mpas_pool_get_array(diag, 'depv_dt_bl', depv_dt_bl)
-      call mpas_pool_get_array(diag, 'depv_dt_cu', depv_dt_cu)
-      call mpas_pool_get_array(diag, 'depv_dt_mp', depv_dt_mp)
-      call mpas_pool_get_array(diag, 'depv_dt_mix', depv_dt_mix)
-      
-      call mpas_pool_get_array(diag, 'depv_dt_phys', depv_dt_phys)
-      call mpas_pool_get_array(diag, 'depv_dt_diab', depv_dt_diab)
-      call mpas_pool_get_array(diag, 'depv_dt_fric', depv_dt_fric)
-      
-      call mpas_pool_get_array(diag , 'tend_u_phys', tend_u_phys)
-      call mpas_pool_get_array(diag , 'rho_edge', rho_edge)
-      call mpas_pool_get_array(tend, 'u_euler', tend_u_euler)
-      call mpas_pool_get_array(tend, 'w_euler', tend_w_euler)
-      
-      allocate(varVerts(nVertLevels,nVertices+1))
-      allocate(tenduX(nVertLevels,nCells+1))
-      allocate(tenduY(nVertLevels,nCells+1))
-      allocate(tenduZ(nVertLevels,nCells+1))
-      allocate(tenduZonal(nVertLevels,nCells+1))
-      allocate(tenduMerid(nVertLevels,nCells+1))
-      
-      !diabatic component ----------------------
-      do iCell=1,nCellsSolve
-         do k=1,nVertLevels
-            !vort1/rho1
-            call calc_gradxu_cell(gradxu, 1, &
-                             iCell, k, nVertLevels, nEdgesOnCell(iCell), verticesOnCell, kiteAreasOnVertex, &
-                             cellsOnCell, edgesOnCell, cellsOnEdge, dvEdge, edgeNormalVectors, &
-                             cellsOnVertex, &
-                             cellTangentPlane, localVerticalUnitVectors, zgrid, areaCell(iCell), &
-                             uReconstructX, uReconstructY, uReconstructZ, w,vorticity)
-            gradxu(:) = gradxu(:)/rho(k,iCell)
-            
-            !depv_dt_lw/sw/mp/ -------------
-            !absolute vorticity here should maybe be from before taking timestep (from field that generated that tendency...)
-            if (associated(rthratenlw)) then
-               call calc_grad_cell(gradtheta, &
-                                iCell, k, nVertLevels, nEdgesOnCell(iCell), verticesOnCell, kiteAreasOnVertex, &
-                                cellsOnCell, edgesOnCell, cellsOnEdge, dvEdge, edgeNormalVectors, &
-                                cellsOnVertex, &
-                                cellTangentPlane, localVerticalUnitVectors, zgrid, areaCell(iCell), &
-                                rthratenlw)
-               depv_dt_lw(k,iCell) = dotProduct(gradxu, gradtheta,3)* 1.0e6 !SI to PVUs
-            else
-               depv_dt_lw(k,iCell) = 0.0_RKIND
-            end if
-            
-            if (associated(rthratensw)) then
-               call calc_grad_cell(gradtheta, &
-                                iCell, k, nVertLevels, nEdgesOnCell(iCell), verticesOnCell, kiteAreasOnVertex, &
-                                cellsOnCell, edgesOnCell, cellsOnEdge, dvEdge, edgeNormalVectors, &
-                                cellsOnVertex, &
-                                cellTangentPlane, localVerticalUnitVectors, zgrid, areaCell(iCell), &
-                                rthratensw)
-               depv_dt_sw(k,iCell) = dotProduct(gradxu, gradtheta,3)* 1.0e6
-            else
-               depv_dt_sw(k,iCell) = 0.0_RKIND
-            end if
-            
-            if (associated(rthblten)) then
-               call calc_grad_cell(gradtheta, &
-                                iCell, k, nVertLevels, nEdgesOnCell(iCell), verticesOnCell, kiteAreasOnVertex, &
-                                cellsOnCell, edgesOnCell, cellsOnEdge, dvEdge, edgeNormalVectors, &
-                                cellsOnVertex, &
-                                cellTangentPlane, localVerticalUnitVectors, zgrid, areaCell(iCell), &
-                                rthblten)
-               depv_dt_bl(k,iCell) = dotProduct(gradxu, gradtheta,3)* 1.0e6
-            else
-               depv_dt_bl(k,iCell) = 0.0_RKIND
-            end if
-            
-            if (associated(rthcuten)) then
-               call calc_grad_cell(gradtheta, &
-                                iCell, k, nVertLevels, nEdgesOnCell(iCell), verticesOnCell, kiteAreasOnVertex, &
-                                cellsOnCell, edgesOnCell, cellsOnEdge, dvEdge, edgeNormalVectors, &
-                                cellsOnVertex, &
-                                cellTangentPlane, localVerticalUnitVectors, zgrid, areaCell(iCell), &
-                                rthcuten)
-               depv_dt_cu(k,iCell) = dotProduct(gradxu, gradtheta,3)* 1.0e6
-            else
-               depv_dt_cu(k,iCell) = 0.0_RKIND
-            end if
-            
-            if (associated(dtheta_dt_mp)) then
-               call calc_grad_cell(gradtheta, &
-                                iCell, k, nVertLevels, nEdgesOnCell(iCell), verticesOnCell, kiteAreasOnVertex, &
-                                cellsOnCell, edgesOnCell, cellsOnEdge, dvEdge, edgeNormalVectors, &
-                                cellsOnVertex, &
-                                cellTangentPlane, localVerticalUnitVectors, zgrid, areaCell(iCell), &
-                                dtheta_dt_mp)
-               depv_dt_mp(k,iCell) = dotProduct(gradxu, gradtheta,3)* 1.0e6
-            else
-               depv_dt_mp(k,iCell) = 0.0_RKIND
-            end if
-            
-            if (associated(dtheta_dt_mp)) then
-               call calc_grad_cell(gradtheta, &
-                                iCell, k, nVertLevels, nEdgesOnCell(iCell), verticesOnCell, kiteAreasOnVertex, &
-                                cellsOnCell, edgesOnCell, cellsOnEdge, dvEdge, edgeNormalVectors, &
-                                cellsOnVertex, &
-                                cellTangentPlane, localVerticalUnitVectors, zgrid, areaCell(iCell), &
-                                dtheta_dt_mix)
-               depv_dt_mix(k,iCell) = dotProduct(gradxu, gradtheta,3)* 1.0e6
-            else
-               depv_dt_mix(k,iCell) = 0.0_RKIND
-            end if
-         end do 
-      end do
-      depv_dt_diab = depv_dt_lw + depv_dt_sw + depv_dt_bl + depv_dt_cu + depv_dt_mp + depv_dt_mix
-      
-      !frictional component ----------------------
-      !vertical curl at vertices ( like SAT analogies tend_u:varVerts :: u:vorticity)
-      do iEdge=1,nEdges
-         do k=1,nVertLevels
-            tend_u_phys(k,iEdge) = tend_u_phys(k,iEdge)+tend_u_euler(k,iEdge)/rho_edge(k,iEdge)
-         end do
-      end do
-      !tend_u_phys = tend_u_phys + tend_u_euler/rho_edge
-      do k=1,nVertLevels
-         call calc_vertical_curl(varVerts(k,:), tend_u_phys(k,:), dcEdge, areaTriangle, verticesOnEdge, nEdges, nVertices)
-      end do
-      
-      !tend_u at cell centers
-      call mpas_reconstruct(mesh, tend_u_phys,         &
-                               tenduX,tenduY,tenduZ,   &
-                               tenduZonal,tenduMerid)
-      !uncouple tend_w_euler
-      do iCell=1,nCells
-         do k=2,nVertLevels
-            !average density to vertical interfaces between cells
-            !top of lowest cell is interface 2
-            tend_w_euler(k,iCell) = tend_w_euler(k,iCell)/( .5*( rho(k-1,iCell)+rho(k,iCell) ) )
-         end do
-      end do
-      !constant extrapolation for density above and below cell centers
-      tend_w_euler(1,1:nCells) = tend_w_euler(1,1:nCells)/rho(1,1:nCells)
-      tend_w_euler(nVertLevels+1,1:nCells) = tend_w_euler(nVertLevels+1,1:nCells)/rho(nVertLevels,1:nCells)
-      
-      do iCell=1,nCellsSolve
-         do k=1,nVertLevels
-            !calculating grad(theta)/rho . (grad x F/rho)
-            
-            !gradtheta term
-            call calc_grad_cell(gradtheta, &
-                             iCell, k, nVertLevels, nEdgesOnCell(iCell), verticesOnCell, kiteAreasOnVertex, &
-                             cellsOnCell, edgesOnCell, cellsOnEdge, dvEdge, edgeNormalVectors, &
-                             cellsOnVertex, &
-                             cellTangentPlane, localVerticalUnitVectors, zgrid, areaCell(iCell), &
-                             theta)
-            !
-            gradtheta(:) = gradtheta(:)/rho(k,iCell)
-            
-            !we can call calc_gradxu_cell where:
-            !w: tend_w     uReconstruct{X,Y,Z}: tend_u to cell centers     vorticity: tend_u at vertices
-            !
-            call calc_gradxu_cell(gradxf, 0, &
-                             iCell, k, nVertLevels, nEdgesOnCell(iCell), verticesOnCell, kiteAreasOnVertex, &
-                             cellsOnCell, edgesOnCell, cellsOnEdge, dvEdge, edgeNormalVectors, &
-                             cellsOnVertex, &
-                             cellTangentPlane, localVerticalUnitVectors, zgrid, areaCell(iCell), &
-                             tenduX, tenduY,tenduZ, tend_w_euler,varVerts)
-            
-            depv_dt_fric(k,iCell) = dotProduct(gradxf, gradtheta,3)* 1.0e6
-         end do
-      end do
-      
-      deallocate(varVerts)
-      deallocate(tenduX)
-      deallocate(tenduY)
-      deallocate(tenduZ)
-      deallocate(tenduZonal)
-      deallocate(tenduMerid)
-      
-   end subroutine calc_pvBudget
-   
-   subroutine atm_compute_pvBudget_diagnostics(state, time_lev, diag, mesh, tend, tend_physics)
-      ! after calculating epv,
-      !pv budget in the "classic" formulation: (e.g., Pedlosky) 
-      !Depv_Dt = Thermo+Friction = vort3d/rho . grad(Dtheta/Dt) + gradTheta/rho . grad x F/rho
-      ! The thermo term gets calculated just like epv but theta replaced w/ Dtheta/Dt
-      ! F/rho is tend_{u,v,w} and we'll calculate a cell's vertical and horizontal curl separately.
-      
-      use mpas_constants
-      
-      implicit none
-      
-      type (mpas_pool_type), intent(inout) :: diag, tend
-      type (mpas_pool_type), intent(in) :: state, mesh, tend_physics
-      integer, intent(in) :: time_lev            ! which time level to use from state
-   
-      integer :: iCell, k
-      integer, pointer :: nCells, nVertLevels, index_qv
-      real (kind=RKIND) :: pvuVal, missingVal
-      real (kind=RKIND), dimension(:,:), pointer :: dtheta_dt_mix, tend_theta_euler
-      type (field2DReal), pointer :: rthratenlw_f, rthratensw_f, rthcuten_f, rthblten_f, dtheta_dt_mp_f, theta_euler_f, dtheta_dt_mix_f
-      type (field2DReal), pointer :: tend_u_phys_f, tend_u_euler_f, tend_w_euler_f
-      real (kind=RKIND), dimension(:,:,:), pointer :: scalars
-
-      call mpas_pool_get_dimension(mesh, 'nCells', nCells)
-      call mpas_pool_get_dimension(mesh, 'nVertLevels', nVertLevels)
-      call mpas_pool_get_dimension(state, 'index_qv', index_qv)
-      call mpas_pool_get_array(state, 'scalars', scalars, time_lev)
-      
-      !nick szapiro
-      write(0,*) "Calculating pvBudget"
-      
-      !need halo cells for everything w/ horizontal derivative
-      !Dtheta/Dt
-      call mpas_pool_get_array(tend, 'theta_euler', tend_theta_euler)
-      call mpas_pool_get_array(diag, 'dtheta_dt_mix', dtheta_dt_mix)
-      do iCell=1,nCells
-         do k=1,nVertLevels
-            !with modified moist potential temperature being the model state variable being mixed,
-            ! assume qv field is not mixed and so there's no tend_qv to consider
-            dtheta_dt_mix(k,iCell) = tend_theta_euler(k,iCell)/( 1._RKIND + rvord*scalars(index_qv,k,iCell) )
-         end do
-      end do
-      call mpas_pool_get_field(tend_physics, 'rthratenlw', rthratenlw_f)
-      call mpas_pool_get_field(tend_physics, 'rthratensw', rthratensw_f)
-      call mpas_pool_get_field(tend_physics, 'rthcuten', rthcuten_f)
-      call mpas_pool_get_field(tend_physics, 'rthblten', rthblten_f)
-      call mpas_pool_get_field(diag, 'dtheta_dt_mp', dtheta_dt_mp_f)
-      call mpas_pool_get_field(diag, 'dtheta_dt_mix', dtheta_dt_mix_f)
-
-      call mpas_dmpar_exch_halo_field(rthratenlw_f)
-      call mpas_dmpar_exch_halo_field(rthratensw_f)
-      call mpas_dmpar_exch_halo_field(rthcuten_f)
-      call mpas_dmpar_exch_halo_field(rthblten_f)
-      call mpas_dmpar_exch_halo_field(dtheta_dt_mp_f)
-      call mpas_dmpar_exch_halo_field(dtheta_dt_mix_f)
-      
-      !friction
-      call mpas_pool_get_field(diag , 'tend_u_phys', tend_u_phys_f)
-      call mpas_pool_get_field(tend, 'u_euler', tend_u_euler_f)
-      call mpas_pool_get_field(tend, 'w_euler', tend_w_euler_f)
-      call mpas_dmpar_exch_halo_field(tend_u_phys_f)
-      call mpas_dmpar_exch_halo_field(tend_u_euler_f)
-      call mpas_dmpar_exch_halo_field(tend_w_euler_f)
-      
-      call calc_pvBudget(state, time_lev, diag, mesh, tend, tend_physics)
-      
-      pvuVal = 2.0_RKIND
-      missingVal = -99999.0_RKIND
-      call interp_pvBudget_diagnostics(mesh, diag, pvuVal, missingVal)
-   
-   end subroutine atm_compute_pvBudget_diagnostics
-=======
->>>>>>> 99167c39
 
 end module atm_core
