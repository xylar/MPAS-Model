! Copyright (c) 2013,  Los Alamos National Security, LLC (LANS)
! and the University Corporation for Atmospheric Research (UCAR).
!
! Unless noted otherwise source code is licensed under the BSD license.
! Additional copyright and license information can be found in the LICENSE file
! distributed with this code, or at http://mpas-dev.github.com/license.html
!
module atm_core

   use mpas_derived_types
   use mpas_pool_routines
   use mpas_dmpar

   type (MPAS_Clock_type), pointer :: clock


   contains


   function atm_core_init(domain, startTimeStamp) result(ierr)

      use mpas_timekeeping
      use mpas_kind_types
      use mpas_stream_manager
      use mpas_performance, only : mpas_performance_init
      use mpas_atm_dimensions, only : mpas_atm_set_dims
      use mpas_atm_soundings, only : mpas_atm_soundings_init

      implicit none

      type (domain_type), intent(inout) :: domain
      character(len=*), intent(out) :: startTimeStamp
      integer :: ierr

      real (kind=RKIND), pointer :: dt
      type (block_type), pointer :: block

      character(len=StrKIND) :: timeStamp
      integer :: i
      logical, pointer :: config_do_restart
     
      type (mpas_pool_type), pointer :: state
      type (mpas_pool_type), pointer :: mesh
      type (mpas_pool_type), pointer :: diag
      type (field2DReal), pointer :: u_field, pv_edge_field, ru_field, rw_field
      character (len=StrKIND), pointer :: xtime
      type (MPAS_Time_Type) :: startTime

      integer, pointer :: nVertLevels, maxEdges, maxEdges2, num_scalars

      ierr = 0

      !
      ! Set up inner dimensions used by arrays in optimized dynamics routines
      !
      call mpas_pool_get_subpool(domain % blocklist % structs, 'state', state)
      call mpas_pool_get_dimension(state, 'nVertLevels', nVertLevels)
      call mpas_pool_get_dimension(state, 'maxEdges', maxEdges)
      call mpas_pool_get_dimension(state, 'maxEdges2', maxEdges2)
      call mpas_pool_get_dimension(state, 'num_scalars', num_scalars)
      call mpas_atm_set_dims(nVertLevels, maxEdges, maxEdges2, num_scalars)

      !
      ! Initialize performance module
      !
      call mpas_performance_init()

      !
      ! Set "local" clock to point to the clock contained in the domain type
      !
      clock => domain % clock


      call mpas_pool_get_config(domain % blocklist % configs, 'config_do_restart', config_do_restart)
      call mpas_pool_get_config(domain % blocklist % configs, 'config_dt', dt)


      !
      ! If this is a restart run, read the restart stream, else read the input
      ! stream.
      ! Regardless of which stream we read for initial conditions, reset the
      ! input alarms for both input and restart before reading any remaining
      ! input streams.
      !
      if (config_do_restart) then
         call MPAS_stream_mgr_read(domain % streamManager, streamID='restart', ierr=ierr)
      else
         call MPAS_stream_mgr_read(domain % streamManager, streamID='input', ierr=ierr)
      end if
      if (ierr /= MPAS_STREAM_MGR_NOERR) then
         write(0,*) ' '
         write(0,*) '********************************************************************************'
         write(0,*) 'Error reading initial conditions'
         call mpas_dmpar_global_abort('********************************************************************************')
      end if
      call MPAS_stream_mgr_reset_alarms(domain % streamManager, streamID='input', direction=MPAS_STREAM_INPUT, ierr=ierr)
      call MPAS_stream_mgr_reset_alarms(domain % streamManager, streamID='restart', direction=MPAS_STREAM_INPUT, ierr=ierr)

      !
      ! Read all other inputs
      ! For now we don't do this here to match results with previous code; to match requires 
      ! that we read in SST and seaice fields after the call to atm_mpas_init_block()
      !
!      call MPAS_stream_mgr_read(domain % streamManager, ierr=ierr)
!      call MPAS_stream_mgr_reset_alarms(domain % streamManager, direction=MPAS_STREAM_INPUT, ierr=ierr) 

      if (.not. config_do_restart) then
         block => domain % blocklist
         do while (associated(block))
            call mpas_pool_get_subpool(block % structs, 'state', state)
            call mpas_pool_initialize_time_levels(state)
            block => block % next
         end do
      end if


      !
      ! Set startTimeStamp based on the start time of the simulation clock
      !
      startTime = mpas_get_clock_time(clock, MPAS_START_TIME, ierr)
      call mpas_get_time(startTime, dateTimeString=startTimeStamp) 


      call mpas_pool_get_subpool(domain % blocklist % structs, 'state', state)
      call mpas_pool_get_field(state, 'u', u_field, 1)
      call mpas_dmpar_exch_halo_field(u_field)

      block => domain % blocklist
      do while (associated(block))
         call mpas_pool_get_subpool(block % structs, 'mesh', mesh)
         call mpas_pool_get_subpool(block % structs, 'state', state)

         call atm_mpas_init_block(domain % dminfo, domain % streamManager, block, mesh, dt)

         call mpas_pool_get_array(state, 'xtime', xtime, 1)
         xtime = startTimeStamp

         block => block % next
      end do

      call mpas_pool_get_subpool(domain % blocklist % structs, 'diag', diag)
      call mpas_pool_get_field(diag, 'pv_edge', pv_edge_field)
      call mpas_dmpar_exch_halo_field(pv_edge_field)

      call mpas_pool_get_field(diag, 'ru', ru_field)
      call mpas_dmpar_exch_halo_field(ru_field)

      call mpas_pool_get_field(diag, 'rw', rw_field)
      call mpas_dmpar_exch_halo_field(rw_field)

      !
      ! Set up sounding locations
      !
      call mpas_atm_soundings_init(clock, mesh, '3:00:00')

   end function atm_core_init


   subroutine atm_simulation_clock_init(core_clock, configs, ierr)

      use mpas_timekeeping

      implicit none

      type (MPAS_Clock_type), intent(inout) :: core_clock
      type (mpas_pool_type), intent(inout) :: configs
      integer, intent(out) :: ierr

      type (MPAS_Time_Type) :: startTime, stopTime, alarmStartTime
      type (MPAS_TimeInterval_type) :: runDuration, timeStep, alarmTimeStep
      integer :: local_err
      real (kind=RKIND), pointer :: config_dt
      character (len=StrKIND), pointer :: config_start_time
      character (len=StrKIND), pointer :: config_restart_timestamp_name
      character (len=StrKIND), pointer :: config_run_duration
      character (len=StrKIND), pointer :: config_stop_time
      character (len=StrKIND) :: startTimeStamp


      ierr = 0

      call mpas_pool_get_config(configs, 'config_dt', config_dt)
      call mpas_pool_get_config(configs, 'config_start_time', config_start_time)
      call mpas_pool_get_config(configs, 'config_restart_timestamp_name', config_restart_timestamp_name)
      call mpas_pool_get_config(configs, 'config_run_duration', config_run_duration)
      call mpas_pool_get_config(configs, 'config_stop_time', config_stop_time)

      if(trim(config_start_time) == 'file') then
         open(22,file=trim(config_restart_timestamp_name),form='formatted',status='old')
         read(22,*) startTimeStamp
         close(22)
      else
        startTimeStamp = config_start_time
      end if
      call mpas_set_time(curr_time=startTime, dateTimeString=startTimeStamp, ierr=local_err)
      call mpas_set_timeInterval(timeStep, dt=config_dt, ierr=local_err)

      if (trim(config_run_duration) /= "none") then
         call mpas_set_timeInterval(runDuration, timeString=config_run_duration, ierr=local_err)
         call mpas_create_clock(core_clock, startTime=startTime, timeStep=timeStep, runDuration=runDuration, ierr=local_err)

         if (trim(config_stop_time) /= "none") then
            call mpas_set_time(curr_time=stopTime, dateTimeString=config_stop_time, ierr=local_err)
            if(startTime + runduration /= stopTime) then
               write(0,*) 'Warning: config_run_duration and config_stop_time are inconsistent: using config_run_duration.'
            end if
         end if
      else if (trim(config_stop_time) /= "none") then
         call mpas_set_time(curr_time=stopTime, dateTimeString=config_stop_time, ierr=local_err)
         call mpas_create_clock(core_clock, startTime=startTime, timeStep=timeStep, stopTime=stopTime, ierr=local_err)
      else
          write(stderrUnit,*) 'Error: Neither config_run_duration nor config_stop_time were specified.'
          ierr = 1
      end if

      !TODO: set phyics alarms here...
      !....
      !....

   end subroutine atm_simulation_clock_init


   subroutine atm_mpas_init_block(dminfo, stream_manager, block, mesh, dt)
   
      use atm_time_integration
      use mpas_rbf_interpolation
      use mpas_vector_reconstruction
      use mpas_stream_manager
#ifdef DO_PHYSICS
!     use mpas_atmphys_aquaplanet
      use mpas_atmphys_control
      use mpas_atmphys_init
      use mpas_atmphys_manager
#endif

      implicit none
   
      type (dm_info), intent(in) :: dminfo
      type (MPAS_streamManager_type), intent(inout) :: stream_manager
      type (block_type), intent(inout) :: block
      type (mpas_pool_type), intent(inout) :: mesh     !MGD does this need to be a pointer?
      real (kind=RKIND), intent(in) :: dt

      type (mpas_pool_type), pointer :: state
      type (mpas_pool_type), pointer :: diag
      type (mpas_pool_type), pointer :: tend
      type (mpas_pool_type), pointer :: sfc_input
      type (mpas_pool_type), pointer :: diag_physics
      type (mpas_pool_type), pointer :: atm_input

      integer :: iCell,iEdge,iVertex
      
      real (kind=RKIND), dimension(:,:), pointer :: u, uReconstructX, uReconstructY, uReconstructZ, uReconstructZonal, uReconstructMeridional
      real (kind=RKIND), dimension(:), pointer :: meshScalingDel2, meshScalingDel4
      real (kind=RKIND), dimension(:), pointer :: areaCell, invAreaCell
      real (kind=RKIND), dimension(:), pointer :: dvEdge, invDvEdge
      real (kind=RKIND), dimension(:), pointer :: dcEdge, invDcEdge
      real (kind=RKIND), dimension(:), pointer :: areaTriangle, invAreaTriangle
      integer, pointer :: nCells, nEdges, nVertices, nVertLevels, nEdgesSolve
      integer :: thread
      character(len=StrKIND), pointer :: mminlu

      logical, pointer :: config_do_restart, config_do_DAcycling

      call atm_compute_signs(mesh)
   
      call mpas_pool_get_subpool(block % structs, 'diag', diag)
      call mpas_pool_get_subpool(block % structs, 'state', state)

      call mpas_pool_get_subpool(block % structs, 'state', state)

      call mpas_pool_get_config(block % configs, 'config_do_restart', config_do_restart)
      call mpas_pool_get_config(block % configs, 'config_do_DAcycling', config_do_DAcycling)

      !!!!!!!!!!!!!!!!!!!!!!!!!!!!!!!!!!!!!!!!!!!!!!!
      !!!! Compute inverses to avoid divides later
      
      call mpas_pool_get_array(mesh, 'areaCell', areaCell)
      call mpas_pool_get_array(mesh, 'invAreaCell', invAreaCell)
      
      call mpas_pool_get_array(mesh, 'dvEdge', dvEdge)
      call mpas_pool_get_array(mesh, 'dcEdge', dcEdge)      
      call mpas_pool_get_array(mesh, 'invDvEdge', invDvEdge)
      call mpas_pool_get_array(mesh, 'invDcEdge', invDcEdge)      
      
      call mpas_pool_get_array(mesh, 'areaTriangle', areaTriangle)
      call mpas_pool_get_array(mesh, 'invAreaTriangle', invAreaTriangle)
      
      call mpas_pool_get_dimension(mesh, 'nCells', nCells)      
      call mpas_pool_get_dimension(mesh, 'nEdges', nEdges)
      call mpas_pool_get_dimension(mesh, 'nVertices', nVertices)
 
      do iCell=1,nCells 
         invAreaCell(iCell) = 1.0_RKIND / areaCell(iCell)
      end do
        
      do iEdge=1,nEdges 
         invDvEdge(iEdge) = 1.0_RKIND / dvEdge(iEdge)
      end do
      
      do iEdge=1,nEdges 
         invDcEdge(iEdge) = 1.0_RKIND / dcEdge(iEdge)
      end do
      
      do iVertex=1,nVertices
         invAreaTriangle(iVertex) = 1.0_RKIND / areaTriangle(iVertex)
      end do
      
      !!!!! End compute inverses
      !!!!!!!!!!!!!!!!!!!!!!!!!!!!!!!!!!!!!!!!!!!!!!!
      
      call mpas_pool_get_dimension(state, 'nVertices', nVertices)
      call mpas_pool_get_dimension(state, 'nVertLevels', nVertLevels)

      allocate(ke_vertex(nVertLevels,nVertices+1))  ! ke_vertex is a module variable defined in mpas_atm_time_integration.F
      allocate(ke_edge(nVertLevels,nEdges+1))       ! ke_edge is a module variable defined in mpas_atm_time_integration.F

!$OMP PARALLEL DO
      do thread=1,block % nThreads
         if (.not. config_do_restart .or. (config_do_restart .and. config_do_DAcycling)) then
            call atm_init_coupled_diagnostics(state, 1, diag, mesh, block % configs, &
                                          block % cellThreadStart(thread), block % cellThreadEnd(thread), &
                                          block % vertexThreadStart(thread), block % vertexThreadEnd(thread), &
                                          block % edgeThreadStart(thread), block % edgeThreadEnd(thread), &
                                          block % cellSolveThreadStart(thread), block % cellSolveThreadEnd(thread), &
                                          block % vertexSolveThreadStart(thread), block % vertexSolveThreadEnd(thread), &
                                          block % edgeSolveThreadStart(thread), block % edgeSolveThreadEnd(thread))
         end if

         call atm_compute_solve_diagnostics(dt, state, 1, diag, mesh, block % configs, &
                                            block % cellThreadStart(thread), block % cellThreadEnd(thread), &
                                            block % vertexThreadStart(thread), block % vertexThreadEnd(thread), &
                                            block % edgeThreadStart(thread), block % edgeThreadEnd(thread))
      end do
!$OMP END PARALLEL DO

      deallocate(ke_vertex)
      deallocate(ke_edge)

      call mpas_rbf_interp_initialize(mesh)
      call mpas_init_reconstruct(mesh)

      call mpas_pool_get_array(state, 'u', u, 1)
      call mpas_pool_get_array(diag, 'uReconstructX', uReconstructX)
      call mpas_pool_get_array(diag, 'uReconstructY', uReconstructY)
      call mpas_pool_get_array(diag, 'uReconstructZ', uReconstructZ)
      call mpas_pool_get_array(diag, 'uReconstructZonal', uReconstructZonal)
      call mpas_pool_get_array(diag, 'uReconstructMeridional', uReconstructMeridional)
      call mpas_reconstruct(mesh, u,                   &
                            uReconstructX,             &
                            uReconstructY,             &
                            uReconstructZ,             &
                            uReconstructZonal,         &
                            uReconstructMeridional     &
                           )
   
#ifdef DO_PHYSICS
      !proceed with initialization of physics parameterization if moist_physics is set to true:
      call mpas_pool_get_subpool(block % structs, 'sfc_input', sfc_input)

      ! Before calling physics_init, ensure that mminlu contains the name of the land use dataset
      call mpas_pool_get_array(sfc_input, 'mminlu', mminlu)
      if (len_trim(mminlu) == 0) then
            write(0,*) '****************************************************************'
            write(0,*) 'No information on land use dataset is available.'
            write(0,*) 'Assume that we are using ''USGS''.'
            write(0,*) '****************************************************************'
            write(mminlu,'(a)') 'USGS'
      end if


      if (moist_physics) then
         !initialization of some input variables in registry:
         call mpas_pool_get_subpool(block % structs, 'tend', tend)
         call mpas_pool_get_subpool(block % structs, 'diag_physics', diag_physics)
         call mpas_pool_get_subpool(block % structs, 'atm_input', atm_input)
         call physics_registry_init(mesh, block % configs, sfc_input)
         call physics_run_init(block % configs, mesh, state, clock, stream_manager)

         !initialization of all physics:
         call physics_init(dminfo, clock, block % configs, mesh, diag, tend, state, 1, diag_physics, &
                           atm_input, sfc_input)
      endif
#endif
   
      call atm_compute_mesh_scaling(mesh, block % configs)

      call atm_compute_damping_coefs(mesh, block % configs)

      call mpas_pool_get_dimension(mesh, 'nEdgesSolve', nEdgesSolve)
      call mpas_pool_get_array(mesh, 'meshScalingDel2', meshScalingDel2)
      call mpas_pool_get_array(mesh, 'meshScalingDel4', meshScalingDel4)

      write(0,*) 'min/max of meshScalingDel2 = ', minval(meshScalingDel2(1:nEdgesSolve)), &
                                                  maxval(meshScalingDel2(1:nEdgesSolve))
      write(0,*) 'min/max of meshScalingDel4 = ', minval(meshScalingDel4(1:nEdgesSolve)), &
                                                  maxval(meshScalingDel4(1:nEdgesSolve))

      call atm_adv_coef_compression(mesh)

   end subroutine atm_mpas_init_block
   
   
   function atm_core_run(domain) result(ierr)
   
      use mpas_timekeeping
      use mpas_kind_types
      use mpas_stream_manager
      use mpas_derived_types, only : MPAS_STREAM_LATEST_BEFORE, MPAS_STREAM_INPUT, MPAS_STREAM_INPUT_OUTPUT
      use mpas_timer
      use mpas_atm_soundings, only : mpas_atm_soundings_write
   
      implicit none
   
      type (domain_type), intent(inout) :: domain
      integer :: ierr
   
      real (kind=RKIND), pointer :: dt
      logical, pointer :: config_do_restart
      type (block_type), pointer :: block_ptr

      type (MPAS_Time_Type) :: currTime
      character(len=StrKIND) :: timeStamp
      character (len=StrKIND), pointer :: config_restart_timestamp_name
      integer :: itimestep

      integer :: stream_dir
      character(len=StrKIND) :: input_stream, read_time

      type (mpas_pool_type), pointer :: state, diag, mesh, diag_physics, tend, tend_physics

      ! For high-frequency diagnostics output
      character (len=StrKIND) :: tempfilename

      ! For timing information
      real (kind=R8KIND) :: integ_start_time, integ_stop_time
      real (kind=R8KIND) :: diag_start_time, diag_stop_time
      real (kind=R8KIND) :: input_start_time, input_stop_time
      real (kind=R8KIND) :: output_start_time, output_stop_time
      
      ierr = 0
      
      ! Eventually, dt should be domain specific
      call mpas_pool_get_config(domain % blocklist % configs, 'config_dt', dt)
      call mpas_pool_get_config(domain % blocklist % configs, 'config_do_restart', config_do_restart)
      call mpas_pool_get_config(domain % blocklist % configs, 'config_restart_timestamp_name', config_restart_timestamp_name)

      ! Avoid writing a restart file at the initial time
      call MPAS_stream_mgr_reset_alarms(domain % streamManager, streamID='restart', direction=MPAS_STREAM_OUTPUT, ierr=ierr)

      ! Also, for restart runs, avoid writing the initial history or diagnostics fields to avoid overwriting those from the preceding run
      if (config_do_restart) then
         call MPAS_stream_mgr_reset_alarms(domain % streamManager, streamID='output', direction=MPAS_STREAM_OUTPUT, ierr=ierr)
         call MPAS_stream_mgr_reset_alarms(domain % streamManager, streamID='diagnostics', direction=MPAS_STREAM_OUTPUT, ierr=ierr)
      end if

      if (MPAS_stream_mgr_ringing_alarms(domain % streamManager, direction=MPAS_STREAM_OUTPUT, ierr=ierr)) then
         call mpas_dmpar_get_time(diag_start_time)
         block_ptr => domain % blocklist
         do while (associated(block_ptr))
            call mpas_pool_get_subpool(block_ptr % structs, 'state', state)
            call mpas_pool_get_subpool(block_ptr % structs, 'diag', diag)
            call mpas_pool_get_subpool(block_ptr % structs, 'diag_physics', diag_physics)
            call mpas_pool_get_subpool(block_ptr % structs, 'mesh', mesh)
            call atm_compute_output_diagnostics(state, 1, diag, mesh)
            call atm_compute_pv_diagnostics(state, 1, diag, mesh)

            block_ptr => block_ptr % next
         end do
         call mpas_dmpar_get_time(diag_stop_time)
      end if
      call mpas_dmpar_get_time(output_start_time)
      call mpas_stream_mgr_write(domain % streamManager, ierr=ierr)
      call mpas_dmpar_get_time(output_stop_time)
      if (ierr /= MPAS_STREAM_MGR_NOERR .and. &
          ierr /= MPAS_STREAM_MGR_ERR_CLOBBER_FILE .and. &
          ierr /= MPAS_STREAM_MGR_ERR_CLOBBER_REC) then
         write(0,*) ' '
         write(0,*) '********************************************************************************'
         write(0,*) 'Error writing one or more output streams'
         call mpas_dmpar_global_abort('********************************************************************************')
      end if
      if (MPAS_stream_mgr_ringing_alarms(domain % streamManager, direction=MPAS_STREAM_OUTPUT, ierr=ierr)) then
         write(0,'(a,f9.4,a)') ' Timing for diagnostic computation: ', (diag_stop_time - diag_start_time), ' s'
         write(0,'(a,f9.4,a)') ' Timing for stream output: ', (output_stop_time - output_start_time), ' s'
      end if
      call mpas_stream_mgr_reset_alarms(domain % streamManager, direction=MPAS_STREAM_OUTPUT, ierr=ierr)

      block_ptr => domain % blocklist
      call mpas_pool_get_subpool(block_ptr % structs, 'mesh', mesh)
      call mpas_pool_get_subpool(block_ptr % structs, 'state', state)
      call mpas_pool_get_subpool(block_ptr % structs, 'diag', diag)
      call mpas_pool_get_subpool(block_ptr % structs, 'diag_physics', diag_physics)
      call mpas_timer_start('write_soundings')
      call mpas_atm_soundings_write(mesh, state, diag, diag_physics)
      call mpas_timer_stop('write_soundings')

      ! During integration, time level 1 stores the model state at the beginning of the
      !   time step, and time level 2 stores the state advanced dt in time by timestep(...)
      itimestep = 1
      do while (.not. mpas_is_clock_stop_time(clock))

         currTime = mpas_get_clock_time(clock, MPAS_NOW, ierr)
         call mpas_get_time(curr_time=currTime, dateTimeString=timeStamp, ierr=ierr)         

         write(0,*) ' '
         write(0,*) 'Begin timestep ', trim(timeStamp)

         !
         ! Read external field updates
         !
         call MPAS_stream_mgr_begin_iteration(domain % streamManager, ierr=ierr)
         do while (MPAS_stream_mgr_get_next_stream(domain % streamManager, streamID=input_stream, directionProperty=stream_dir))
            if (stream_dir == MPAS_STREAM_INPUT .or. stream_dir == MPAS_STREAM_INPUT_OUTPUT) then
               if (MPAS_stream_mgr_ringing_alarms(domain % streamManager, streamID=input_stream, &
                                                  direction=MPAS_STREAM_INPUT, ierr=ierr)) then
                  call mpas_dmpar_get_time(input_start_time)
                  call MPAS_stream_mgr_read(domain % streamManager, streamID=input_stream, whence=MPAS_STREAM_LATEST_BEFORE, &
                                            actualWhen=read_time, ierr=ierr)
                  call mpas_dmpar_get_time(input_stop_time)
                  if (ierr /= MPAS_STREAM_MGR_NOERR) then
                     write(0,*) ' '
                     write(0,*) '********************************************************************************'
                     write(0,*) 'Error reading input stream '//trim(input_stream)
                     call mpas_dmpar_global_abort('********************************************************************************')
                  end if

                  write(0,*) '----------------------------------------------------------------------'
                  write(0,*) '  Read '''//trim(input_stream)//''' input stream valid at '//trim(read_time)
                  write(0,'(a,f9.4,a)') '   Timing for stream input: ', (input_stop_time - input_start_time), ' s'
                  write(0,*) '----------------------------------------------------------------------'

                  call MPAS_stream_mgr_reset_alarms(domain % streamManager, streamID=input_stream, direction=MPAS_STREAM_INPUT, ierr=ierr)
               end if
            end if
         end do

         call mpas_timer_start("time integration")
         call mpas_dmpar_get_time(integ_start_time)
         call atm_do_timestep(domain, dt, itimestep)
         call mpas_dmpar_get_time(integ_stop_time)
         call mpas_timer_stop("time integration")   
         write(0,'(a,f9.4,a)') ' Timing for integration step: ', (integ_stop_time - integ_start_time), ' s'

         ! Move time level 2 fields back into time level 1 for next time step
         call mpas_pool_get_subpool(domain % blocklist % structs, 'state', state)
         call mpas_pool_shift_time_levels(state)
         
         ! Advance clock before writing output
         itimestep = itimestep + 1
         call mpas_advance_clock(clock)
         currTime = mpas_get_clock_time(clock, MPAS_NOW, ierr)

         !
         ! Write any output streams that have alarms ringing, after computing diagnostics fields
         !
         call mpas_get_time(curr_time=currTime, dateTimeString=timeStamp, ierr=ierr)
         if (MPAS_stream_mgr_ringing_alarms(domain % streamManager, direction=MPAS_STREAM_OUTPUT, ierr=ierr)) then
           call mpas_dmpar_get_time(diag_start_time)
           block_ptr => domain % blocklist
           do while (associated(block_ptr))
              call mpas_pool_get_subpool(block_ptr % structs, 'state', state)
              call mpas_pool_get_subpool(block_ptr % structs, 'diag', diag)
              call mpas_pool_get_subpool(block_ptr % structs, 'diag_physics', diag_physics)
              call mpas_pool_get_subpool(block_ptr % structs, 'mesh', mesh)
              call mpas_pool_get_subpool(block_ptr % structs, 'tend', tend)
              call mpas_pool_get_subpool(block_ptr % structs, 'tend_physics', tend_physics)
              call atm_compute_output_diagnostics(state, 1, diag, mesh)
              call atm_compute_pv_diagnostics(state, 1, diag, mesh)
              call atm_compute_pvBudget_diagnostics(state, 1, diag, mesh, tend, tend_physics)

              block_ptr => block_ptr % next
           end do
           call mpas_dmpar_get_time(diag_stop_time)
         end if
         if (MPAS_stream_mgr_ringing_alarms(domain % streamManager, streamID='restart', direction=MPAS_STREAM_OUTPUT, ierr=ierr)) then
            block_ptr => domain % blocklist
            do while (associated(block_ptr))

               call mpas_pool_get_subpool(block_ptr % structs, 'state', state)
               call mpas_pool_get_subpool(block_ptr % structs, 'diag', diag)
               call mpas_pool_get_subpool(block_ptr % structs, 'diag_physics', diag_physics)
               call mpas_pool_get_subpool(block_ptr % structs, 'mesh', mesh)
               call atm_compute_restart_diagnostics(state, 1, diag, mesh)

               block_ptr => block_ptr % next
            end do
         end if

         call mpas_dmpar_get_time(output_start_time)
         call mpas_stream_mgr_write(domain % streamManager, ierr=ierr)
         call mpas_dmpar_get_time(output_stop_time)
         if (ierr /= MPAS_STREAM_MGR_NOERR .and. &
             ierr /= MPAS_STREAM_MGR_ERR_CLOBBER_FILE .and. &
             ierr /= MPAS_STREAM_MGR_ERR_CLOBBER_REC) then
            write(0,*) ' '
            write(0,*) '********************************************************************************'
            write(0,*) 'Error writing one or more output streams'
            call mpas_dmpar_global_abort('********************************************************************************')
         end if
         if (MPAS_stream_mgr_ringing_alarms(domain % streamManager, direction=MPAS_STREAM_OUTPUT, ierr=ierr)) then
            write(0,'(a,f9.4,a)') ' Timing for diagnostic computation: ', (diag_stop_time - diag_start_time), ' s'
            write(0,'(a,f9.4,a)') ' Timing for stream output: ', (output_stop_time - output_start_time), ' s'
         end if

         ! reset any diagnostics here

         if (MPAS_stream_mgr_ringing_alarms(domain % streamManager, streamID='diagnostics', direction=MPAS_STREAM_OUTPUT, ierr=ierr)) then
            block_ptr => domain % blocklist
            do while (associated(block_ptr))

               call mpas_pool_get_subpool(block_ptr % structs, 'diag', diag)
               call mpas_pool_get_subpool(block_ptr % structs, 'diag_physics', diag_physics)
               call atm_reset_diagnostics(diag, diag_physics)

               block_ptr => block_ptr % next
            end do
         end if


         ! Only after we've successfully written the restart file should we we
         !    write the restart_timestamp file
         if (MPAS_stream_mgr_ringing_alarms(domain % streamManager, streamID='restart', direction=MPAS_STREAM_OUTPUT, ierr=ierr)) then
            if (domain % dminfo % my_proc_id == 0) then
               open(22,file=trim(config_restart_timestamp_name),form='formatted',status='replace')
               write(22,*) trim(timeStamp)
               close(22)
            end if
         end if

         call mpas_stream_mgr_reset_alarms(domain % streamManager, direction=MPAS_STREAM_OUTPUT, ierr=ierr)

         block_ptr => domain % blocklist
         call mpas_pool_get_subpool(block_ptr % structs, 'mesh', mesh)
         call mpas_pool_get_subpool(block_ptr % structs, 'state', state)
         call mpas_pool_get_subpool(block_ptr % structs, 'diag', diag)
         call mpas_pool_get_subpool(block_ptr % structs, 'diag_physics', diag_physics)
         call mpas_timer_start('write_soundings')
         call mpas_atm_soundings_write(mesh, state, diag, diag_physics)
         call mpas_timer_stop('write_soundings')

      end do
   
   end function atm_core_run
   
   subroutine atm_compute_output_diagnostics(state, time_lev, diag, mesh)
   !!!!!!!!!!!!!!!!!!!!!!!!!!!!!!!!!!!!!!!!!!!!!!!!!!!!!!!!!!!!!!!!!!!!!!!!!!!!!!!!
   ! Compute diagnostic fields for a domain to be written to history files
   !
   ! Input: state - contains model prognostic fields
   !        mesh  - contains grid metadata
   !
   ! Output: state - upon returning, diagnostic fields will have be computed
   !!!!!!!!!!!!!!!!!!!!!!!!!!!!!!!!!!!!!!!!!!!!!!!!!!!!!!!!!!!!!!!!!!!!!!!!!!!!!!!!
   
      use mpas_constants
      use mpas_atm_interp_diagnostics
   
      implicit none
   
      type (mpas_pool_type), intent(inout) :: state
      integer, intent(in) :: time_lev            ! which time level to use from state
      type (mpas_pool_type), intent(inout) :: diag
      type (mpas_pool_type), intent(in) :: mesh
   
      integer :: iCell, k
      integer, pointer :: nCells, nVertLevels, index_qv
      real (kind=RKIND), dimension(:,:), pointer :: theta, rho, theta_m, rho_zz, zz
      real (kind=RKIND), dimension(:,:), pointer :: pressure_base, pressure_p, pressure
      real (kind=RKIND), dimension(:,:,:), pointer :: scalars

      call mpas_pool_get_dimension(mesh, 'nCells', nCells)
      call mpas_pool_get_dimension(mesh, 'nVertLevels', nVertLevels)
      call mpas_pool_get_dimension(state, 'index_qv', index_qv)

      call mpas_pool_get_array(state, 'theta_m', theta_m, time_lev)
      call mpas_pool_get_array(state, 'rho_zz', rho_zz, time_lev)
      call mpas_pool_get_array(state, 'scalars', scalars, time_lev)

      call mpas_pool_get_array(diag, 'theta', theta)
      call mpas_pool_get_array(diag, 'rho', rho)
      call mpas_pool_get_array(diag, 'pressure_p', pressure_p)
      call mpas_pool_get_array(diag, 'pressure_base', pressure_base)
      call mpas_pool_get_array(diag, 'pressure', pressure)

      call mpas_pool_get_array(mesh, 'zz', zz)

      do iCell=1,nCells
         do k=1,nVertLevels
            theta(k,iCell) = theta_m(k,iCell) / (1._RKIND + rvord * scalars(index_qv,k,iCell))
            rho(k,iCell) = rho_zz(k,iCell) * zz(k,iCell)
            pressure(k,iCell) = pressure_base(k,iCell) + pressure_p(k,iCell)
         end do
      end do

      call interp_diagnostics(mesh, state, time_lev, diag)
   
   end subroutine atm_compute_output_diagnostics
   
   
   subroutine atm_compute_restart_diagnostics(state, time_lev, diag, mesh)
   !!!!!!!!!!!!!!!!!!!!!!!!!!!!!!!!!!!!!!!!!!!!!!!!!!!!!!!!!!!!!!!!!!!!!!!!!!!!!!!!
   ! Compute diagnostic fields for a domain to be written to restart files
   !
   ! Input: state - contains model prognostic fields
   !        mesh  - contains grid metadata
   !
   ! Output: state - upon returning, diagnostic fields will have be computed
   !!!!!!!!!!!!!!!!!!!!!!!!!!!!!!!!!!!!!!!!!!!!!!!!!!!!!!!!!!!!!!!!!!!!!!!!!!!!!!!!
   
      use mpas_constants
   
      implicit none
   
      type (mpas_pool_type), intent(inout) :: state
      integer, intent(in) :: time_lev                 ! which time level to use from state
      type (mpas_pool_type), intent(inout) :: diag
      type (mpas_pool_type), intent(in) :: mesh
   
      integer :: iCell, k
      integer, pointer :: nCells, nVertLevels, index_qv
      real (kind=RKIND), dimension(:,:), pointer :: theta, rho, theta_m, rho_zz, zz
      real (kind=RKIND), dimension(:,:,:), pointer :: scalars

      call mpas_pool_get_dimension(mesh, 'nCells', nCells)
      call mpas_pool_get_dimension(mesh, 'nVertLevels', nVertLevels)
      call mpas_pool_get_dimension(state, 'index_qv', index_qv)

      call mpas_pool_get_array(state, 'theta_m', theta_m, time_lev)
      call mpas_pool_get_array(state, 'rho_zz', rho_zz, time_lev)
      call mpas_pool_get_array(state, 'scalars', scalars, time_lev)

      call mpas_pool_get_array(diag, 'theta', theta)
      call mpas_pool_get_array(diag, 'rho', rho)

      call mpas_pool_get_array(mesh, 'zz', zz)

      do iCell=1,nCells
         do k=1,nVertLevels
            theta(k,iCell) = theta_m(k,iCell) / (1.0_RKIND + rvord * scalars(index_qv,k,iCell))
            rho(k,iCell) = rho_zz(k,iCell) * zz(k,iCell)
         end do
      end do
   
   end subroutine atm_compute_restart_diagnostics

   subroutine atm_reset_diagnostics(diag, diag_physics)
   !!!!!!!!!!!!!!!!!!!!!!!!!!!!!!!!!!!!!!!!!!!!!!!!!!!!!!!!!!!!!!!!!!!!!!!!!!!!!!!!
   ! reset some diagnostics after output
   !
   ! Input: diag          - contains dynamics diagnostic fields
   !        daig_physics  - contains physics diagnostic fields
   !
   ! Output: whatever diagnostics need resetting after output
   !!!!!!!!!!!!!!!!!!!!!!!!!!!!!!!!!!!!!!!!!!!!!!!!!!!!!!!!!!!!!!!!!!!!!!!!!!!!!!!!
   
      implicit none
   
      type (mpas_pool_type), intent(inout) :: diag
      type (mpas_pool_type), intent(inout) :: diag_physics
   
      real (kind=RKIND), dimension(:), pointer :: updraft_helicity_max
      real (kind=RKIND), dimension(:), pointer :: w_velocity_max
      real (kind=RKIND), dimension(:), pointer :: wind_speed_level1_max
      real (kind=RKIND), dimension(:), pointer :: refl10cm_1km_max

      call mpas_pool_get_array(diag, 'updraft_helicity_max', updraft_helicity_max)
      call mpas_pool_get_array(diag, 'w_velocity_max', w_velocity_max)
      call mpas_pool_get_array(diag, 'wind_speed_level1_max', wind_speed_level1_max)
      call mpas_pool_get_array(diag_physics, 'refl10cm_1km_max', refl10cm_1km_max)

      updraft_helicity_max(:) = 0.
      w_velocity_max(:) = 0.
      wind_speed_level1_max(:) = 0.
      refl10cm_1km_max(:) = 0.
   
   end subroutine atm_reset_diagnostics


   subroutine atm_do_timestep(domain, dt, itimestep)
   
      use mpas_timekeeping
      use mpas_kind_types
      use atm_time_integration
#ifdef DO_PHYSICS
      use mpas_atmphys_control
      use mpas_atmphys_driver
      use mpas_atmphys_manager
      use mpas_atmphys_update
#endif
   
      implicit none
   
      type (domain_type), intent(inout) :: domain 
      real (kind=RKIND), intent(in) :: dt
      integer, intent(in) :: itimestep
      
      type (MPAS_Time_Type) :: startTime, currTime
      type (MPAS_TimeInterval_Type) :: xtimeTime
      character(len=StrKIND) :: timeStamp
      integer :: s, s_n, s_d
      real (kind=RKIND) :: xtime_s
      integer :: ierr

      startTime = mpas_get_clock_time(clock, MPAS_START_TIME, ierr)
      currTime = mpas_get_clock_time(clock, MPAS_NOW, ierr)
         
      xtimeTime = currTime - startTime
      call mpas_get_timeInterval(interval=xtimeTime, S=s, S_n=s_n, S_d=s_d, ierr=ierr)         
      xtime_s = (s + s_n / s_d)

      call mpas_get_time(curr_time=currTime, dateTimeString=timeStamp, ierr=ierr)         


#ifdef DO_PHYSICS
      !proceed with physics if moist_physics is set to true:
      if(moist_physics) then
         call physics_timetracker(domain,dt,clock,itimestep,xtime_s)
         call physics_driver(domain,itimestep,xtime_s)
      endif
#endif

      call atm_timestep(domain, dt, timeStamp, itimestep)

   end subroutine atm_do_timestep
   
   
   function atm_core_finalize(domain) result(ierr)
   
      use mpas_decomp
      use mpas_timekeeping
<<<<<<< HEAD
=======
      use mpas_performance, only : mpas_performance_finalize
      use mpas_atm_soundings, only : mpas_atm_soundings_finalize
   
>>>>>>> 76005fea
#ifdef DO_PHYSICS
      use mpas_atmphys_finalize
#endif

      implicit none
   
      type (domain_type), intent(inout) :: domain
      type (block_type), pointer :: block_ptr 
      integer :: ierr

      ierr = 0
      call mpas_atm_soundings_finalize()

      call mpas_destroy_clock(clock, ierr)
      call mpas_decomp_destroy_decomp_list(domain % decompositions)

<<<<<<< HEAD
=======
      !
      ! Finalize performance module
      !
      call mpas_performance_finalize()

>>>>>>> 76005fea
#ifdef DO_PHYSICS
         block_ptr => domain % blocklist
         do while (associated(block_ptr))
            call atmphys_finalize(block_ptr%configs)

            block_ptr => block_ptr%next
         end do
#endif
   
   end function atm_core_finalize


   subroutine atm_compute_mesh_scaling(mesh, configs)

      implicit none

      type (mpas_pool_type), intent(inout) :: mesh
      type (mpas_pool_type), intent(in) :: configs

      integer :: iEdge, cell1, cell2
      integer, pointer :: nEdges
      integer, dimension(:,:), pointer :: cellsOnEdge
      real (kind=RKIND), dimension(:), pointer :: meshDensity, meshScalingDel2, meshScalingDel4
      logical, pointer :: config_h_ScaleWithMesh

      call mpas_pool_get_array(mesh, 'meshDensity', meshDensity)
      call mpas_pool_get_array(mesh, 'meshScalingDel2', meshScalingDel2)
      call mpas_pool_get_array(mesh, 'meshScalingDel4', meshScalingDel4)
      call mpas_pool_get_array(mesh, 'cellsOnEdge', cellsOnEdge)

      call mpas_pool_get_dimension(mesh, 'nEdges', nEdges)

      call mpas_pool_get_config(configs, 'config_h_ScaleWithMesh', config_h_ScaleWithMesh)

      !
      ! Compute the scaling factors to be used in the del2 and del4 dissipation
      !
      meshScalingDel2(:) = 1.0
      meshScalingDel4(:) = 1.0
      if (config_h_ScaleWithMesh) then
         do iEdge=1,nEdges
            cell1 = cellsOnEdge(1,iEdge)
            cell2 = cellsOnEdge(2,iEdge)
            meshScalingDel2(iEdge) = 1.0 / ( (meshDensity(cell1) + meshDensity(cell2) )/2.0)**0.25
            meshScalingDel4(iEdge) = 1.0 / ( (meshDensity(cell1) + meshDensity(cell2) )/2.0)**0.75
         end do
      end if

   end subroutine atm_compute_mesh_scaling


   subroutine atm_compute_signs(mesh)

      implicit none

      type (mpas_pool_type), intent(inout) :: mesh

      integer :: i, j, iCell, iVtx
      integer, pointer :: nCells, nVertices, nEdges, vertexDegree
      integer, dimension(:), pointer :: nEdgesOnCell
      integer, dimension(:,:), pointer :: edgesOnVertex, verticesOnEdge, cellsOnEdge, edgesOnCell
      integer, dimension(:,:), pointer :: verticesOnCell, cellsOnVertex, kiteForCell
      real (kind=RKIND), dimension(:,:), pointer :: edgesOnVertex_sign, edgesOnCell_sign
      real (kind=RKIND), dimension(:,:,:), pointer :: zb, zb3, zb_cell, zb3_cell


      call mpas_pool_get_array(mesh, 'edgesOnVertex', edgesOnVertex)
      call mpas_pool_get_array(mesh, 'verticesOnEdge', verticesOnEdge)
      call mpas_pool_get_array(mesh, 'nEdgesOnCell', nEdgesOnCell)
      call mpas_pool_get_array(mesh, 'edgesOnCell', edgesOnCell)
      call mpas_pool_get_array(mesh, 'cellsOnEdge', cellsOnEdge)
      call mpas_pool_get_array(mesh, 'verticesOnCell', verticesOnCell)
      call mpas_pool_get_array(mesh, 'cellsOnVertex', cellsOnVertex)
      call mpas_pool_get_array(mesh, 'edgesOnVertex_sign', edgesOnVertex_sign)
      call mpas_pool_get_array(mesh, 'edgesOnCell_sign', edgesOnCell_sign)
      call mpas_pool_get_array(mesh, 'kiteForCell', kiteForCell)
      call mpas_pool_get_array(mesh, 'zb', zb)
      call mpas_pool_get_array(mesh, 'zb3', zb3)
      call mpas_pool_get_array(mesh, 'zb_cell', zb_cell)
      call mpas_pool_get_array(mesh, 'zb3_cell', zb3_cell)

      call mpas_pool_get_dimension(mesh, 'nCells', nCells)
      call mpas_pool_get_dimension(mesh, 'nVertices', nVertices)
      call mpas_pool_get_dimension(mesh, 'nEdges', nEdges)
      call mpas_pool_get_dimension(mesh, 'vertexDegree', vertexDegree)


      do iVtx=1,nVertices
         do i=1,vertexDegree
            if (edgesOnVertex(i,iVtx) <= nEdges) then
               if (iVtx == verticesOnEdge(2,edgesOnVertex(i,iVtx))) then
                  edgesOnVertex_sign(i,iVtx) = 1.0
               else
                  edgesOnVertex_sign(i,iVtx) = -1.0
               end if
            else
               edgesOnVertex_sign(i,iVtx) = 0.0
            end if
         end do
      end do

      do iCell=1,nCells
         do i=1,nEdgesOnCell(iCell)
            if (edgesOnCell(i,iCell) <= nEdges) then
               if (iCell == cellsOnEdge(1,edgesOnCell(i,iCell))) then
                  edgesOnCell_sign(i,iCell) = 1.0
                  zb_cell(:,i,iCell) = zb(:,1,edgesOnCell(i,iCell))
                  zb3_cell(:,i,iCell) = zb3(:,1,edgesOnCell(i,iCell))
               else
                  edgesOnCell_sign(i,iCell) = -1.0
                  zb_cell(:,i,iCell) = zb(:,2,edgesOnCell(i,iCell))
                  zb3_cell(:,i,iCell) = zb3(:,2,edgesOnCell(i,iCell))
               end if
            else
               edgesOnCell_sign(i,iCell) = 0.0
            end if
         end do
      end do

      do iCell=1,nCells
         do i=1,nEdgesOnCell(iCell)
            iVtx = verticesOnCell(i,iCell)
            if (iVtx <= nVertices) then
               do j=1,vertexDegree
                  if (iCell == cellsOnVertex(j,iVtx)) then
                     kiteForCell(i,iCell) = j
                     exit
                  end if
               end do
               if (j > vertexDegree) then
                  write(stderrUnit,*) 'Unexpected error while identifying kiteForCell'
               end if
            else
               kiteForCell(i,iCell) = 1
            end if
         end do
      end do

   end subroutine atm_compute_signs


   subroutine atm_compute_damping_coefs(mesh, configs)

      implicit none

      type (mpas_pool_type), intent(inout) :: mesh
      type (mpas_pool_type), intent(in) :: configs

      integer :: iCell, k
      integer, pointer :: nCells, nVertLevels
      real (kind=RKIND), pointer :: config_xnutr, config_zd
      real (kind=RKIND) :: z, zt, m1, pii
      real (kind=RKIND), dimension(:,:), pointer :: dss, zgrid

      m1 = -1.0
      pii = acos(m1)

      call mpas_pool_get_dimension(mesh, 'nCells', nCells)
      call mpas_pool_get_dimension(mesh, 'nVertLevels', nVertLevels)

      call mpas_pool_get_array(mesh, 'dss', dss)
      call mpas_pool_get_array(mesh, 'zgrid', zgrid)

      call mpas_pool_get_config(configs, 'config_zd', config_zd)
      call mpas_pool_get_config(configs, 'config_xnutr', config_xnutr)

      dss(:,:) = 0.0
      do iCell=1,nCells
         zt = zgrid(nVertLevels+1,iCell)
         do k=1,nVertLevels
            z = 0.5*(zgrid(k,iCell) + zgrid(k+1,iCell))
            if (z > config_zd) then
               dss(k,iCell) = config_xnutr*sin(0.5*pii*(z-config_zd)/(zt-config_zd))**2.0
            end if
         end do
      end do

   end subroutine atm_compute_damping_coefs


   subroutine atm_adv_coef_compression( mesh )

      implicit none

      type (mpas_pool_type), intent(inout) :: mesh


      real (kind=RKIND), dimension(:,:,:), pointer :: deriv_two
      real (kind=RKIND), dimension(:,:), pointer :: adv_coefs, adv_coefs_3rd
      integer, dimension(:,:), pointer :: cellsOnCell, cellsOnEdge, advCellsForEdge
      integer, dimension(:), pointer :: nEdgesOnCell, nAdvCellsForEdge
      real (kind=RKIND), dimension(:), pointer :: dcEdge, dvEdge

      integer :: cell1, cell2, iEdge, n, i, j, j_in, iCell
      integer, pointer :: nCells, nEdges
      integer :: cell_list(20)
      logical :: addcell


      call mpas_pool_get_array(mesh, 'deriv_two', deriv_two)
      call mpas_pool_get_array(mesh, 'adv_coefs', adv_coefs)
      call mpas_pool_get_array(mesh, 'adv_coefs_3rd', adv_coefs_3rd)
      call mpas_pool_get_array(mesh, 'cellsOnCell', cellsOnCell)
      call mpas_pool_get_array(mesh, 'cellsOnEdge', cellsOnEdge)
      call mpas_pool_get_array(mesh, 'advCellsForEdge', advCellsForEdge)
      call mpas_pool_get_array(mesh, 'nEdgesOnCell', nEdgesOnCell)
      call mpas_pool_get_array(mesh, 'nAdvCellsForEdge', nAdvCellsForEdge)
      call mpas_pool_get_array(mesh, 'dcEdge', dcEdge)
      call mpas_pool_get_array(mesh, 'dvEdge', dvEdge)

      call mpas_pool_get_dimension(mesh, 'nCells', nCells)
      call mpas_pool_get_dimension(mesh, 'nEdges', nEdges)

      do iEdge = 1, nEdges
         nAdvCellsForEdge(iEdge) = 0
         cell1 = cellsOnEdge(1,iEdge)
         cell2 = cellsOnEdge(2,iEdge)
         !
         ! do only if this edge flux is needed to update owned cells
         !
         if (cell1 <= nCells .or. cell2 <= nCells) then
 
            cell_list(1) = cell1
            cell_list(2) = cell2
            n = 2 
  
          !  add cells surrounding cell 1.  n is number of cells currently in list
            do i = 1, nEdgesOnCell(cell1)
               if (cellsOnCell(i,cell1) /= cell2) then
                  n = n + 1
                  cell_list(n) = cellsOnCell(i,cell1)
               end if
            end do
  
          !  add cells surrounding cell 2 (brute force approach)
            do iCell = 1, nEdgesOnCell(cell2)
               addcell = .true.
               do i=1,n
                  if (cell_list(i) == cellsOnCell(iCell,cell2)) addcell = .false.
               end do
               if (addcell) then
                  n = n+1
                  cell_list(n) = cellsOnCell(iCell,cell2)
               end if
            end do
  
  
            nAdvCellsForEdge(iEdge) = n
            do iCell = 1, nAdvCellsForEdge(iEdge)
               advCellsForEdge(iCell,iEdge) = cell_list(iCell)
            end do
  
          ! we have the ordered list, now construct coefficients
  
            adv_coefs(:,iEdge) = 0.
            adv_coefs_3rd(:,iEdge) = 0.
          
          ! pull together third and fourth order contributions to the flux
          ! first from cell1
  
            j_in = 0
            do j=1, n
               if( cell_list(j) == cell1 ) j_in = j
            end do
            adv_coefs    (j_in,iEdge) = adv_coefs    (j_in,iEdge) + deriv_two(1,1,iEdge)
            adv_coefs_3rd(j_in,iEdge) = adv_coefs_3rd(j_in,iEdge) + deriv_two(1,1,iEdge)
  
            do iCell = 1, nEdgesOnCell(cell1)
               j_in = 0
               do j=1, n
                 if( cell_list(j) == cellsOnCell(iCell,cell1) ) j_in = j
               end do
               adv_coefs    (j_in,iEdge) = adv_coefs    (j_in,iEdge) + deriv_two(iCell+1,1,iEdge)
               adv_coefs_3rd(j_in,iEdge) = adv_coefs_3rd(j_in,iEdge) + deriv_two(iCell+1,1,iEdge)
            end do
  
          ! pull together third and fourth order contributions to the flux
          ! now from cell2
  
            j_in = 0
            do j=1, n
               if( cell_list(j) == cell2 ) j_in = j
            end do
            adv_coefs    (j_in,iEdge) = adv_coefs    (j_in,iEdge) + deriv_two(1,2,iEdge)
            adv_coefs_3rd(j_in,iEdge) = adv_coefs_3rd(j_in,iEdge) - deriv_two(1,2,iEdge)
  
            do iCell = 1, nEdgesOnCell(cell2)
               j_in = 0
               do j=1, n
                  if( cell_list(j) == cellsOnCell(iCell,cell2) ) j_in = j
               end do
               adv_coefs    (j_in,iEdge) = adv_coefs    (j_in,iEdge) + deriv_two(iCell+1,2,iEdge)
               adv_coefs_3rd(j_in,iEdge) = adv_coefs_3rd(j_in,iEdge) - deriv_two(iCell+1,2,iEdge)
            end do
  
            do j = 1,n
               adv_coefs    (j,iEdge) = - (dcEdge(iEdge) **2) * adv_coefs    (j,iEdge) / 12.
               adv_coefs_3rd(j,iEdge) = - (dcEdge(iEdge) **2) * adv_coefs_3rd(j,iEdge) / 12.
            end do
  
          ! 2nd order centered contribution - place this in the main flux weights
  
            j_in = 0
            do j=1, n
               if( cell_list(j) == cell1 ) j_in = j
            end do
            adv_coefs(j_in,iEdge) = adv_coefs(j_in,iEdge) + 0.5
  
            j_in = 0
            do j=1, n
               if( cell_list(j) == cell2 ) j_in = j
            end do
            adv_coefs(j_in,iEdge) = adv_coefs(j_in,iEdge) + 0.5
  
          !  multiply by edge length - thus the flux is just dt*ru times the results of the vector-vector multiply
  
            do j=1,n
               adv_coefs    (j,iEdge) = dvEdge(iEdge) * adv_coefs    (j,iEdge)
               adv_coefs_3rd(j,iEdge) = dvEdge(iEdge) * adv_coefs_3rd(j,iEdge)
            end do
 
         end if  ! only do for edges of owned-cells
         
      end do ! end loop over edges

   end subroutine atm_adv_coef_compression
   
   real(kind=RKIND) function dotProduct(a, b, sz)

      implicit none

      real(kind=RKIND), dimension(:), intent(in) :: a, b
      integer, intent(in) :: sz

      integer :: i
      real(kind=RKIND) :: rsum

      rsum = 0.0_RKIND

      do i=1,sz
         rsum = rsum + a(i)*b(i)
      end do

      dotProduct = rsum
   end function dotProduct

   integer function elementIndexInArray(val, array, sz)

      implicit none

      integer, intent(in) :: val
      integer, dimension(:), intent(in) :: array
      integer, intent(in) :: sz

      integer :: i, ind
      ind = -1
      do i=1,sz
         if (array(i)==val) then
            ind = i
            elementIndexInArray = ind !This returns, right?
            exit !just in case :)
         end if
      end do
      elementIndexInArray = ind
   end function elementIndexInArray
   
   real(kind=RKIND) function formErtelPV(gradxu, gradtheta, density, unitX, unitY, unitZ)

      use mpas_constants, only : omega_e => omega

      implicit none

      real(kind=RKIND), dimension(3), intent(inout) :: gradxu
      real(kind=RKIND), dimension(3), intent(in) :: gradtheta
      real(kind=RKIND), intent(in) :: density
      real(kind=RKIND), dimension(3), intent(in) :: unitX, unitY, unitZ

      real(kind=RKIND) :: epv, eVort
      real(kind=RKIND), dimension(3) :: eVortDir, eVortComponents

      !earth vorticity is in +z-direction in global Cartesian space
      eVort = 2.0 * omega_e
      eVortDir(1) = 0.0_RKIND
      eVortDir(2) = 0.0_RKIND
      eVortDir(3) = eVort

      eVortComponents(1) = dotProduct(eVortDir, unitX,3)
      eVortComponents(2) = dotProduct(eVortDir, unitY,3)
      eVortComponents(3) = dotProduct(eVortDir, unitZ,3)

      gradxu(:) = gradxu(:) + eVortComponents(:)

      epv = dotProduct(gradxu, gradtheta,3) / density

      epv = epv * 1.0e6 !SI to PVUs
    
      formErtelPV = epv
   end function formErtelPV
   
   subroutine local2FullVorticity(gradxu, unitX, unitY, unitZ)
      !given gradxu, return gradxu+earthVort
      
      use mpas_constants, only : omega_e => omega

      implicit none

      real(kind=RKIND), dimension(3), intent(inout) :: gradxu
      real(kind=RKIND), dimension(3), intent(in) :: unitX, unitY, unitZ
      
      real(kind=RKIND) :: eVort
      real(kind=RKIND), dimension(3) :: eVortDir, eVortComponents

      !earth vorticity is in z-direction in global Cartesian space
      eVort = 2.0 * omega_e
      eVortDir(1) = 0.0_RKIND
      eVortDir(2) = 0.0_RKIND
      eVortDir(3) = eVort

      eVortComponents(1) = dotProduct(eVortDir, unitX,3)
      eVortComponents(2) = dotProduct(eVortDir, unitY,3)
      eVortComponents(3) = dotProduct(eVortDir, unitZ,3)

      gradxu(:) = gradxu(:) + eVortComponents(:)
   end subroutine local2FullVorticity
   
   real(kind=RKIND) function calc_verticalVorticity_cell(c0, level, nVerticesOnCell, verticesOnCell, cellsOnVertex, &
                                                         kiteAreasOnVertex, areaCell, vVortVertex)
      !area weighted average of vorticity at vertices to cell center for the specified cell
      !
      implicit none

      real(kind=RKIND), intent(in) :: areaCell
      integer, intent(in) :: c0, level, nVerticesOnCell
      integer, dimension(:,:), intent(in) :: verticesOnCell, cellsOnVertex
      real(kind=RKIND), dimension(:,:), intent(in) :: kiteAreasOnVertex, vVortVertex

      real(kind=RKIND) :: vVortCell
      integer :: i, iVertex, cellIndOnVertex

      vVortCell = 0.0_RKIND
      do i = 1,nVerticesOnCell
         iVertex = verticesOnCell(i,c0)
         cellIndOnVertex = elementIndexInArray(c0, cellsOnVertex(:,iVertex), 3)
         vVortCell = vVortCell + kiteAreasOnVertex(cellIndOnVertex, iVertex)*vVortVertex(level, iVertex)/areaCell
      end do

      calc_verticalVorticity_cell = vVortCell
   end function calc_verticalVorticity_cell

   subroutine coordinateSystem_cell(cellTangentPlane, localVerticalUnitVectors, c0, xyz)

      implicit none

      real(kind=RKIND), dimension(3,2,*), intent(in) :: cellTangentPlane
      real(kind=RKIND), dimension(3,*), intent(in) :: localVerticalUnitVectors
      integer, intent(in) :: c0
      real(kind=RKIND), dimension(3,3), intent(out) :: xyz

      integer :: i

      xyz(:,1) = cellTangentPlane(:,1,c0) !are these guaranteed unit vectors?
      xyz(:,2) = cellTangentPlane(:,2,c0)
      xyz(:,3) = localVerticalUnitVectors(:,c0)
      do i=1,2
         call normalizeVector(xyz(:,i), 3)
      end do
   end subroutine coordinateSystem_cell

   real(kind=RKIND) function fluxSign(c0, iEdge, cellsOnEdge)
      
      !For finite volume computations, we'll use a normal pointing out of the cell
      implicit none

      integer, intent(in) :: c0
      integer, intent(in) :: iEdge
      integer, dimension(:,:), intent(in) :: cellsOnEdge

      if (c0 == cellsOnEdge(1,iEdge)) then
         fluxSign = 1.0_RKIND
      else
         fluxSign = -1.0_RKIND
      end if
   end function fluxSign

   real(kind=RKIND) function calc_heightCellCenter(c0, level, zgrid)

      implicit none

      integer, intent(in) :: c0, level
      real(kind=RKIND), dimension(:,:), intent(in) :: zgrid

      calc_heightCellCenter = 0.5*(zgrid(level,c0)+zgrid(level+1,c0))
   end function calc_heightCellCenter

   real(kind=RKIND) function calc_heightVerticalEdge(c0, c1, level, zgrid)

      implicit none

      integer, intent(in) :: c0, c1, level
      real(kind=RKIND), dimension(:,:), intent(in) :: zgrid

      real(kind=RKIND) :: hTop, hBottom

      hTop = .5*(zgrid(level+1,c0)+zgrid(level+1,c1))
      hBottom = .5*(zgrid(level,c0)+zgrid(level,c1))

      calc_heightVerticalEdge = hTop-hBottom
   end function calc_heightVerticalEdge

   subroutine normalizeVector(vals, sz)
      !normalize a vector to unit magnitude
      implicit none

      real (kind=RKIND), dimension(:), intent(inout) :: vals
      integer, intent(in) :: sz

      integer :: i
      real (kind=RKIND) :: mag

      mag = 0.0_RKIND !sqrt(sum(squares))
      do i=1,sz
         mag = mag+vals(i)*vals(i)
      end do
      mag = sqrt(mag)
      vals(:) = vals(:)/mag
   end subroutine normalizeVector

   real(kind=RKIND) function calcVolumeCell(areaCell, nEdges, hEdge)

      implicit none

      integer, intent(in) :: nEdges
      real(kind=RKIND), intent(in) :: areaCell
      real(kind=RKIND), dimension(nEdges), intent(in) :: hEdge

      integer :: i
      real(kind=RKIND) :: avgHt, vol

      avgHt = 0.0_RKIND
      do i=1,nEdges
         avgHt = avgHt + hEdge(i)
      end do
      avgHt = avgHt/nEdges

      vol = areaCell*avgHt
      calcVolumeCell = vol
   end function calcVolumeCell

   real(kind=RKIND) function calc_horizDeriv_fv(valEdges, nNbrs, dvEdge, dhEdge, &
                                                normalEdge, unitDeriv, volumeCell)
      !normals to edges point out of cell
      implicit none

      integer, intent(in) :: nNbrs
      real(kind=RKIND), dimension(:), intent(in) :: valEdges, dvEdge, dhEdge
      real(kind=RKIND), dimension(3,nNbrs), intent(in) :: normalEdge
      real(kind=RKIND), dimension(3), intent(in) :: unitDeriv
      real(kind=RKIND), intent(in) :: volumeCell

      integer :: i
      real(kind=RKIND) :: vale, rsum, areaFace
      real(kind=RKIND), dimension(3) :: unitNormalEdge

      rsum = 0.0_RKIND
      do i=1,nNbrs
         vale = valEdges(i) !0.5 * (val0 + valNbrs(i))
         areaFace = dvEdge(i) * dhEdge(i)
         unitNormalEdge(:) = normalEdge(:,i)
         call normalizeVector(unitNormalEdge,3)
         areaFace = areaFace*dotProduct(unitNormalEdge, unitDeriv,3)  !* abs(dotProduct(unitNormalEdge, unitDeriv,3))
         rsum = rsum + vale * areaFace
      end do
      rsum = rsum / volumeCell

      calc_horizDeriv_fv = rsum
   end function calc_horizDeriv_fv

   !cell centers are halfway between w faces
   real(kind=RKIND) function calc_vertDeriv_center(val0, valp, valm, z0,zp,zm)

      implicit none

      real(kind=RKIND), intent(in) :: val0, valp, valm, z0,zp,zm !center, plus, minus
      
      real(kind=RKIND) :: dval_dzp, dval_dzm

      !Average 1 sided differences to below and above since not equally spaced pts
      dval_dzp = calc_vertDeriv_one(valp, val0, zp-z0)
      dval_dzm = calc_vertDeriv_one(val0, valm, z0-zm)
      calc_vertDeriv_center = 0.5*(dval_dzp+dval_dzm)

   end function calc_vertDeriv_center

   real(kind=RKIND) function calc_vertDeriv_one(valp, valm, dz)
      !1 sided finite difference

      implicit none

      real(kind=RKIND), intent(in) :: valp, valm, dz

      calc_vertDeriv_one = (valp - valm) / dz

   end function calc_vertDeriv_one
   
   subroutine floodFill_strato(mesh, diag, pvuVal, stratoPV)
      !Searching down each column from TOA to find 2pvu surface is buggy with stratospheric wave breaking,
      !since will find 2 pvu at a higher level than "tropopause". This looks to be worse as mesh gets finer and vertical vorticity jumps.
      !Note that stratospheric blobs may persist for long times w/ slow mixing downstream of mountains or deep convection.
      !A few quicker fixes (make sure <2pvu for a number of layers; search down from 10PVU instead of TOA) are hacky and not robust.
      
      !To alleviate the (hopefully) pockets of wave breaking, we can flood fill from a known
      !stratosphere region (e.g., model top > 2pvu) and hopefully filter down around any trouble regions.
      !The problem w/ using only the flood fill is that strong surface PV anomalies can connect to 2pvu, 
      !and the resulting "flood-filled 2 pvu" can have sizeable areas that are just at the surface while there is clearly a tropopause above (e.g., in a cross-section).
      !To address large surface blobs, take the flood fill mask and try to go up from the surface to 10 pvu w/in column. If can, all stratosphere. Else, disconnect "surface blob".
      
      !The "output" is iLev_DT, which is the vertical index for the level >= pvuVal. If >nVertLevels, pvuVal above column. If <2, pvuVal below column.
      !Communication between blocks during the flood fill may be needed to treat some edge cases appropriately.
     
      implicit none
      
      type (mpas_pool_type), intent(in) :: mesh
      type (mpas_pool_type), intent(inout) :: diag
      real(kind=RKIND), intent(in) :: pvuVal, stratoPV
      
      integer :: iCell, k, nChanged, iNbr, iCellNbr
      integer, pointer :: nCells, nVertLevels
      integer, dimension(:), pointer :: nEdgesOnCell, iLev_DT
      integer, dimension(:,:), pointer :: cellsOnCell
      
      real(kind=RKIND) :: sgnHemi, sgn
      real(kind=RKIND),dimension(:),pointer:: latCell
      real(kind=RKIND), dimension(:,:), pointer :: ertel_pv
      
      integer, dimension(:,:), allocatable :: candInStrato, inStrato
      
      call mpas_pool_get_dimension(mesh, 'nCells', nCells)
      call mpas_pool_get_dimension(mesh, 'nVertLevels', nVertLevels)
      call mpas_pool_get_array(mesh, 'nEdgesOnCell', nEdgesOnCell)
      call mpas_pool_get_array(mesh, 'cellsOnCell', cellsOnCell)
      call mpas_pool_get_array(mesh, 'latCell', latCell)

      call mpas_pool_get_array(diag, 'ertel_pv', ertel_pv)
      call mpas_pool_get_array(diag, 'iLev_DT', iLev_DT)
      
      allocate(candInStrato(nVertLevels, nCells))
      allocate(inStrato(nVertLevels, nCells))
      candInStrato(:,:) = 0
      inStrato(:,:) = 0
      !store whether each level above DT to avoid repeating logic. we'll use candInStrato as a isVisited marker further below.
      do iCell=1,nCells
         sgnHemi = sign(1.0_RKIND, latCell(iCell)) !at the equator, sign(0)=0
         if (sgnHemi .EQ. 0.0) sgnHemi = 1.0_RKIND
         do k=1,nVertLevels
            sgn = ertel_pv(k,iCell)*sgnHemi-pvuVal
            if (sgn .GE. 0) candInStrato(k,iCell) = 1
         end do
      end do
      
      !seed flood fill with model top that's above DT.
      !can have model top below 2pvu (eg, tropics)
      nChanged = 0
      do iCell=1,nCells
         do k=nVertLevels-5,nVertLevels
            if (candInStrato(k,iCell) .GT. 0) then
               inStrato(k,iCell) = 1
               candInStrato(k,iCell) = 0
               nChanged = nChanged+1
            end if
         end do
      end do
      
      !flood fill from the given seeds. since I don't know enough fortran,
      !we'll just brute force a continuing loop rather than queue.
      do while(nChanged .GT. 0)
        nChanged = 0
        do iCell=1,nCells
          do k=nVertLevels,1,-1
             !update if candidate and neighbor in strato
             if (candInStrato(k,iCell) .GT. 0) then
                !nbr above
                if (k .LT. nVertLevels) then
                  if (inStrato(k+1,iCell) .GT. 0) then
                    inStrato(k,iCell) = 1
                    candInStrato(k,iCell) = 0
                    nChanged = nChanged+1
                    cycle
                  end if
                end if
                
                !side nbrs
                do iNbr = 1, nEdgesOnCell(iCell)
                  iCellNbr = cellsOnCell(iNbr,iCell)
                  if (inStrato(k,iCellNbr) .GT. 0) then
                    inStrato(k,iCell) = 1
                    candInStrato(k,iCell) = 0
                    nChanged = nChanged+1
                    cycle
                  end if
                end do
                
                !nbr below
                if (k .GT. 1) then
                  if (inStrato(k-1,iCell) .GT. 0) then
                    inStrato(k,iCell) = 1
                    candInStrato(k,iCell) = 0
                    nChanged = nChanged+1
                    cycle
                  end if
                end if
             end if !candInStrato
          end do !levels
        end do !cells
      end do !while
      
      !Detach high surface PV blobs w/o vertical connection to "stratosphere"
      do iCell=1,nCells
        if (inStrato(1,iCell) .GT. 0) then
          !see how high up we can walk in the column
          do k=2,nVertLevels
            if (inStrato(k,iCell) .LT. 1) then
              exit
            end if !k is highest connected level to sfc
            sgnHemi = sign(1.0_RKIND, latCell(iCell)) !at the equator, sign(0)=0
            if (sgnHemi .EQ. 0.0) sgnHemi = 1.0_RKIND
            sgn = ertel_pv(k,iCell)*sgnHemi-stratoPV
            if (sgn .LT. 0) then !not actually connected to "stratosphere"
              inStrato(1:k,iCell) = 0
            end if
          end do !k
        end if !inStrato at sfc
      end do !iCell
      
      !Fill iLev_DT with the lowest level above the tropopause (If DT above column, iLev>nVertLevels. If DT below column, iLev=0.
      nChanged = 0
      do iCell=1,nCells
        do k=1,nVertLevels
          if (inStrato(k,iCell) .GT. 0) then
            nChanged = 1
            exit
          end if
        end do !k
        if (nChanged .GT. 0) then !found lowest level
          if (k .EQ. 1) then 
            sgnHemi = sign(1.0_RKIND, latCell(iCell))
            sgn = ertel_pv(k,iCell)*sgnHemi-pvuVal
            if (sgn .GT. 0) then !whole column above DT
              iLev_DT(iCell) = 0
            end if
          else
            iLev_DT(iCell) = k
          end if
        else !whole column below DT
          iLev_DT(iCell) = nVertLevels+2
        end if
      end do !iCell
     
   end subroutine floodFill_strato
   
   subroutine interp_pv_diagnostics(mesh, diag, pvuVal, missingVal)
      !compute various fields on 2pvu surface using calculated PVU field
      !potential temperature, uZonal, uMeridional, vertical vorticity
      
      implicit none
      
      type (mpas_pool_type), intent(in)  :: mesh
      type (mpas_pool_type), intent(inout) :: diag
      real(kind=RKIND) ::  pvuVal, missingVal
      
      integer :: iCell, k
      integer, pointer :: nCells, nVertLevels
      integer, dimension(:), pointer :: nEdgesOnCell, iLev_DT
      integer, dimension(:,:), pointer :: cellsOnCell, cellsOnEdge, edgesOnCell, verticesOnCell, &
                                          cellsOnVertex
                                          
      real(kind=RKIND),dimension(:),pointer:: areaCell, latCell, u_pv, v_pv, theta_pv, vort_pv
      real(kind=RKIND),dimension(:,:),pointer:: uZonal, uMeridional, vorticity, theta, ertel_pv, &
                                                kiteAreasOnVertex
      real(kind=RKIND), dimension(:,:), allocatable :: vVort
      
      call mpas_pool_get_dimension(mesh, 'nVertLevels', nVertLevels)
      call mpas_pool_get_dimension(mesh, 'nCellsSolve', nCells)
      
      call mpas_pool_get_array(mesh, 'nEdgesOnCell', nEdgesOnCell)
      call mpas_pool_get_array(mesh, 'cellsOnCell', cellsOnCell)
      call mpas_pool_get_array(mesh, 'cellsOnEdge', cellsOnEdge)
      call mpas_pool_get_array(mesh, 'verticesOnCell', verticesOnCell)
      call mpas_pool_get_array(mesh, 'kiteAreasOnVertex', kiteAreasOnVertex)
      call mpas_pool_get_array(mesh, 'cellsOnVertex', cellsOnVertex)
      call mpas_pool_get_array(mesh, 'areaCell', areaCell)
      call mpas_pool_get_array(mesh, 'latCell', latCell)
      
      call mpas_pool_get_array(diag, 'ertel_pv', ertel_pv)
      call mpas_pool_get_array(diag, 'theta', theta)
      call mpas_pool_get_array(diag, 'vorticity', vorticity)
      call mpas_pool_get_array(diag, 'uReconstructZonal', uZonal)
      call mpas_pool_get_array(diag, 'uReconstructMeridional', uMeridional)
      call mpas_pool_get_array(diag, 'u_pv', u_pv)
      call mpas_pool_get_array(diag, 'v_pv', v_pv)
      call mpas_pool_get_array(diag, 'theta_pv', theta_pv)
      call mpas_pool_get_array(diag, 'vort_pv', vort_pv)
      call mpas_pool_get_array(diag, 'iLev_DT', iLev_DT)
      
      !write(0,*) 'Interpolating u,v,theta,vort to pv '
      
      call interp_pv(nCells, nVertLevels, pvuVal, latCell, &
                     ertel_pv, uZonal, u_pv, missingVal, iLev_DT)
      call interp_pv(nCells, nVertLevels, pvuVal, latCell, &
                     ertel_pv, uMeridional, v_pv, missingVal, iLev_DT)
      call interp_pv(nCells, nVertLevels, pvuVal, latCell, &
                     ertel_pv, theta, theta_pv, missingVal, iLev_DT)
                     
      allocate(vVort(nVertLevels, nCells))
      do iCell=1,nCells
         do k=1,nVertLevels
            vVort(k,iCell) = calc_verticalVorticity_cell(iCell, k, nEdgesOnCell(iCell), verticesOnCell, cellsOnVertex, &
                                                         kiteAreasOnVertex, areaCell(iCell), vorticity)
         end do
      end do
      call interp_pv(nCells, nVertLevels, pvuVal, latCell, &
                     ertel_pv, vVort, vort_pv, missingVal, iLev_DT)
      deallocate(vVort)
      !write(0,*) 'Done interpolating '
   end subroutine interp_pv_diagnostics     
   
   subroutine interp_pvBudget_diagnostics(mesh, diag, pvuVal, missingVal)
      !compute various fields on 2pvu surface using calculated PVU field
      !tend_diab, tend_fric
      
      implicit none
      
      type (mpas_pool_type), intent(in)  :: mesh
      type (mpas_pool_type), intent(inout) :: diag
      real(kind=RKIND) ::  pvuVal, missingVal
      
      integer :: iCell, k
      integer, pointer :: nCells, nVertLevels
      integer, dimension(:), pointer :: iLev_DT
                                          
      real(kind=RKIND),dimension(:),pointer:: latCell, depv_dt_diab_pv, depv_dt_fric_pv
      real(kind=RKIND),dimension(:,:),pointer:: depv_dt_diab, depv_dt_fric, ertel_pv
      
      call mpas_pool_get_dimension(mesh, 'nVertLevels', nVertLevels)
      call mpas_pool_get_dimension(mesh, 'nCellsSolve', nCells)
      
      call mpas_pool_get_array(mesh, 'latCell', latCell)
      
      call mpas_pool_get_array(diag, 'ertel_pv', ertel_pv)
      call mpas_pool_get_array(diag, 'depv_dt_diab', depv_dt_diab)
      call mpas_pool_get_array(diag, 'depv_dt_fric', depv_dt_fric)
      call mpas_pool_get_array(diag, 'depv_dt_diab_pv', depv_dt_diab_pv)
      call mpas_pool_get_array(diag, 'depv_dt_fric_pv', depv_dt_fric_pv)
      call mpas_pool_get_array(diag, 'iLev_DT', iLev_DT)
      
      !write(0,*) 'Interpolating u,v,theta,vort to pv '
      
      call interp_pv(nCells, nVertLevels, pvuVal, latCell, &
                     ertel_pv, depv_dt_diab, depv_dt_diab_pv, missingVal, iLev_DT)
      call interp_pv(nCells, nVertLevels, pvuVal, latCell, &
                     ertel_pv, depv_dt_fric, depv_dt_fric_pv, missingVal, iLev_DT)
      !write(0,*) 'Done interpolating '
   end subroutine interp_pvBudget_diagnostics
   
   subroutine interp_pv( nCells, nLevels, interpVal, &
                         latCell, field0, field1,field, &
                         missingVal, iLev_DT)

      implicit none
      !linear-in-PV interpolate columns of field1 to where field0 is interpVal*sign(lat)
      !using level above tropopause already diagnosed
      
      ! input

      integer :: nCells, nLevels
      integer, intent(in) :: iLev_DT(nCells)
      real(kind=RKIND) ::  interpVal, missingVal
      real(kind=RKIND), intent(in) ::latCell(nCells)
      real(kind=RKIND), intent(in) :: field0(nLevels,nCells), field1(nLevels,nCells)
      real(kind=RKIND), intent(out) :: field(nCells)

      !  local
      
      integer :: iCell, iLev, levInd, indlNbr
      real(kind=RKIND) :: valh, vall, vallNbr, sgnh, sgnl, sgnlNbr
      real(kind=RKIND) :: dv_dl, levFrac, valInterpCell, sgnHemi

      do iCell = 1, nCells
        !starting from top, trap val if values on opposite side
        levInd = -1 !what should happen with missing values?
        levFrac = 0.0
        sgnHemi = sign(1.0_RKIND, latCell(iCell)) !problem at the equator...is sign(0)=0?
        if (sgnHemi .EQ. 0.0) sgnHemi = 1.0
        valInterpCell = interpVal*sgnHemi
        
        iLev = iLev_DT(iCell)
        if (iLev .GT. nLevels) then
          levInd = -1
          sgnl = -1.0
        else if (iLev .LT. 1) then
          levInd = -1
          sgnl = 1.0
        else
          valh = field0(iLev,iCell)
          vall = field0(iLev-1,iCell)
          !sandwiched value. equal in case val0 is a vals[l].
          !get linear interpolation: val0 = vals[l]+dvals/dl * dl
          !Avoid divide by 0 by just assuming value is 
          !halfway between...
   
          dv_dl = valh-vall;
          if (abs(dv_dl)<1.e-6) then
            levFrac = 0.5;
          else
            levFrac = (valInterpCell-vall)/dv_dl
          end if
          
          levInd = iLev-1
        end if !iLev in column

        !find value of field using index we just found
        if (levInd<0) then !didn't trap value
          if (sgnl>0.0) then !column above value, take surface
            field(iCell) = field1(1,iCell)
          else !column below value, take top
            !field(iCell) = missingVal
            field(iCell) = field1(nLevels,iCell)
          end if
        else
          valh = field1(levInd+1,iCell)
          vall = field1(levInd,iCell)
        
          dv_dl = valh-vall
          field(iCell) = vall+dv_dl*levFrac
        end if
      end do
      
   end subroutine interp_pv
   
   subroutine calc_gradxu_cell(gradxu, addEarthVort, &
                             iCell, level, nVertLevels, nEdgesCell0, verticesOnCell, kiteAreasOnVertex, &
                             cellsOnCell, edgesOnCell, cellsOnEdge, dvEdge, edgeNormalVectors, &
                             cellsOnVertex, &
                             cellTangentPlane, localVerticalUnitVectors, zgrid, areaCell0, &
                             uReconstructX, uReconstructY, uReconstructZ, w,vorticity)
      implicit none
      
      real(kind=RKIND), dimension(3), intent(out) :: gradxu
      integer, intent(in) :: addEarthVort, iCell, level, nVertLevels, nEdgesCell0
      real(kind=RKIND), intent(in) :: areaCell0
      real(kind=RKIND), dimension(:), intent(in) :: dvEdge
      real(kind=RKIND), dimension(3,2,*), intent(in) :: cellTangentPlane
      real(kind=RKIND), dimension(3,*), intent(in) :: localVerticalUnitVectors, edgeNormalVectors
      real(kind=RKIND), dimension(:,:), intent(in) :: zgrid,uReconstructX, uReconstructY, uReconstructZ, &
                                                      w, vorticity, kiteAreasOnVertex
      integer, dimension(:,:), intent(in) :: cellsOnCell, edgesOnCell, cellsOnEdge, verticesOnCell, cellsOnVertex
      
      integer :: i, iNbr, iEdge
      real(kind=RKIND) :: val0, valNbr, volumeCell, areaFactor, z0, zp, zm, valp, valm, dw_dx, dw_dy, du_dz, dv_dz
      real(kind=RKIND), dimension(3) :: unitDeriv, velCell0, velCellp, velCellm
      real(kind=RKIND), dimension(3,3) :: xyzLocal
      real(kind=RKIND), dimension(nEdgesCell0) :: valEdges, dvEdgeCell, dhEdge
      real(kind=RKIND), dimension(3,nEdgesCell0) :: normalEdgeCell
     
     !local coordinate system
      call coordinateSystem_cell(cellTangentPlane, localVerticalUnitVectors, iCell, xyzLocal)
      !normal vectors at voronoi polygon edges pointing out of cell
      do i=1,nEdgesCell0
         iNbr = cellsOnCell(i, iCell)
         !dhEdge(i) = calc_heightVerticalEdge(iCell, iNbr, level, zgrid) !vertical thickness of that face
         !if don't want to consider 3d cell since we haven't calculated the cell
         !volume well, set all thicknesses to be the same
         dhEdge(i) = 100.0_RKIND

         iEdge = edgesOnCell(i,iCell)
         dvEdgeCell(i) = dvEdge(iEdge)
         val0 = fluxSign(iCell, iEdge, cellsOnEdge)
         normalEdgeCell(:,i) = edgeNormalVectors(:,iEdge)
         call normalizeVector(normalEdgeCell(:,i),3)
         normalEdgeCell(:,i) = normalEdgeCell(:,i)*val0
      end do

      volumeCell = calcVolumeCell(areaCell0, nEdgesCell0, dhEdge)
      
      !w
      val0 = .5*(w(level+1, iCell)+w(level, iCell))
      do i=1,nEdgesCell0
         iNbr = cellsOnCell(i, iCell)
         valNbr = .5*(w(level+1, iNbr)+w(level, iNbr))
         valEdges(i) = 0.5*(valNbr+val0)
      end do
      unitDeriv(:) = xyzLocal(:,1)
      dw_dx = calc_horizDeriv_fv(valEdges, nEdgesCell0, dvEdgeCell, dhEdge, normalEdgeCell, unitDeriv, volumeCell)
      unitDeriv(:) = xyzLocal(:,2)
      dw_dy = calc_horizDeriv_fv(valEdges, nEdgesCell0, dvEdgeCell, dhEdge, normalEdgeCell, unitDeriv, volumeCell)

      !vertical derivatives
      !calc_heightCellCenter(c0, level, zgrid) calc_vertDeriv_center(val0, valp, valm, z0,zp,zm)
      !du/dz and dv/dz
      velCell0(1) = uReconstructX(level,iCell)
      velCell0(2) = uReconstructY(level,iCell)
      velCell0(3) = uReconstructZ(level,iCell)
      z0 = calc_heightCellCenter(iCell, level, zgrid)
      if (level>1) then
         !have cell beneath
         velCellm(1) = uReconstructX(level-1,iCell)
         velCellm(2) = uReconstructY(level-1,iCell)
         velCellm(3) = uReconstructZ(level-1,iCell)
         zm = calc_heightCellCenter(iCell, level-1, zgrid)
      end if
      if (level<nVertLevels) then
         !have cell above
         velCellp(1) = uReconstructX(level+1,iCell)
         velCellp(2) = uReconstructY(level+1,iCell)
         velCellp(3) = uReconstructZ(level+1,iCell)
         zp = calc_heightCellCenter(iCell, level+1, zgrid)
      end if

      if (level==1) then
         !calc_vertDeriv_one(valp, valm, dz)
         !u
         val0 = dotProduct(velCell0, xyzLocal(:,1),3)
         valp = dotProduct(velCellp, xyzLocal(:,1),3)
         du_dz = calc_vertDeriv_one(valp, val0, zp-z0)
         !v
         val0 = dotProduct(velCell0, xyzLocal(:,2),3)
         valp = dotProduct(velCellp, xyzLocal(:,2),3)
         dv_dz = calc_vertDeriv_one(valp, val0, zp-z0)
      else if (level==nVertLevels) then
         !u
         val0 = dotProduct(velCell0, xyzLocal(:,1),3)
         valm = dotProduct(velCellm, xyzLocal(:,1),3)
         du_dz = calc_vertDeriv_one(val0, valm, z0-zm)
         !v
         val0 = dotProduct(velCell0, xyzLocal(:,2),3)
         valm = dotProduct(velCellp, xyzLocal(:,2),3)
         dv_dz = calc_vertDeriv_one(val0, valm, z0-zm)
      else
         !u
         val0 = dotProduct(velCell0, xyzLocal(:,1),3)
         valp = dotProduct(velCellp, xyzLocal(:,1),3)
         valm = dotProduct(velCellm, xyzLocal(:,1),3)
         du_dz = calc_vertDeriv_center(val0, valp, valm, z0,zp,zm)
         !v
         val0 = dotProduct(velCell0, xyzLocal(:,2),3)
         valp = dotProduct(velCellp, xyzLocal(:,2),3)
         valm = dotProduct(velCellm, xyzLocal(:,2),3)
         dv_dz = calc_vertDeriv_center(val0, valp, valm, z0,zp,zm)
      end if

      gradxu(3) = calc_verticalVorticity_cell(iCell, level, nEdgesCell0, verticesOnCell, cellsOnVertex, &
                                              kiteAreasOnVertex, areaCell0, vorticity)

      gradxu(1) = dw_dy-dv_dz
      gradxu(2) = du_dz-dw_dx
      
      if (addEarthVort>0) then
        call local2FullVorticity(gradxu, xyzLocal(:,1), xyzLocal(:,2), xyzLocal(:,3))
      end if
     
   end subroutine calc_gradxu_cell
   
   subroutine calc_grad_cell(gradtheta, &
                             iCell, level, nVertLevels, nEdgesCell0, verticesOnCell, kiteAreasOnVertex, &
                             cellsOnCell, edgesOnCell, cellsOnEdge, dvEdge, edgeNormalVectors, &
                             cellsOnVertex, &
                             cellTangentPlane, localVerticalUnitVectors, zgrid, areaCell0, &
                             theta)
      !
      implicit none
      
      real(kind=RKIND), dimension(3), intent(out) :: gradtheta
      real(kind=RKIND), intent(in) :: areaCell0
      real(kind=RKIND), dimension(:), intent(in) :: dvEdge
      real(kind=RKIND), dimension(3,2,*), intent(in) :: cellTangentPlane
      real(kind=RKIND), dimension(3,*), intent(in) :: localVerticalUnitVectors, edgeNormalVectors
      real(kind=RKIND), dimension(:,:), intent(in) :: zgrid, theta, kiteAreasOnVertex
      integer, intent(in) :: iCell, level, nVertLevels, nEdgesCell0
      integer, dimension(:,:), intent(in) :: cellsOnCell, edgesOnCell, cellsOnEdge, verticesOnCell, cellsOnVertex
      
      integer :: i, iNbr, iEdge
      real(kind=RKIND) :: val0, valNbr, volumeCell, areaFactor, z0, zp, zm, valp, valm
      real(kind=RKIND), dimension(3) :: unitDeriv, velCell0, velCellp, velCellm
      real(kind=RKIND), dimension(3,3) :: xyzLocal
      real(kind=RKIND), dimension(nEdgesCell0) :: valEdges, dvEdgeCell, dhEdge
      real(kind=RKIND), dimension(3,nEdgesCell0) :: normalEdgeCell

      !local coordinate system
      call coordinateSystem_cell(cellTangentPlane, localVerticalUnitVectors, iCell, xyzLocal)
      !normal vectors at voronoi polygon edges pointing out of cell
      do i=1,nEdgesCell0
         iNbr = cellsOnCell(i, iCell)
         !dhEdge(i) = calc_heightVerticalEdge(iCell, iNbr, level, zgrid) !vertical thickness of that face
         !if don't want to consider 3d cell since we haven't calculated the cell
         !volume well, set all thicknesses to be the same
         dhEdge(i) = 100.0_RKIND

         iEdge = edgesOnCell(i,iCell)
         dvEdgeCell(i) = dvEdge(iEdge)
         val0 = fluxSign(iCell, iEdge, cellsOnEdge)
         normalEdgeCell(:,i) = edgeNormalVectors(:,iEdge)
         call normalizeVector(normalEdgeCell(:,i),3)
         normalEdgeCell(:,i) = normalEdgeCell(:,i)*val0
      end do

      volumeCell = calcVolumeCell(areaCell0, nEdgesCell0, dhEdge)

      !Need to get 3d curl and grad theta
      !horizontal derivatives
      !calc_horizDeriv_fv(valEdges, nNbrs, dvEdge, dhEdge, &
      !                                         normalEdge, unitDeriv, volumeCell)
      !theta
      val0 = theta(level, iCell)
      do i=1,nEdgesCell0
         iNbr = cellsOnCell(i, iCell)
         valNbr = theta(level,iNbr)
         valEdges(i) = 0.5*(valNbr+val0)
      end do
      unitDeriv(:) = xyzLocal(:,1)
      gradtheta(1) = calc_horizDeriv_fv(valEdges, nEdgesCell0, dvEdgeCell, dhEdge, normalEdgeCell, unitDeriv, volumeCell)
      unitDeriv(:) = xyzLocal(:,2)
      gradtheta(2) = calc_horizDeriv_fv(valEdges, nEdgesCell0, dvEdgeCell, dhEdge, normalEdgeCell, unitDeriv, volumeCell)

      !vertical derivatives
      !calc_heightCellCenter(c0, level, zgrid) calc_vertDeriv_center(val0, valp, valm, z0,zp,zm)
      !theta
      gradtheta(3) = 0.0_RKIND
      z0 = calc_heightCellCenter(iCell, level, zgrid)
      val0 = theta(level, iCell)
      if (level>1) then
         !have cell beneath
         valm = theta(level-1, iCell)
         zm = calc_heightCellCenter(iCell, level-1, zgrid)
      end if
      if (level<nVertLevels) then
         !have cell above
         valp = theta(level+1, iCell)
         zp = calc_heightCellCenter(iCell, level+1, zgrid)
      end if

      if (level==1) then
         !calc_vertDeriv_one(valp, valm, dz)
         gradtheta(3) = calc_vertDeriv_one(valp, val0, zp-z0)
      else if (level==nVertLevels) then
         gradtheta(3) = calc_vertDeriv_one(val0, valm, z0-zm)
      else
         gradtheta(3) = calc_vertDeriv_center(val0, valp, valm, z0,zp,zm)
      end if
   
   end subroutine calc_grad_cell
   
   subroutine calc_vertical_curl(vorticity, u, dcEdge, areaTriangle, verticesOnEdge, nEdges, nVertices)
      ! Adapted from computation of circulation and relative vorticity at each vertex in atm_compute_solve_diagnostics()
      !This takes scvt face values and computes finite volume curl at scvt vertices (triangle cell centers), but
      !only works on 1 horizontal level at a time
      
      implicit none

      real (kind=RKIND), dimension(:), intent(out) :: vorticity
      integer, intent(in) :: nEdges, nVertices
      integer, dimension(:,:), intent(in) :: verticesOnEdge
      real (kind=RKIND), dimension(:), intent(in) :: dcEdge, areaTriangle
      real (kind=RKIND), dimension(:), intent(in) :: u
      
      integer :: iEdge, iVertex
      
      vorticity(:) = 0.0
      do iEdge=1,nEdges
            vorticity(verticesOnEdge(1,iEdge)) = vorticity(verticesOnEdge(1,iEdge)) - dcEdge(iEdge) * u(iEdge)
            vorticity(verticesOnEdge(2,iEdge)) = vorticity(verticesOnEdge(2,iEdge)) + dcEdge(iEdge) * u(iEdge)
      end do
      do iVertex=1,nVertices
            vorticity(iVertex) = vorticity(iVertex) / areaTriangle(iVertex)
      end do

   end subroutine calc_vertical_curl
   
   subroutine calc_epv(mesh, time_lev, state, diag)
      
      !EPV= absoluteVorticity/density . grad(theta)
      
      implicit none
      
      type (mpas_pool_type), intent(in) :: state
      integer, intent(in) :: time_lev            ! which time level to use from state
      type (mpas_pool_type), intent(inout) :: diag
      type (mpas_pool_type), intent(in) :: mesh

      integer :: iCell, k
      integer, pointer :: nCellsSolve, nVertLevels
      integer, dimension(:), pointer :: nEdgesOnCell
      integer, dimension(:,:), pointer :: cellsOnCell, cellsOnEdge, edgesOnCell, verticesOnCell, &
                                          cellsOnVertex
      !real(kind=RKIND) :: rvord
      real(kind=RKIND), dimension(3) :: gradxu, gradtheta
      real(kind=RKIND), dimension(:), pointer :: dvEdge, areaCell
      real(kind=RKIND), dimension(:,:), pointer :: w, rho, vorticity, zgrid, &
                                                   localVerticalUnitVectors, edgeNormalVectors, kiteAreasOnVertex, &
                                                   theta, uReconstructX, uReconstructY, uReconstructZ, &
                                                   ertel_pv
      real(kind=RKIND), dimension(:,:,:), pointer :: cellTangentPlane
      
      call mpas_pool_get_dimension(mesh, 'nVertLevels', nVertLevels)
      call mpas_pool_get_dimension(mesh, 'nCellsSolve', nCellsSolve)
      
      call mpas_pool_get_array(mesh, 'nEdgesOnCell', nEdgesOnCell)
      call mpas_pool_get_array(mesh, 'cellsOnCell', cellsOnCell)
      call mpas_pool_get_array(mesh, 'cellsOnEdge', cellsOnEdge)
      call mpas_pool_get_array(mesh, 'edgesOnCell', edgesOnCell)
      call mpas_pool_get_array(mesh, 'verticesOnCell', verticesOnCell)
      call mpas_pool_get_array(mesh, 'kiteAreasOnVertex', kiteAreasOnVertex)
      call mpas_pool_get_array(mesh, 'cellsOnVertex', cellsOnVertex)
      call mpas_pool_get_array(mesh, 'dvEdge', dvEdge)
      call mpas_pool_get_array(mesh, 'areaCell', areaCell)
      call mpas_pool_get_array(mesh, 'cellTangentPlane', cellTangentPlane)
      call mpas_pool_get_array(mesh, 'localVerticalUnitVectors', localVerticalUnitVectors)
      call mpas_pool_get_array(mesh, 'edgeNormalVectors', edgeNormalVectors)
      call mpas_pool_get_array(mesh, 'zgrid', zgrid)
      
      call mpas_pool_get_array(state, 'w', w, time_lev)
      call mpas_pool_get_array(diag, 'theta', theta)
      call mpas_pool_get_array(diag, 'rho', rho)
      call mpas_pool_get_array(diag, 'vorticity', vorticity)
      call mpas_pool_get_array(diag, 'uReconstructX', uReconstructX)
      call mpas_pool_get_array(diag, 'uReconstructY', uReconstructY)
      call mpas_pool_get_array(diag, 'uReconstructZ', uReconstructZ)
      
      call mpas_pool_get_array(diag, 'ertel_pv', ertel_pv)
      
      !epv and diabatic component ----------------------
      do iCell=1,nCellsSolve
         do k=1,nVertLevels
            !vort1/rho1
            call calc_gradxu_cell(gradxu, 1, &
                             iCell, k, nVertLevels, nEdgesOnCell(iCell), verticesOnCell, kiteAreasOnVertex, &
                             cellsOnCell, edgesOnCell, cellsOnEdge, dvEdge, edgeNormalVectors, &
                             cellsOnVertex, &
                             cellTangentPlane, localVerticalUnitVectors, zgrid, areaCell(iCell), &
                             uReconstructX, uReconstructY, uReconstructZ, w,vorticity)
            gradxu(:) = gradxu(:)/rho(k,iCell)
            
            !epv1 -------------
            call calc_grad_cell(gradtheta, &
                             iCell, k, nVertLevels, nEdgesOnCell(iCell), verticesOnCell, kiteAreasOnVertex, &
                             cellsOnCell, edgesOnCell, cellsOnEdge, dvEdge, edgeNormalVectors, &
                             cellsOnVertex, &
                             cellTangentPlane, localVerticalUnitVectors, zgrid, areaCell(iCell), &
                             theta)

            ertel_pv(k,iCell) = dotProduct(gradxu, gradtheta,3)* 1.0e6 !SI to PVUs
         end do
      end do
   end subroutine calc_epv
   
   subroutine atm_compute_pv_diagnostics(state, time_lev, diag, mesh)
   ! diagnose epv and some fields on horizontal surfaces
   
      use mpas_constants
   
      implicit none
   
      type (mpas_pool_type), intent(inout) :: state
      integer, intent(in) :: time_lev            ! which time level to use from state
      type (mpas_pool_type), intent(inout) :: diag
      type (mpas_pool_type), intent(in) :: mesh
   
      integer :: iCell, k
      integer, pointer :: nCells, nVertLevels, index_qv
      real (kind=RKIND) :: pvuVal, missingVal, stratoPV
      real (kind=RKIND), dimension(:,:), pointer :: theta, rho, theta_m, rho_zz, zz, dtheta_dt_mix, tend_theta_euler
      type (field2DReal), pointer :: theta_f, uReconstructX_f, uReconstructY_f, uReconstructZ_f, w_f
      type (field2DReal), pointer :: rthratenlw_f, rthratensw_f, rthcuten_f, rthblten_f, dtheta_dt_mp_f, theta_euler_f, dtheta_dt_mix_f
      real (kind=RKIND), dimension(:,:,:), pointer :: scalars

      call mpas_pool_get_dimension(mesh, 'nCells', nCells)
      call mpas_pool_get_dimension(mesh, 'nVertLevels', nVertLevels)
      call mpas_pool_get_dimension(state, 'index_qv', index_qv)

      call mpas_pool_get_array(state, 'theta_m', theta_m, time_lev)
      call mpas_pool_get_array(state, 'rho_zz', rho_zz, time_lev)
      call mpas_pool_get_array(state, 'scalars', scalars, time_lev)

      call mpas_pool_get_array(diag, 'theta', theta)
      call mpas_pool_get_array(diag, 'rho', rho)

      call mpas_pool_get_array(mesh, 'zz', zz)

      do iCell=1,nCells
         do k=1,nVertLevels
            theta(k,iCell) = theta_m(k,iCell) / (1._RKIND + rvord * scalars(index_qv,k,iCell))
            rho(k,iCell) = rho_zz(k,iCell) * zz(k,iCell)
         end do
      end do
      
      !nick szapiro
      write(0,*) "Calculating epv"
      
      !need halo cells for everything w/ horizontal derivative
      call mpas_pool_get_field(state, 'w', w_f, time_lev)
      call mpas_pool_get_field(diag, 'uReconstructX', uReconstructX_f)
      call mpas_pool_get_field(diag, 'uReconstructY', uReconstructY_f)
      call mpas_pool_get_field(diag, 'uReconstructZ', uReconstructZ_f)
      call mpas_pool_get_field(diag, 'theta', theta_f)

      call mpas_dmpar_exch_halo_field(theta_f)
      call mpas_dmpar_exch_halo_field(uReconstructX_f)
      call mpas_dmpar_exch_halo_field(uReconstructY_f)
      call mpas_dmpar_exch_halo_field(uReconstructZ_f)
      call mpas_dmpar_exch_halo_field(w_f)
      
      call calc_epv(mesh, time_lev, state, diag)
      
      pvuVal = 2.0_RKIND
      missingVal = -99999.0_RKIND
      stratoPV = 10.0_RKIND
      call floodFill_strato(mesh, diag, pvuVal, stratoPV)
      call interp_pv_diagnostics(mesh, diag, pvuVal, missingVal)
   
   end subroutine atm_compute_pv_diagnostics
   
   subroutine calc_pvBudget(state, time_lev, diag, mesh, tend, tend_physics)
      
      use mpas_vector_reconstruction
      
      implicit none
      
      type (mpas_pool_type), intent(in) :: state
      integer, intent(in) :: time_lev            ! which time level to use from state
      type (mpas_pool_type), intent(inout) :: diag
      type (mpas_pool_type), intent(in) :: mesh
      type (mpas_pool_type), intent(in) :: tend_physics
      type (mpas_pool_type), intent(inout) :: tend !modify tend_w_euler to uncouple with density

      integer :: iCell, k, iEdge
      integer, pointer :: nCellsSolve, nVertLevels, nVertices, nCells, nEdges
      integer, dimension(:), pointer :: nEdgesOnCell
      integer, dimension(:,:), pointer :: cellsOnCell, cellsOnEdge, edgesOnCell, verticesOnCell, &
                                          cellsOnVertex, verticesOnEdge
      !real(kind=RKIND) :: rvord
      real(kind=RKIND), dimension(3) :: gradxu, gradtheta, gradxf
      real(kind=RKIND), dimension(3,3) :: xyzLocal
      real(kind=RKIND), dimension(:), pointer :: dvEdge, areaCell, areaTriangle, dcEdge
      real(kind=RKIND), dimension(:,:), pointer :: w, rho, vorticity, zgrid, &
                                                   localVerticalUnitVectors, edgeNormalVectors, kiteAreasOnVertex, &
                                                   theta, uReconstructX, uReconstructY, uReconstructZ
      real(kind=RKIND), dimension(:,:), pointer :: depv_dt_lw, depv_dt_sw, depv_dt_bl, depv_dt_cu, depv_dt_mp, depv_dt_mix
      real(kind=RKIND), dimension(:,:), pointer :: depv_dt_diab, depv_dt_fric, depv_dt_phys
      real(kind=RKIND), dimension(:,:), pointer :: tend_u_phys, tend_u_euler, rho_edge, tend_w_euler
      real(kind=RKIND), dimension(:,:), pointer :: rthblten, rthcuten, rthratenlw, rthratensw, &
                                                   dtheta_dt_mp, dtheta_dt_mix
      real(kind=RKIND), dimension(:,:,:), pointer :: cellTangentPlane
      
      real(kind=RKIND), dimension(:,:), allocatable :: varVerts, tenduX, tenduY, tenduZ, tenduZonal,tendUMerid
      
      call mpas_pool_get_dimension(mesh, 'nVertLevels', nVertLevels)
      call mpas_pool_get_dimension(mesh, 'nCellsSolve', nCellsSolve)
      call mpas_pool_get_dimension(mesh, 'nVertices', nVertices)
      call mpas_pool_get_dimension(mesh, 'nCells', nCells)
      call mpas_pool_get_dimension(mesh, 'nEdges', nEdges)
      
      call mpas_pool_get_array(mesh, 'nEdgesOnCell', nEdgesOnCell)
      call mpas_pool_get_array(mesh, 'cellsOnCell', cellsOnCell)
      call mpas_pool_get_array(mesh, 'cellsOnEdge', cellsOnEdge)
      call mpas_pool_get_array(mesh, 'edgesOnCell', edgesOnCell)
      call mpas_pool_get_array(mesh, 'verticesOnCell', verticesOnCell)
      call mpas_pool_get_array(mesh, 'kiteAreasOnVertex', kiteAreasOnVertex)
      call mpas_pool_get_array(mesh, 'cellsOnVertex', cellsOnVertex)
      call mpas_pool_get_array(mesh, 'dvEdge', dvEdge)
      call mpas_pool_get_array(mesh, 'areaCell', areaCell)
      call mpas_pool_get_array(mesh, 'cellTangentPlane', cellTangentPlane)
      call mpas_pool_get_array(mesh, 'localVerticalUnitVectors', localVerticalUnitVectors)
      call mpas_pool_get_array(mesh, 'edgeNormalVectors', edgeNormalVectors)
      call mpas_pool_get_array(mesh, 'zgrid', zgrid)
      call mpas_pool_get_array(mesh, 'areaTriangle', areaTriangle)
      call mpas_pool_get_array(mesh, 'dcEdge', dcEdge)
      call mpas_pool_get_array(mesh, 'verticesOnEdge', verticesOnEdge)
      
      call mpas_pool_get_array(state, 'w', w, time_lev)
      call mpas_pool_get_array(diag, 'theta', theta)
      call mpas_pool_get_array(diag, 'rho', rho)
      call mpas_pool_get_array(diag, 'vorticity', vorticity)
      call mpas_pool_get_array(diag, 'uReconstructX', uReconstructX)
      call mpas_pool_get_array(diag, 'uReconstructY', uReconstructY)
      call mpas_pool_get_array(diag, 'uReconstructZ', uReconstructZ)
      
      call mpas_pool_get_array(tend_physics, 'rthblten', rthblten)
      call mpas_pool_get_array(tend_physics, 'rthcuten', rthcuten)
      call mpas_pool_get_array(tend_physics, 'rthratenlw', rthratenlw)
      call mpas_pool_get_array(tend_physics, 'rthratensw', rthratensw)
      call mpas_pool_get_array(diag, 'dtheta_dt_mp', dtheta_dt_mp)
      call mpas_pool_get_array(diag, 'dtheta_dt_mix', dtheta_dt_mix)
      
      call mpas_pool_get_array(diag, 'depv_dt_lw', depv_dt_lw)
      call mpas_pool_get_array(diag, 'depv_dt_sw', depv_dt_sw)
      call mpas_pool_get_array(diag, 'depv_dt_bl', depv_dt_bl)
      call mpas_pool_get_array(diag, 'depv_dt_cu', depv_dt_cu)
      call mpas_pool_get_array(diag, 'depv_dt_mp', depv_dt_mp)
      call mpas_pool_get_array(diag, 'depv_dt_mix', depv_dt_mix)
      
      call mpas_pool_get_array(diag, 'depv_dt_phys', depv_dt_phys)
      call mpas_pool_get_array(diag, 'depv_dt_diab', depv_dt_diab)
      call mpas_pool_get_array(diag, 'depv_dt_fric', depv_dt_fric)
      
      call mpas_pool_get_array(diag , 'tend_u_phys', tend_u_phys)
      call mpas_pool_get_array(diag , 'rho_edge', rho_edge)
      call mpas_pool_get_array(tend, 'u_euler', tend_u_euler)
      call mpas_pool_get_array(tend, 'w_euler', tend_w_euler)
      
      allocate(varVerts(nVertLevels,nVertices))
      allocate(tenduX(nVertLevels,nCells))
      allocate(tenduY(nVertLevels,nCells))
      allocate(tenduZ(nVertLevels,nCells))
      allocate(tenduZonal(nVertLevels,nCells))
      allocate(tenduMerid(nVertLevels,nCells))
      
      !diabatic component ----------------------
      do iCell=1,nCellsSolve
         do k=1,nVertLevels
            !vort1/rho1
            call calc_gradxu_cell(gradxu, 1, &
                             iCell, k, nVertLevels, nEdgesOnCell(iCell), verticesOnCell, kiteAreasOnVertex, &
                             cellsOnCell, edgesOnCell, cellsOnEdge, dvEdge, edgeNormalVectors, &
                             cellsOnVertex, &
                             cellTangentPlane, localVerticalUnitVectors, zgrid, areaCell(iCell), &
                             uReconstructX, uReconstructY, uReconstructZ, w,vorticity)
            gradxu(:) = gradxu(:)/rho(k,iCell)
            
            !depv_dt_lw/sw/mp/ -------------
            !absolute vorticity here should maybe be from before taking timestep (from field that generated that tendency...)
            if (associated(rthratenlw)) then
               call calc_grad_cell(gradtheta, &
                                iCell, k, nVertLevels, nEdgesOnCell(iCell), verticesOnCell, kiteAreasOnVertex, &
                                cellsOnCell, edgesOnCell, cellsOnEdge, dvEdge, edgeNormalVectors, &
                                cellsOnVertex, &
                                cellTangentPlane, localVerticalUnitVectors, zgrid, areaCell(iCell), &
                                rthratenlw)
               depv_dt_lw(k,iCell) = dotProduct(gradxu, gradtheta,3)* 1.0e6 !SI to PVUs
            else
               depv_dt_lw(k,iCell) = 0.0_RKIND
            end if
            
            if (associated(rthratensw)) then
               call calc_grad_cell(gradtheta, &
                                iCell, k, nVertLevels, nEdgesOnCell(iCell), verticesOnCell, kiteAreasOnVertex, &
                                cellsOnCell, edgesOnCell, cellsOnEdge, dvEdge, edgeNormalVectors, &
                                cellsOnVertex, &
                                cellTangentPlane, localVerticalUnitVectors, zgrid, areaCell(iCell), &
                                rthratensw)
               depv_dt_sw(k,iCell) = dotProduct(gradxu, gradtheta,3)* 1.0e6
            else
               depv_dt_sw(k,iCell) = 0.0_RKIND
            end if
            
            if (associated(rthblten)) then
               call calc_grad_cell(gradtheta, &
                                iCell, k, nVertLevels, nEdgesOnCell(iCell), verticesOnCell, kiteAreasOnVertex, &
                                cellsOnCell, edgesOnCell, cellsOnEdge, dvEdge, edgeNormalVectors, &
                                cellsOnVertex, &
                                cellTangentPlane, localVerticalUnitVectors, zgrid, areaCell(iCell), &
                                rthblten)
               depv_dt_bl(k,iCell) = dotProduct(gradxu, gradtheta,3)* 1.0e6
            else
               depv_dt_bl(k,iCell) = 0.0_RKIND
            end if
            
            if (associated(rthcuten)) then
               call calc_grad_cell(gradtheta, &
                                iCell, k, nVertLevels, nEdgesOnCell(iCell), verticesOnCell, kiteAreasOnVertex, &
                                cellsOnCell, edgesOnCell, cellsOnEdge, dvEdge, edgeNormalVectors, &
                                cellsOnVertex, &
                                cellTangentPlane, localVerticalUnitVectors, zgrid, areaCell(iCell), &
                                rthcuten)
               depv_dt_cu(k,iCell) = dotProduct(gradxu, gradtheta,3)* 1.0e6
            else
               depv_dt_cu(k,iCell) = 0.0_RKIND
            end if
            
            if (associated(dtheta_dt_mp)) then
               call calc_grad_cell(gradtheta, &
                                iCell, k, nVertLevels, nEdgesOnCell(iCell), verticesOnCell, kiteAreasOnVertex, &
                                cellsOnCell, edgesOnCell, cellsOnEdge, dvEdge, edgeNormalVectors, &
                                cellsOnVertex, &
                                cellTangentPlane, localVerticalUnitVectors, zgrid, areaCell(iCell), &
                                dtheta_dt_mp)
               depv_dt_mp(k,iCell) = dotProduct(gradxu, gradtheta,3)* 1.0e6
            else
               depv_dt_mp(k,iCell) = 0.0_RKIND
            end if
            
            if (associated(dtheta_dt_mp)) then
               call calc_grad_cell(gradtheta, &
                                iCell, k, nVertLevels, nEdgesOnCell(iCell), verticesOnCell, kiteAreasOnVertex, &
                                cellsOnCell, edgesOnCell, cellsOnEdge, dvEdge, edgeNormalVectors, &
                                cellsOnVertex, &
                                cellTangentPlane, localVerticalUnitVectors, zgrid, areaCell(iCell), &
                                dtheta_dt_mix)
               depv_dt_mix(k,iCell) = dotProduct(gradxu, gradtheta,3)* 1.0e6
            else
               depv_dt_mix(k,iCell) = 0.0_RKIND
            end if
         end do 
      end do
      depv_dt_diab = depv_dt_lw + depv_dt_sw + depv_dt_bl + depv_dt_cu + depv_dt_mp + depv_dt_mix
      
      !frictional component ----------------------
      !vertical curl at vertices ( like SAT analogies tend_u:varVerts :: u:vorticity)
      do iEdge=1,nEdges
         do k=1,nVertLevels
            tend_u_phys(k,iEdge) = tend_u_phys(k,iEdge)+tend_u_euler(k,iEdge)/rho_edge(k,iEdge)
         end do
      end do
      !tend_u_phys = tend_u_phys + tend_u_euler/rho_edge
      do k=1,nVertLevels
         call calc_vertical_curl(varVerts(k,:), tend_u_phys(k,:), dcEdge, areaTriangle, verticesOnEdge, nEdges, nVertices)
      end do
      
      !tend_u at cell centers
      call mpas_reconstruct(mesh, tend_u_phys,         &
                               tenduX,tenduY,tenduZ,   &
                               tenduZonal,tenduMerid)
      !uncouple tend_w_euler
      do iCell=1,nCells
         do k=2,nVertLevels
            !average density to vertical interfaces between cells
            !top of lowest cell is interface 2
            tend_w_euler(k,iCell) = tend_w_euler(k,iCell)/( .5*( rho(k-1,iCell)+rho(k,iCell) ) )
         end do
      end do
      !constant extrapolation for density above and below cell centers
      tend_w_euler(1,1:nCells) = tend_w_euler(1,1:nCells)/rho(1,1:nCells)
      tend_w_euler(nVertLevels+1,1:nCells) = tend_w_euler(nVertLevels+1,1:nCells)/rho(nVertLevels,1:nCells)
      
      do iCell=1,nCellsSolve
         do k=1,nVertLevels
            !calculating grad(theta)/rho . (grad x F/rho)
            
            !gradtheta term
            call calc_grad_cell(gradtheta, &
                             iCell, k, nVertLevels, nEdgesOnCell(iCell), verticesOnCell, kiteAreasOnVertex, &
                             cellsOnCell, edgesOnCell, cellsOnEdge, dvEdge, edgeNormalVectors, &
                             cellsOnVertex, &
                             cellTangentPlane, localVerticalUnitVectors, zgrid, areaCell(iCell), &
                             theta)
            !
            gradtheta(:) = gradtheta(:)/rho(k,iCell)
            
            !we can call calc_gradxu_cell where:
            !w: tend_w     uReconstruct{X,Y,Z}: tend_u to cell centers     vorticity: tend_u at vertices
            !
            call calc_gradxu_cell(gradxf, 0, &
                             iCell, k, nVertLevels, nEdgesOnCell(iCell), verticesOnCell, kiteAreasOnVertex, &
                             cellsOnCell, edgesOnCell, cellsOnEdge, dvEdge, edgeNormalVectors, &
                             cellsOnVertex, &
                             cellTangentPlane, localVerticalUnitVectors, zgrid, areaCell(iCell), &
                             tenduX, tenduY,tenduZ, tend_w_euler,varVerts)
            
            depv_dt_fric(k,iCell) = dotProduct(gradxf, gradtheta,3)* 1.0e6
         end do
      end do
      
      deallocate(varVerts)
      deallocate(tenduX)
      deallocate(tenduY)
      deallocate(tenduZ)
      deallocate(tenduZonal)
      deallocate(tenduMerid)
      
   end subroutine calc_pvBudget
   
   subroutine atm_compute_pvBudget_diagnostics(state, time_lev, diag, mesh, tend, tend_physics)
      ! after calculating epv,
      !pv budget in the "classic" formulation: (e.g., Pedlosky) 
      !Depv_Dt = Thermo+Friction = vort3d/rho . grad(Dtheta/Dt) + gradTheta/rho . grad x F/rho
      ! The thermo term gets calculated just like epv but theta replaced w/ Dtheta/Dt
      ! F/rho is tend_{u,v,w} and we'll calculate a cell's vertical and horizontal curl separately.
      
      use mpas_constants
      
      implicit none
      
      type (mpas_pool_type), intent(inout) :: diag, tend
      type (mpas_pool_type), intent(in) :: state, mesh, tend_physics
      integer, intent(in) :: time_lev            ! which time level to use from state
   
      integer :: iCell, k
      integer, pointer :: nCells, nVertLevels, index_qv
      real (kind=RKIND) :: pvuVal, missingVal
      real (kind=RKIND), dimension(:,:), pointer :: dtheta_dt_mix, tend_theta_euler
      type (field2DReal), pointer :: rthratenlw_f, rthratensw_f, rthcuten_f, rthblten_f, dtheta_dt_mp_f, theta_euler_f, dtheta_dt_mix_f
      type (field2DReal), pointer :: tend_u_phys_f, tend_u_euler_f, tend_w_euler_f
      real (kind=RKIND), dimension(:,:,:), pointer :: scalars

      call mpas_pool_get_dimension(mesh, 'nCells', nCells)
      call mpas_pool_get_dimension(mesh, 'nVertLevels', nVertLevels)
      call mpas_pool_get_dimension(state, 'index_qv', index_qv)
      call mpas_pool_get_array(state, 'scalars', scalars, time_lev)
      
      !nick szapiro
      write(0,*) "Calculating pvBudget"
      
      !need halo cells for everything w/ horizontal derivative
      !Dtheta/Dt
      call mpas_pool_get_array(tend, 'theta_euler', tend_theta_euler)
      call mpas_pool_get_array(diag, 'dtheta_dt_mix', dtheta_dt_mix)
      do iCell=1,nCells
         do k=1,nVertLevels
            !with modified moist potential temperature being the model state variable being mixed,
            ! assume qv field is not mixed and so there's no tend_qv to consider
            dtheta_dt_mix(k,iCell) = tend_theta_euler(k,iCell)/( 1._RKIND + rvord*scalars(index_qv,k,iCell) )
         end do
      end do
      call mpas_pool_get_field(tend_physics, 'rthratenlw', rthratenlw_f)
      call mpas_pool_get_field(tend_physics, 'rthratensw', rthratensw_f)
      call mpas_pool_get_field(tend_physics, 'rthcuten', rthcuten_f)
      call mpas_pool_get_field(tend_physics, 'rthblten', rthblten_f)
      call mpas_pool_get_field(diag, 'dtheta_dt_mp', dtheta_dt_mp_f)
      call mpas_pool_get_field(diag, 'dtheta_dt_mix', dtheta_dt_mix_f)
      
      call mpas_dmpar_exch_halo_field(rthratenlw_f)
      call mpas_dmpar_exch_halo_field(rthratensw_f)
      call mpas_dmpar_exch_halo_field(rthcuten_f)
      call mpas_dmpar_exch_halo_field(rthblten_f)
      call mpas_dmpar_exch_halo_field(dtheta_dt_mp_f)
      call mpas_dmpar_exch_halo_field(dtheta_dt_mix_f)
      
      !friction
      call mpas_pool_get_field(diag , 'tend_u_phys', tend_u_phys_f)
      call mpas_pool_get_field(tend, 'u_euler', tend_u_euler_f)
      call mpas_pool_get_field(tend, 'w_euler', tend_w_euler_f)
      call mpas_dmpar_exch_halo_field(tend_u_phys_f)
      call mpas_dmpar_exch_halo_field(tend_u_euler_f)
      call mpas_dmpar_exch_halo_field(tend_w_euler_f)
      
      call calc_pvBudget(state, time_lev, diag, mesh, tend, tend_physics)
      
      pvuVal = 2.0_RKIND
      missingVal = -99999.0_RKIND
      call interp_pvBudget_diagnostics(mesh, diag, pvuVal, missingVal)
   
   end subroutine atm_compute_pvBudget_diagnostics

end module atm_core

<|MERGE_RESOLUTION|>--- conflicted
+++ resolved
@@ -829,12 +829,9 @@
    
       use mpas_decomp
       use mpas_timekeeping
-<<<<<<< HEAD
-=======
       use mpas_performance, only : mpas_performance_finalize
       use mpas_atm_soundings, only : mpas_atm_soundings_finalize
    
->>>>>>> 76005fea
 #ifdef DO_PHYSICS
       use mpas_atmphys_finalize
 #endif
@@ -851,14 +848,11 @@
       call mpas_destroy_clock(clock, ierr)
       call mpas_decomp_destroy_decomp_list(domain % decompositions)
 
-<<<<<<< HEAD
-=======
       !
       ! Finalize performance module
       !
       call mpas_performance_finalize()
 
->>>>>>> 76005fea
 #ifdef DO_PHYSICS
          block_ptr => domain % blocklist
          do while (associated(block_ptr))
