--- conflicted
+++ resolved
@@ -6,30 +6,6 @@
 <!-- **************************************************************************************** -->
 
         <dims>
-<<<<<<< HEAD
-                <dim name="nCells"/>
-                <dim name="nEdges"/>
-                <dim name="maxEdges"/>
-                <dim name="maxEdges2"/>
-                <dim name="nVertices"/>
-                <dim name="TWO"                definition="2"/>
-                <dim name="THREE"              definition="3"/>
-                <dim name="vertexDegree"/>
-                <dim name="FIFTEEN"            definition="15"/>
-                <dim name="TWENTYONE"          definition="21"/>
-                <dim name="R3"                 definition="3"/>
-                <dim name="nVertLevels"/>
-                <dim name="nVertLevelsP1"      definition="nVertLevels+1"/>
-                <dim name="nIsoLevelsT"         definition="5"/>
-                <dim name="nIsoLevelsZ"         definition="13"/>
-                <dim name="nMonths"            definition="namelist:months"/>
-                <dim name="nSoilLevels"        definition="namelist:num_soil_layers"/>
-                <dim name="nLags"              definition="namelist:input_soil_temperature_lag"/>
-                <dim name="nOznLevels"         definition="namelist:noznlev"/>
-                <dim name="nAerLevels"         definition="namelist:naerlev"/>
-                <dim name="cam_dim1"           definition="namelist:camdim1"/>
-                <dim name="nVertLevelsP2"      definition="nVertLevels+2"/>
-=======
                 <dim name="nCells"
                      description="The number of Voronoi cells in the primal mesh"/>
                 <dim name="nEdges"
@@ -56,6 +32,8 @@
                      description="The number of atmospheric layers"/>
                 <dim name="nVertLevelsP1"      definition="nVertLevels+1"
                      description="The number of atmospheric levels, always one more than the number of layers"/>
+                <dim name="nIsoLevelsT"         definition="5"/>
+                <dim name="nIsoLevelsZ"         definition="13"/>
                 <dim name="nMonths"            definition="namelist:months"
                      description="The number of months in a year"/>
                 <dim name="nSoilLevels"        definition="namelist:num_soil_layers"
@@ -70,7 +48,6 @@
                      description="dimension of CAM radiation absorption save array"/>
                 <dim name="nVertLevelsP2"      definition="nVertLevels+2"
                      description="Two more than the number of atmospheric layers"/>
->>>>>>> c8883bce
         </dims>
 
 
@@ -79,51 +56,12 @@
 <!-- **************************************************************************************** -->
 
         <nml_record name="nhyd_model" in_defaults="true">
-<<<<<<< HEAD
-                <nml_option name="config_time_integration"           type="character"     default_value="SRK3"        in_defaults="false"/>
-                <nml_option name="config_time_integration_order"        type="integer"       default_value="2"/>
-                <nml_option name="config_dt"                         type="real"          default_value="720.0"/>
-                <nml_option name="config_calendar_type"              type="character"     default_value="gregorian"   in_defaults="false"/>
-                <nml_option name="config_start_time"                 type="character"     default_value="2010-10-23_00:00:00"/>
-                <nml_option name="config_stop_time"                  type="character"     default_value="none"        in_defaults="false"/>
-                <nml_option name="config_run_duration"               type="character"     default_value="5_00:00:00"/>
-                <nml_option name="config_split_dynamics_transport"   type="logical"       default_value="true"/>
-                <nml_option name="config_number_of_sub_steps"        type="integer"       default_value="2"/>
-                <nml_option name="config_dynamics_split_steps"       type="integer"       default_value="3"/>
-                <nml_option name="config_h_mom_eddy_visc2"           type="real"          default_value="0.0"/>
-                <nml_option name="config_h_mom_eddy_visc4"           type="real"          default_value="0.0"/>
-                <nml_option name="config_v_mom_eddy_visc2"           type="real"          default_value="0.0"/>
-                <nml_option name="config_h_theta_eddy_visc2"         type="real"          default_value="0.0"/>
-                <nml_option name="config_h_theta_eddy_visc4"         type="real"          default_value="0.0"/>
-                <nml_option name="config_v_theta_eddy_visc2"         type="real"          default_value="0.0"/>
-                <nml_option name="config_horiz_mixing"               type="character"     default_value="2d_smagorinsky"/>
-                <nml_option name="config_len_disp"                   type="real"          default_value="120000.0"/>
-                <nml_option name="config_visc4_2dsmag"               type="real"          default_value="0.05"/>
-                <nml_option name="config_del4u_div_factor"           type="real"          default_value="1.0"         in_defaults="false"/>
-                <nml_option name="config_w_adv_order"                type="integer"       default_value="3"/>
-                <nml_option name="config_theta_adv_order"            type="integer"       default_value="3"/>
-                <nml_option name="config_scalar_adv_order"           type="integer"       default_value="3"/>
-                <nml_option name="config_u_vadv_order"               type="integer"       default_value="3"/>
-                <nml_option name="config_w_vadv_order"               type="integer"       default_value="3"/>
-                <nml_option name="config_theta_vadv_order"           type="integer"       default_value="3"/>
-                <nml_option name="config_scalar_vadv_order"          type="integer"       default_value="3"/>
-                <nml_option name="config_scalar_advection"           type="logical"       default_value="true"/>
-                <nml_option name="config_positive_definite"          type="logical"       default_value="false"/>
-                <nml_option name="config_monotonic"                  type="logical"       default_value="true"/>
-                <nml_option name="config_coef_3rd_order"             type="real"          default_value="0.25"/>
-                <nml_option name="config_smagorinsky_coef"           type="real"          default_value="0.125"       in_defaults="false"/>
-                <nml_option name="config_mix_full"                   type="logical"       default_value="true"        in_defaults="false"/>
-                <nml_option name="config_epssm"                      type="real"          default_value="0.1"/>
-                <nml_option name="config_smdiv"                       type="real"          default_value="0.025"/>
-                <nml_option name="config_smdiv_p_forward"      type="real"          default_value="0.1"/>
-                <nml_option name="config_apvm_upwinding"             type="real"          default_value="0.5"         in_defaults="false"/>
-                <nml_option name="config_h_ScaleWithMesh"            type="logical"       default_value="true"/>
-                <nml_option name="config_num_halos"                  type="integer"       default_value="2"           in_defaults="false"/>
-=======
                 <nml_option name="config_time_integration" type="character" default_value="SRK3" in_defaults="false"
                      units="-"
                      description="Time integration scheme"
                      possible_values="`SRK3'"/>
+
+                <nml_option name="config_time_integration_order"        type="integer"       default_value="2"/>
 
                 <nml_option name="config_dt" type="real" default_value="720.0"
                      units="s"
@@ -270,6 +208,8 @@
                      description="Upwinding coefficient in the 3rd order advection scheme"
                      possible_values="0 $\leq$ config_coef_3rd_order $\leq$ 1"/>
 
+                <nml_option name="config_smagorinsky_coef"           type="real"          default_value="0.125"       in_defaults="false"/>
+
                 <nml_option name="config_mix_full" type="logical" default_value="true" in_defaults="false"
                      units="-"
                      description="Mix full $\theta$ and $u$ fields, or mix perturbation from intitial state"
@@ -280,11 +220,13 @@
                      description="Off-centering parameter for the vertically implicit acoustic integration"
                      possible_values="Positive real values"/>
 
-                <nml_option name="config_smdiv" type="real" default_value="0.1"
+                <nml_option name="config_smdiv" type="real" default_value="0.025"
                      units="-"
                      description="3-d divergence damping coefficient"
                      possible_values="Positive real values"/>
 
+                <nml_option name="config_smdiv_p_forward"      type="real"          default_value="0.1"/>
+
                 <nml_option name="config_newpx" type="logical" default_value="false"
                      units="-"
                      description="Whether to use experimental formulation for horizontal pressure gradient computation"
@@ -304,7 +246,6 @@
                      units="-"
                      description="Number of halo layers for fields"
                      possible_values="Integer values, typically 2 or 3; DO NOT CHANGE"/>
->>>>>>> c8883bce
         </nml_record>
 
         <nml_record name="damping" in_defaults="true">
@@ -523,14 +464,11 @@
 			<var name="ol2"/>
 			<var name="ol3"/>
 			<var name="ol4"/>
-<<<<<<< HEAD
 			<var name="h_oml_initial"/>
-=======
 			<var name="u10"/>
 			<var name="v10"/>
 			<var name="q2"/>
 			<var name="t2m"/>
->>>>>>> c8883bce
 		</stream>
 
 		<stream name="restart" 
@@ -1086,55 +1024,6 @@
         <var_struct name="mesh" time_levs="1">
 
                 <!-- horizontal grid structure -->
-<<<<<<< HEAD
-                <var name="latCell"                   type="real"     dimensions="nCells"/>
-                <var name="lonCell"                   type="real"     dimensions="nCells"/>
-                <var name="xCell"                     type="real"     dimensions="nCells"/>
-                <var name="yCell"                     type="real"     dimensions="nCells"/>
-                <var name="zCell"                     type="real"     dimensions="nCells"/>
-                <var name="indexToCellID"             type="integer"  dimensions="nCells"/>
-                <var name="latEdge"                   type="real"     dimensions="nEdges"/>
-                <var name="lonEdge"                   type="real"     dimensions="nEdges"/>
-                <var name="xEdge"                     type="real"     dimensions="nEdges"/>
-                <var name="yEdge"                     type="real"     dimensions="nEdges"/>
-                <var name="zEdge"                     type="real"     dimensions="nEdges"/>
-                <var name="indexToEdgeID"             type="integer"  dimensions="nEdges"/>
-                <var name="latVertex"                 type="real"     dimensions="nVertices"/>
-                <var name="lonVertex"                 type="real"     dimensions="nVertices"/>
-                <var name="xVertex"                   type="real"     dimensions="nVertices"/>
-                <var name="yVertex"                   type="real"     dimensions="nVertices"/>
-                <var name="zVertex"                   type="real"     dimensions="nVertices"/>
-                <var name="indexToVertexID"           type="integer"  dimensions="nVertices"/>
-                <var name="cellsOnEdge"               type="integer"  dimensions="TWO nEdges"/>
-                <var name="nEdgesOnCell"              type="integer"  dimensions="nCells"/>
-                <var name="nEdgesOnEdge"              type="integer"  dimensions="nEdges"/>
-                <var name="edgesOnCell"               type="integer"  dimensions="maxEdges nCells"/>
-                <var name="edgesOnEdge"               type="integer"  dimensions="maxEdges2 nEdges"/>
-                <var name="weightsOnEdge"             type="real"     dimensions="maxEdges2 nEdges"/>
-                <var name="dvEdge"                    type="real"     dimensions="nEdges"/>
-                <var name="invDvEdge"                 type="real"     dimensions="nEdges"/>
-                <var name="dcEdge"                    type="real"     dimensions="nEdges"/>
-                <var name="invDcEdge"                 type="real"     dimensions="nEdges"/>
-                <var name="angleEdge"                 type="real"     dimensions="nEdges"/>
-                <var name="areaCell"                  type="real"     dimensions="nCells"/>
-                <var name="invAreaCell"               type="real"     dimensions="nCells"/>
-                <var name="areaTriangle"              type="real"     dimensions="nVertices"/>
-                <var name="invAreaTriangle"           type="real"     dimensions="nVertices"/>
-                <var name="edgeNormalVectors"         type="real"     dimensions="R3 nEdges"/>
-                <var name="localVerticalUnitVectors"  type="real"     dimensions="R3 nCells"/>
-                <var name="cellTangentPlane"          type="real"     dimensions="R3 TWO nCells"/>
-                <var name="cellsOnCell"               type="integer"  dimensions="maxEdges nCells"/>
-                <var name="verticesOnCell"            type="integer"  dimensions="maxEdges nCells"/>
-                <var name="verticesOnEdge"            type="integer"  dimensions="TWO nEdges"/>
-                <var name="edgesOnVertex"             type="integer"  dimensions="vertexDegree nVertices"/>
-                <var name="cellsOnVertex"             type="integer"  dimensions="vertexDegree nVertices"/>
-                <var name="kiteAreasOnVertex"         type="real"     dimensions="vertexDegree nVertices"/>
-                <var name="fEdge"                     type="real"     dimensions="nEdges"/>
-                <var name="fVertex"                   type="real"     dimensions="nVertices"/>
-                <var name="meshDensity"               type="real"     dimensions="nCells"/>
-                <var name="meshScalingDel2"           type="real"     dimensions="nEdges"/>
-                <var name="meshScalingDel4"           type="real"     dimensions="nEdges"/>
-=======
                 <var name="latCell" type="real" dimensions="nCells" units="rad"
                      description="Latitude of cells"/>
 
@@ -1210,9 +1099,13 @@
                 <var name="dvEdge" type="real" dimensions="nEdges" units="m"
                      description="Spherical distance between vertex endpoints of an edge"/>
 
+                <var name="invDvEdge"                 type="real"     dimensions="nEdges"/>
+
                 <var name="dcEdge" type="real" dimensions="nEdges" units="m"
                      description="Spherical distance between cells separated by an edge "/>
 
+                <var name="invDcEdge"                 type="real"     dimensions="nEdges"/>
+
                 <var name="angleEdge" type="real" dimensions="nEdges" units="rad"
                      description="Angle between local north and the positive tangential direction of an edge"/>
 
@@ -1225,6 +1118,8 @@
                 <var name="areaTriangle" type="real" dimensions="nVertices" units="m^2"
                      description="Spherical area of a Delaunay triangle"/>
 
+                <var name="invAreaTriangle"           type="real"     dimensions="nVertices"/>
+
                 <var name="edgeNormalVectors" type="real" dimensions="R3 nEdges" units="unitless"
                      description="Cartesian components of the vector normal to an edge and tangential to the surface of the sphere"/>
 
@@ -1266,7 +1161,6 @@
 
                 <var name="meshScalingDel4" type="real" dimensions="nEdges" units="unitless"
                      description="Scaling coefficient for $\nabla^4$ eddy hyper-viscosity"/>
->>>>>>> c8883bce
 
                 <var name="edgesOnVertex_sign"        type="real"     dimensions="vertexDegree nVertices"/>
                 <var name="edgesOnCell_sign"          type="real"     dimensions="maxEdges nCells"/>
@@ -1282,23 +1176,6 @@
                 <var name="cf3" type="real" dimensions="" units="unitless"
                      description="Surface interpolation weight for level k=3 value"/>
 
-<<<<<<< HEAD
-                <!-- description of the vertical grid structure -->
-                <var name="zgrid"                     type="real"     dimensions="nVertLevelsP1 nCells"/>
-                <var name="rdzw"                      type="real"     dimensions="nVertLevels"/>
-                <var name="dzu"                       type="real"     dimensions="nVertLevels"/>
-                <var name="rdzu"                      type="real"     dimensions="nVertLevels"/>
-                <var name="fzm"                       type="real"     dimensions="nVertLevels"/>
-                <var name="fzp"                       type="real"     dimensions="nVertLevels"/>
-                <var name="zxu"                       type="real"     dimensions="nVertLevels nEdges"/>
-                <var name="zz"                        type="real"     dimensions="nVertLevels nCells"/>
-                <var name="zb"                        type="real"     dimensions="nVertLevelsP1 TWO nEdges"/>
-                <var name="zb3"                       type="real"     dimensions="nVertLevelsP1 TWO nEdges"/>
-                <var name="zb_cell"                   type="real"     dimensions="nVertLevelsP1 maxEdges nCells"/>
-                <var name="zb3_cell"                  type="real"     dimensions="nVertLevelsP1 maxEdges nCells"/>
-                <var name="pzm"                       type="real"     dimensions="nVertLevels nCells"/>
-                <var name="pzp"                       type="real"     dimensions="nVertLevels nCells"/>
-=======
                 <!-- coefficients used by "newpx" horizontal pressure gradient option -->
                 <var name="cpr" type="real" dimensions="THREE nEdges" units="unitless"
                      description="Coefficients for right cell in `newpx' horizontal pressure gradient formulation"/>
@@ -1325,10 +1202,9 @@
                 <var name="fzp" type="real" dimensions="nVertLevels" units="unitless"
                      description="Weight for linear interpolation to w(k) point for u(k-1) level variable"/>
 
-                <var name="zx" type="real" dimensions="nVertLevelsP1 nEdges" units="unitless"
-                     description="dz/dx on horizontal coordinate surfaces"/>
-
-                <var name="zz" type="real" dimensions="nVertLevelsP1 nCells" units="unitless"
+                <var name="zxu"                       type="real"     dimensions="nVertLevels nEdges"/>
+
+                <var name="zz" type="real" dimensions="nVertLevels nCells" units="unitless"
                      description="d(zeta)/dz, vertical metric term"/>
 
                 <var name="zb" type="real" dimensions="nVertLevelsP1 TWO nEdges" units="unitless"
@@ -1337,12 +1213,14 @@
                 <var name="zb3" type="real" dimensions="nVertLevelsP1 TWO nEdges" units="unitless"
                      description="Coefficients for 3rd-order correction to contribution from u to omega diagnosis"/>
 
+                <var name="zb_cell"                   type="real"     dimensions="nVertLevelsP1 maxEdges nCells"/>
+                <var name="zb3_cell"                  type="real"     dimensions="nVertLevelsP1 maxEdges nCells"/>
+
                 <var name="pzm" type="real" dimensions="nVertLevels nCells" units="-"
                      description="Used by newpx formulation"/>
 
                 <var name="pzp" type="real" dimensions="nVertLevels nCells" units="-"
                      description="Used by newpx formulation"/>
->>>>>>> c8883bce
 
                 <!-- W-Rayleigh damping coefficients -->
                 <var name="dss" type="real" dimensions="nVertLevels nCells" units="unitless"
@@ -1392,15 +1270,11 @@
                      description="Cartesian components of the unit vector pointing north"/>
 
                 <!-- Arrays needed only in the CAM LW and SW radiation codes: Aerosols -->
-<<<<<<< HEAD
-                <var name="m_hybi"                    type="real"     dimensions="nAerLevels nCells"/>
+                <var name="m_hybi" type="real" dimensions="nAerLevels nCells" units="unitless"
+                     description="Matched hybi (needs to be re-checked)"/>
 
                 <var name="t_iso_levels"              type="real"     dimensions="nIsoLevelsT"/>
                 <var name="z_iso_levels"              type="real"     dimensions="nIsoLevelsZ"/>
-=======
-                <var name="m_hybi" type="real" dimensions="nAerLevels nCells" units="unitless"
-                     description="Matched hybi (needs to be re-checked)"/>
->>>>>>> c8883bce
         </var_struct>
 
         <var_struct name="state" time_levs="2">
@@ -1425,35 +1299,27 @@
                      description="Surface pressure from match on MPAS grid"/>
 
                 <var_array name="scalars" type="real" dimensions="nVertLevels nCells Time">
-<<<<<<< HEAD
-                     <var name="qv"     array_group="moist"/>
-                     <var name="qc"     array_group="moist"    packages="bl_mynn_in;bl_ysu_in;cu_tiedtke_in;mp_kessler_in;mp_thompson_in;mp_wsm6_in"/>
-                     <var name="qr"     array_group="moist"    packages="mp_kessler_in;mp_thompson_in;mp_wsm6_in"/>
-                     <var name="qi"     array_group="moist"    packages="bl_mynn_in;bl_ysu_in;cu_tiedtke_in;mp_thompson_in;mp_wsm6_in"/>
-                     <var name="qs"     array_group="moist"    packages="mp_thompson_in;mp_wsm6_in"/>
-                     <var name="qg"     array_group="moist"    packages="mp_thompson_in;mp_wsm6_in"/>
+                        <var name="qv"      array_group="moist" units="kg kg^{-1}"
+                             description="Water vapor mixing ratio"/>
+
+                        <var name="qc"      array_group="moist" packages="bl_mynn_in;bl_ysu_in;cu_tiedtke_in;mp_kessler_in;mp_thompson_in;mp_wsm6_in" units="kg kg^{-1}"
+                             description="Cloud water mixing ratio"/>
+
+                        <var name="qr"      array_group="moist" packages="mp_kessler_in;mp_thompson_in;mp_wsm6_in" units="kg kg^{-1}"
+                             description="Rain water mixing ratio"/>
+
+                        <var name="qi"      array_group="moist" packages="bl_mynn_in;bl_ysu_in;cu_tiedtke_in;mp_thompson_in;mp_wsm6_in" units="kg kg^{-1}"
+                             description="Ice mixing ratio"/>
+
+                        <var name="qs"      array_group="moist" packages="mp_thompson_in;mp_wsm6_in" units="kg kg^{-1}"
+                             description="Snow mixing ratio"/>
+
+                        <var name="qg"      array_group="moist" packages="mp_thompson_in;mp_wsm6_in" units="kg kg^{-1}"
+                             description="Graupel mixing ratio"/>
+
                      <var name="nr"     array_group="number"   packages="mp_thompson_in"/>
                      <var name="ni"     array_group="number"   packages="bl_mynn_in;mp_thompson_in"/>
-=======
-                        <var name="qv"      array_group="moist" units="kg kg^{-1}"
-                             description="Water vapor mixing ratio"/>
-
-                        <var name="qc"      array_group="moist" units="kg kg^{-1}"
-                             description="Cloud water mixing ratio"/>
-
-                        <var name="qr"      array_group="moist" units="kg kg^{-1}"
-                             description="Rain water mixing ratio"/>
-
-                        <var name="qi"      array_group="moist" units="kg kg^{-1}"
-                             description="Ice mixing ratio"/>
-
-                        <var name="qs"      array_group="moist" units="kg kg^{-1}"
-                             description="Snow mixing ratio"/>
-
-                        <var name="qg"      array_group="moist" units="kg kg^{-1}"
-                             description="Graupel mixing ratio"/>
-
->>>>>>> c8883bce
+
                 </var_array>
 
                 <var_array name="aerosols" type="real" dimensions="nAerLevels nCells Time">
@@ -1532,18 +1398,39 @@
                 <!-- NOTE: added the "r" option to rho,theta,uReconstructZonal,and uReconstructMeridional for use of the -->
                 <!-- non-hydrostatic dynamical core in a data assimilation framework. NOTE that the "r" option is not    -->
                 <!-- needed for those 4 variables to get bit for bit restart capabilities, otherwise.                    -->
-<<<<<<< HEAD
-                <var name="rho"                     type="real"     dimensions="nVertLevels nCells Time"/>
-                <var name="theta"                   type="real"     dimensions="nVertLevels nCells Time"/>
-                <var name="relhum"                  type="real"     dimensions="nVertLevels nCells Time"/>
-                <var name="v"                       type="real"     dimensions="nVertLevels nEdges Time"/>
-                <var name="divergence"              type="real"     dimensions="nVertLevels nCells Time"/>
-                <var name="vorticity"               type="real"     dimensions="nVertLevels nVertices Time"/>
-                <var name="pv_edge"                 type="real"     dimensions="nVertLevels nEdges Time"/>
-                <var name="rho_edge"                type="real"     dimensions="nVertLevels nEdges Time"/>
-                <var name="ke"                      type="real"     dimensions="nVertLevels nCells Time"/>
-                <var name="pv_vertex"               type="real"     dimensions="nVertLevels nVertices Time"/>
-                <var name="pv_cell"                 type="real"     dimensions="nVertLevels nCells Time"/>
+                <var name="rho" type="real" dimensions="nVertLevels nCells Time" units="kg m^{-3}"
+                     description="Dry air density"/>
+
+                <var name="theta" type="real" dimensions="nVertLevels nCells Time" units="K"
+                     description="Potential temperature"/>
+
+                <var name="relhum" type="real" dimensions="nVertLevels nCells Time" units="percent"
+                     description="Relative humidity"/>
+
+                <var name="v" type="real" dimensions="nVertLevels nEdges Time" units="m s^{-1}"
+                     description="Horizontal tangential velocity at edges"/>
+
+                <var name="divergence" type="real" dimensions="nVertLevels nCells Time" units="s^{-1}"
+                     description="Horizontal velocity divergence at cell center"/>
+
+                <var name="vorticity" type="real" dimensions="nVertLevels nVertices Time" units="s^{-1}"
+                     description="Relative vorticity at vertices"/>
+
+                <var name="pv_edge" type="real" dimensions="nVertLevels nEdges Time" units="s^{-1} kg^{-1} m^3"
+                     description="absolute vorticity/rho_zz averaged to the cell edge from the vertices"/>
+
+                <var name="rho_edge" type="real" dimensions="nVertLevels nEdges Time" units="kg m^{-3}"
+                     description="rho_zz averaged from cell centers to the cell edge"/>
+
+                <var name="ke" type="real" dimensions="nVertLevels nCells Time" units="m^2 s^{-2}"
+                     description="Kinetic energy at a cell center"/>
+
+                <var name="pv_vertex" type="real" dimensions="nVertLevels nVertices Time" units="s^{-1} kg^{-1} m^3"
+                     description="absolute vorticity/rho_zz at a vertex"/>
+
+                <var name="pv_cell" type="real" dimensions="nVertLevels nCells Time" units="s^{-1} kg^{-1} m^3"
+                     description="absolute vorticity/rho_zz averaged to the cell center from the vertices"/>
+
                 <!-- nick PV budget -->
                   <var name="ertel_pv"                 type="real"     dimensions="nVertLevels nCells Time"/>
                   <var name="u_pv"                 type="real"     dimensions="nCells Time"/>
@@ -1563,40 +1450,6 @@
 			            <var name="tend_u_phys" type="real" dimensions="nVertLevels nEdges Time"/>
                   <var name="depv_dt_diab_pv" type="real" dimensions="nCells Time"/>
 			            <var name="depv_dt_fric_pv" type="real" dimensions="nCells Time"/>
-=======
-                <var name="rho" type="real" dimensions="nVertLevels nCells Time" units="kg m^{-3}"
-                     description="Dry air density"/>
-
-                <var name="theta" type="real" dimensions="nVertLevels nCells Time" units="K"
-                     description="Potential temperature"/>
-
-                <var name="relhum" type="real" dimensions="nVertLevels nCells Time" units="percent"
-                     description="Relative humidity"/>
-
-                <var name="v" type="real" dimensions="nVertLevels nEdges Time" units="m s^{-1}"
-                     description="Horizontal tangential velocity at edges"/>
-
-                <var name="divergence" type="real" dimensions="nVertLevels nCells Time" units="s^{-1}"
-                     description="Horizontal velocity divergence at cell center"/>
-
-                <var name="vorticity" type="real" dimensions="nVertLevels nVertices Time" units="s^{-1}"
-                     description="Relative vorticity at vertices"/>
-
-                <var name="pv_edge" type="real" dimensions="nVertLevels nEdges Time" units="s^{-1} kg^{-1} m^3"
-                     description="absolute vorticity/rho_zz averaged to the cell edge from the vertices"/>
-
-                <var name="rho_edge" type="real" dimensions="nVertLevels nEdges Time" units="kg m^{-3}"
-                     description="rho_zz averaged from cell centers to the cell edge"/>
-
-                <var name="ke" type="real" dimensions="nVertLevels nCells Time" units="m^2 s^{-2}"
-                     description="Kinetic energy at a cell center"/>
-
-                <var name="pv_vertex" type="real" dimensions="nVertLevels nVertices Time" units="s^{-1} kg^{-1} m^3"
-                     description="absolute vorticity/rho_zz at a vertex"/>
-
-                <var name="pv_cell" type="real" dimensions="nVertLevels nCells Time" units="s^{-1} kg^{-1} m^3"
-                     description="absolute vorticity/rho_zz averaged to the cell center from the vertices"/>
->>>>>>> c8883bce
 
                 <!-- reconstructed horizontal velocity vectors at cell centers -->
                 <var name="uReconstructX" type="real" dimensions="nVertLevels nCells Time" units="m s^{-1}"
@@ -1615,100 +1468,249 @@
                      description="Meridional component of reconstructed horizontal velocity at cell centers"/>
 
                 <!-- Other diagnostic variables -->
-<<<<<<< HEAD
-                <var name="circulation"             type="real"     dimensions="nVertLevels nVertices Time"/>
-                <var name="gradPVt"                 type="real"     dimensions="nVertLevels nEdges Time"/>
-                <var name="gradPVn"                 type="real"     dimensions="nVertLevels nEdges Time"/>
-                <var name="h_divergence"            type="real"     dimensions="nVertLevels nCells Time"/>
-
-                <var name="exner"                   type="real"     dimensions="nVertLevels nCells Time"/>
-                <var name="exner_base"              type="real"     dimensions="nVertLevels nCells Time"/>
-                <var name="rtheta_base"             type="real"     dimensions="nVertLevels nCells Time"/>
-                <var name="pressure"                type="real"     dimensions="nVertLevels nCells Time"/>
-                <var name="pressure_base"           type="real"     dimensions="nVertLevels nCells Time"/>
-                <var name="rho_base"                type="real"     dimensions="nVertLevels nCells Time"/>
-                <var name="theta_base"              type="real"     dimensions="nVertLevels nCells Time"/>
-
-                <var name="rho_zz_old_split"        type="real"     dimensions="nVertLevels nCells Time"/>
-                <var name="ruAvg"                   type="real"     dimensions="nVertLevels nEdges Time"/>
-                <var name="wwAvg"                   type="real"     dimensions="nVertLevelsP1 nCells Time"/>
-                <var name="ruAvg_split"             type="real"     dimensions="nVertLevels nEdges Time"/>
-                <var name="wwAvg_split"             type="real"     dimensions="nVertLevelsP1 nCells Time"/>
-                <var name="cqu"                     type="real"     dimensions="nVertLevels nEdges Time"/>
-                <var name="cqw"                     type="real"     dimensions="nVertLevels nCells Time"/>
+
+                <var name="rv" type="real" dimensions="nVertLevels nEdges Time" units="???"
+                     description="???"/>
+
+                <var name="circulation" type="real" dimensions="nVertLevels nVertices Time" units="m^2 s^{-1}"
+                     description="Horizontal circulation at vertices"/>
+
+                <var name="gradPVt" type="real" dimensions="nVertLevels nEdges Time" units="???"
+                     description="Gradient in the tangential direction of PV at edge locations"/>
+
+                <var name="gradPVn" type="real" dimensions="nVertLevels nEdges Time" units="???"
+                     description="Gradient in the normal direction of PV at edge locations"/>
+
+                <var name="h_divergence" type="real" dimensions="nVertLevels nCells Time" units="???"
+                     description="???"/>
+
+                <var name="exner" type="real" dimensions="nVertLevels nCells Time" units="unitless"
+                     description="Exner function"/>
+
+                <var name="exner_base" type="real" dimensions="nVertLevels nCells Time" units="unitless"
+                     description="Base-state Exner function"/>
+
+                <var name="rtheta_base" type="real" dimensions="nVertLevels nCells Time" units="kg K m^{-3}"
+                     description="reference state rho*theta/zz"/>
+
+                <var name="pressure" type="real" dimensions="nVertLevels nCells Time" units="Pa"
+                     description="Pressure"/>
+
+                <var name="pressure_base" type="real" dimensions="nVertLevels nCells Time" units="Pa"
+                     description="Base state pressure"/>
+
+                <var name="rho_base" type="real" dimensions="nVertLevels nCells Time" units="kg m^{-3}"
+                     description="Base state dry air density"/>
+
+                <var name="theta_base" type="real" dimensions="nVertLevels nCells Time" units="K"
+                     description="Base state potential temperature"/>
+
+                <var name="rho_zz_old_split" type="real" dimensions="nVertLevels nCells Time" units="kg m^{-3}"
+                     description="rho/zz"/>
+
+                <var name="ruAvg" type="real" dimensions="nVertLevels nEdges Time" units="kg m^{-2} s^{-1}"
+                     description="time-averaged rho*u/zz used in scalar transport"/>
+
+                <var name="wwAvg" type="real" dimensions="nVertLevelsP1 nCells Time" units="kg m^{-2} s^{-1}"
+                     description="time-averaged rho*omega/zz used in scalar transport"/>
+
+                <var name="ruAvg_split" type="real" dimensions="nVertLevels nEdges Time" units="kg m^{-2} s^{-1}"
+                     description="time-averaged rho*u/zz used in scalar transport"/>
+
+                <var name="wwAvg_split" type="real" dimensions="nVertLevelsP1 nCells Time" units="kg m^{-2} s^{-1}"
+                     description="time-averaged rho*omega/zz used in scalar transport"/>
+
+                <var name="cqu" type="real" dimensions="nVertLevels nEdges Time" units="unitless"
+                     description="rho_d/rho_m at cell edge (u points)"/>
+
+                <var name="cqw" type="real" dimensions="nVertLevels nCells Time" units="unitless"
+                     description="rho_d/rho_m at w points"/>
 
                 <!-- coupled variables needed by solver, but not output -->
-                <var name="ru"                      type="real"     dimensions="nVertLevels nEdges Time"/>
-                <var name="ru_p"                    type="real"     dimensions="nVertLevels nEdges Time"/>
-                <var name="ru_save"                 type="real"     dimensions="nVertLevels nEdges Time"/>
-
-                <var name="rw"                      type="real"     dimensions="nVertLevelsP1 nCells Time"/>
-                <var name="rw_p"                    type="real"     dimensions="nVertLevelsP1 nCells Time"/>
-                <var name="rw_save"                 type="real"     dimensions="nVertLevelsP1 nCells Time"/>
-
-                <var name="rtheta_p"                type="real"     dimensions="nVertLevels nCells Time"/>
-                <var name="rtheta_pp"               type="real"     dimensions="nVertLevels nCells Time"/>
-                <var name="rtheta_p_save"           type="real"     dimensions="nVertLevels nCells Time"/>
+                <var name="ru" type="real" dimensions="nVertLevels nEdges Time" units="kg m^{-2} s^{-1}"
+                     description="horizontal momentum at cell edge (rho*u/zz)"/>
+
+                <var name="ru_p" type="real" dimensions="nVertLevels nEdges Time" units="kg m^{-2} s^{-1}"
+                     description="acoustic perturbation horizontal momentum at cell edge  (rho*u/zz)"/>
+
+                <var name="ru_save" type="real" dimensions="nVertLevels nEdges Time" units="kg m^{-2} s^{-1}"
+                     description="predicted value of horizontal momentum, saved before acoustic steps"/>
+
+                <var name="rw" type="real" dimensions="nVertLevelsP1 nCells Time" units="kg m^{-2} s^{-1}"
+                     description="rho*omega/zz carried at w points"/>
+
+                <var name="rw_p" type="real" dimensions="nVertLevelsP1 nCells Time" units="kg m^{-2} s^{-1}"
+                     description="acoustic perturbation rho*omega/zz carried at w points"/>
+
+                <var name="rw_save" type="real" dimensions="nVertLevelsP1 nCells Time" units="kg m^{-2} s^{-1}"
+                     description="predicted value of rho*omega/zz, saved before acoustic steps"/>
+
+                <var name="rtheta_p" type="real" dimensions="nVertLevels nCells Time" units="kg K m^{-3}"
+                     description="rho*theta_m/zz perturbation from the reference state value"/>
+
+                <var name="rtheta_pp" type="real" dimensions="nVertLevels nCells Time" units="kg K m^{-3}"
+                     description="rho*theta_m/zz perturbation from rtheta_p"/>
+
+                <var name="rtheta_p_save" type="real" dimensions="nVertLevels nCells Time" units="kg K m^{-3}"
+                     description="predicted value rtheta_p, saved before acoustic steps"/>
+
+                <var name="rtheta_pp_old" type="real" dimensions="nVertLevels nCells Time" units="kg K m^{-3}"
+                     description="predicted value rtheta_pp, saved during acoustic steps for divergence damping calculation"/>
+
                 <var name="zz_rtheta_pp_old"        type="real"     dimensions="nVertLevels nCells Time"/>
 
-                <var name="rho_p"                   type="real"     dimensions="nVertLevels nCells Time"/>
-                <var name="rho_pp"                  type="real"     dimensions="nVertLevels nCells Time"/>
-                <var name="rho_p_save"              type="real"     dimensions="nVertLevels nCells Time"/>
-
-                <var name="kdiff"                   type="real"     dimensions="nVertLevels nCells Time"/>
+                <var name="rho_p" type="real" dimensions="nVertLevels nCells Time" units="kg m^{-3}"
+                     description="rho/zz perturbation from the reference state value, advanced over acoustic steps"/>
+
+                <var name="rho_pp" type="real" dimensions="nVertLevels nCells Time" units="kg m^{-3}"
+                     description="rho/zz perturbation from rho_pp, advanced over acoustic steps"/>
+
+                <var name="rho_p_save" type="real" dimensions="nVertLevels nCells Time" units="kg m^{-3}"
+                     description="predicted value rho_p, saved before acoustic steps"/>
+
+                <var name="kdiff" type="real" dimensions="nVertLevels nCells Time" units="m^2 s^{-1}"
+                     description="Smagorinsky horizontal eddy viscosity"/>
+
                 <var name="tend_rtheta_adv"         type="real"     dimensions="nVertLevels nCells Time"/>
 
-                <var name="surface_pressure"        type="real"     dimensions="nCells Time"/>
-                <var name="mslp"                    type="real"     dimensions="nCells Time"/>
-
-                <var name="temperature_200hPa"     type="real"     dimensions="nCells Time"/>
-                <var name="temperature_250hPa"     type="real"     dimensions="nCells Time"/>
-                <var name="temperature_500hPa"     type="real"     dimensions="nCells Time"/>
-                <var name="temperature_700hPa"     type="real"     dimensions="nCells Time"/>
-                <var name="temperature_850hPa"     type="real"     dimensions="nCells Time"/>
-                <var name="temperature_925hPa"     type="real"     dimensions="nCells Time"/>
-                <var name="relhum_200hPa"          type="real"     dimensions="nCells Time"/>
-                <var name="relhum_250hPa"          type="real"     dimensions="nCells Time"/>
-                <var name="relhum_500hPa"          type="real"     dimensions="nCells Time"/>
-                <var name="relhum_700hPa"          type="real"     dimensions="nCells Time"/>
-                <var name="relhum_850hPa"          type="real"     dimensions="nCells Time"/>
-                <var name="relhum_925hPa"          type="real"     dimensions="nCells Time"/>
+                <var name="surface_pressure" type="real" dimensions="nCells Time" units="Pa"
+                     description="Diagnosed surface pressure"/>
+
+                <var name="mslp" type="real" dimensions="nCells Time" units="Pa"
+                     description="Mean sea-level pressure"/>
+
+                <var name="temperature_200hPa" type="real" dimensions="nCells Time" units="K"
+                     description="Temperature vertically interpolated to 200 hPa"/>
+
+                <var name="temperature_250hPa" type="real" dimensions="nCells Time" units="K"
+                     description="Temperature vertically interpolated to 250 hPa"/>
+
+                <var name="temperature_500hPa" type="real" dimensions="nCells Time" units="K"
+                     description="Temperature vertically interpolated to 500 hPa"/>
+
+                <var name="temperature_700hPa" type="real" dimensions="nCells Time" units="K"
+                     description="Temperature vertically interpolated to 700 hPa"/>
+
+                <var name="temperature_850hPa" type="real" dimensions="nCells Time" units="K"
+                     description="Temperature vertically interpolated to 850 hPa"/>
+
+                <var name="temperature_925hPa" type="real" dimensions="nCells Time" units="K"
+                     description="Temperature vertically interpolated to 925 hPa"/>
+
+                <var name="relhum_200hPa" type="real" dimensions="nCells Time" units="percent"
+                     description="Relative humidity vertically interpolated to 200 hPa"/>
+
+                <var name="relhum_250hPa" type="real" dimensions="nCells Time" units="percent"
+                     description="Relative humidity vertically interpolated to 250 hPa"/>
+
+                <var name="relhum_500hPa" type="real" dimensions="nCells Time" units="percent"
+                     description="Relative humidity vertically interpolated to 500 hPa"/>
+
+                <var name="relhum_700hPa" type="real" dimensions="nCells Time" units="percent"
+                     description="Relative humidity vertically interpolated to 700 hPa"/>
+
+                <var name="relhum_850hPa" type="real" dimensions="nCells Time" units="percent"
+                     description="Relative humidity vertically interpolated to 850 hPa"/>
+
+                <var name="relhum_925hPa" type="real" dimensions="nCells Time" units="percent"
+                     description="Relative humidity vertically interpolated to 925 hPa"/>
+
                 <var name="dewpoint_200hPa"          type="real"     dimensions="nCells Time"/>
                 <var name="dewpoint_250hPa"          type="real"     dimensions="nCells Time"/>
                 <var name="dewpoint_500hPa"          type="real"     dimensions="nCells Time"/>
                 <var name="dewpoint_700hPa"          type="real"     dimensions="nCells Time"/>
                 <var name="dewpoint_850hPa"          type="real"     dimensions="nCells Time"/>
                 <var name="dewpoint_925hPa"          type="real"     dimensions="nCells Time"/>
-                <var name="height_200hPa"          type="real"     dimensions="nCells Time"/>
-                <var name="height_250hPa"          type="real"     dimensions="nCells Time"/>
-                <var name="height_500hPa"          type="real"     dimensions="nCells Time"/>
-                <var name="height_700hPa"          type="real"     dimensions="nCells Time"/>
-                <var name="height_850hPa"          type="real"     dimensions="nCells Time"/>
-                <var name="height_925hPa"          type="real"     dimensions="nCells Time"/>
-                <var name="uzonal_200hPa"          type="real"     dimensions="nCells Time"/>
-                <var name="uzonal_250hPa"          type="real"     dimensions="nCells Time"/>
-                <var name="uzonal_500hPa"          type="real"     dimensions="nCells Time"/>
-                <var name="uzonal_700hPa"          type="real"     dimensions="nCells Time"/>
-                <var name="uzonal_850hPa"          type="real"     dimensions="nCells Time"/>
-                <var name="uzonal_925hPa"          type="real"     dimensions="nCells Time"/>
-                <var name="umeridional_200hPa"     type="real"     dimensions="nCells Time"/>
-                <var name="umeridional_250hPa"     type="real"     dimensions="nCells Time"/>
-                <var name="umeridional_500hPa"     type="real"     dimensions="nCells Time"/>
-                <var name="umeridional_700hPa"     type="real"     dimensions="nCells Time"/>
-                <var name="umeridional_850hPa"     type="real"     dimensions="nCells Time"/>
-                <var name="umeridional_925hPa"     type="real"     dimensions="nCells Time"/>
-                <var name="w_200hPa"               type="real"     dimensions="nCells Time"/>
-                <var name="w_250hPa"               type="real"     dimensions="nCells Time"/>
-                <var name="w_500hPa"               type="real"     dimensions="nCells Time"/>
-                <var name="w_700hPa"               type="real"     dimensions="nCells Time"/>
-                <var name="w_850hPa"               type="real"     dimensions="nCells Time"/>
-                <var name="w_925hPa"               type="real"     dimensions="nCells Time"/>
-                <var name="vorticity_200hPa"       type="real"     dimensions="nVertices Time"/>
-                <var name="vorticity_250hPa"       type="real"     dimensions="nVertices Time"/>
-                <var name="vorticity_500hPa"       type="real"     dimensions="nVertices Time"/>
-                <var name="vorticity_700hPa"       type="real"     dimensions="nVertices Time"/>
-                <var name="vorticity_850hPa"       type="real"     dimensions="nVertices Time"/>
-                <var name="vorticity_925hPa"       type="real"     dimensions="nVertices Time"/>
+
+                <var name="height_200hPa" type="real" dimensions="nCells Time" units="m"
+                     description="Geometric height interpolated to 200 hPa"/>
+
+                <var name="height_250hPa" type="real" dimensions="nCells Time" units="m"
+                     description="Geometric height interpolated to 250 hPa"/>
+
+                <var name="height_500hPa" type="real" dimensions="nCells Time" units="m"
+                     description="Geometric height interpolated to 500 hPa"/>
+
+                <var name="height_700hPa" type="real" dimensions="nCells Time" units="m"
+                     description="Geometric height interpolated to 700 hPa"/>
+
+                <var name="height_850hPa" type="real" dimensions="nCells Time" units="m"
+                     description="Geometric height interpolated to 850 hPa"/>
+
+                <var name="height_925hPa" type="real" dimensions="nCells Time" units="m"
+                     description="Geometric height interpolated to 925 hPa"/>
+
+                <var name="uzonal_200hPa" type="real" dimensions="nCells Time" units="m s^{-1}"
+                     description="Reconstructed zonal wind at cell centers, vertically interpolated to 200 hPa"/>
+
+                <var name="uzonal_250hPa" type="real" dimensions="nCells Time" units="m s^{-1}"
+                     description="Reconstructed zonal wind at cell centers, vertically interpolated to 250 hPa"/>
+
+                <var name="uzonal_500hPa" type="real" dimensions="nCells Time" units="m s^{-1}"
+                     description="Reconstructed zonal wind at cell centers, vertically interpolated to 500 hPa"/>
+
+                <var name="uzonal_700hPa" type="real" dimensions="nCells Time" units="m s^{-1}"
+                     description="Reconstructed zonal wind at cell centers, vertically interpolated to 700 hPa"/>
+
+                <var name="uzonal_850hPa" type="real" dimensions="nCells Time" units="m s^{-1}"
+                     description="Reconstructed zonal wind at cell centers, vertically interpolated to 850 hPa"/>
+
+                <var name="uzonal_925hPa" type="real" dimensions="nCells Time" units="m s^{-1}"
+                     description="Reconstructed zonal wind at cell centers, vertically interpolated to 925 hPa"/>
+
+                <var name="umeridional_200hPa" type="real" dimensions="nCells Time" units="m s^{-1}"
+                     description="Reconstructed meridional wind at cell centers, vertically interpolated to 200 hPa"/>
+
+                <var name="umeridional_250hPa" type="real" dimensions="nCells Time" units="m s^{-1}"
+                     description="Reconstructed meridional wind at cell centers, vertically interpolated to 250 hPa"/>
+
+                <var name="umeridional_500hPa" type="real" dimensions="nCells Time" units="m s^{-1}"
+                     description="Reconstructed meridional wind at cell centers, vertically interpolated to 500 hPa"/>
+
+                <var name="umeridional_700hPa" type="real" dimensions="nCells Time" units="m s^{-1}"
+                     description="Reconstructed meridional wind at cell centers, vertically interpolated to 700 hPa"/>
+
+                <var name="umeridional_850hPa" type="real" dimensions="nCells Time" units="m s^{-1}"
+                     description="Reconstructed meridional wind at cell centers, vertically interpolated to 850 hPa"/>
+
+                <var name="umeridional_925hPa" type="real" dimensions="nCells Time" units="m s^{-1}"
+                     description="Reconstructed meridional wind at cell centers, vertically interpolated to 925 hPa"/>
+
+                <var name="w_200hPa" type="real" dimensions="nCells Time" units="m s^{-1}"
+                     description="Vertical velocity vertically interpolated to 200 hPa"/>
+
+                <var name="w_250hPa" type="real" dimensions="nCells Time" units="m s^{-1}"
+                     description="Vertical velocity vertically interpolated to 250 hPa"/>
+
+                <var name="w_500hPa" type="real" dimensions="nCells Time" units="m s^{-1}"
+                     description="Vertical velocity vertically interpolated to 500 hPa"/>
+
+                <var name="w_700hPa" type="real" dimensions="nCells Time" units="m s^{-1}"
+                     description="Vertical velocity vertically interpolated to 700 hPa"/>
+
+                <var name="w_850hPa" type="real" dimensions="nCells Time" units="m s^{-1}"
+                     description="Vertical velocity vertically interpolated to 850 hPa"/>
+
+                <var name="w_925hPa" type="real" dimensions="nCells Time" units="m s^{-1}"
+                     description="Vertical velocity vertically interpolated to 925 hPa"/>
+
+                <var name="vorticity_200hPa" type="real" dimensions="nVertices Time" units="s^{-1}"
+                     description="Relative vorticity vertically interpolated to 200 hPa"/>
+
+                <var name="vorticity_250hPa" type="real" dimensions="nVertices Time" units="s^{-1}"
+                     description="Relative vorticity vertically interpolated to 250 hPa"/>
+
+                <var name="vorticity_500hPa" type="real" dimensions="nVertices Time" units="s^{-1}"
+                     description="Relative vorticity vertically interpolated to 500 hPa"/>
+
+                <var name="vorticity_700hPa" type="real" dimensions="nVertices Time" units="s^{-1}"
+                     description="Relative vorticity vertically interpolated to 700 hPa"/>
+
+                <var name="vorticity_850hPa" type="real" dimensions="nVertices Time" units="s^{-1}"
+                     description="Relative vorticity vertically interpolated to 850 hPa"/>
+
+                <var name="vorticity_925hPa" type="real" dimensions="nVertices Time" units="s^{-1}"
+                     description="Relative vorticity vertically interpolated to 925 hPa"/>
 
                 <var name="t_isobaric"             type="real"     dimensions="nIsoLevelsT nCells Time"/>
                 <var name="z_isobaric"             type="real"     dimensions="nIsoLevelsZ nCells Time"/>
@@ -1733,197 +1735,6 @@
                 <var name="temperature_surface"    type="real"     dimensions="nCells Time"/>
                 <var name="dewpoint_surface"       type="real"     dimensions="nCells Time"/>
 
-=======
-                <var name="rv" type="real" dimensions="nVertLevels nEdges Time" units="???"
-                     description="???"/>
-
-                <var name="circulation" type="real" dimensions="nVertLevels nVertices Time" units="m^2 s^{-1}"
-                     description="Horizontal circulation at vertices"/>
-
-                <var name="gradPVt" type="real" dimensions="nVertLevels nEdges Time" units="???"
-                     description="Gradient in the tangential direction of PV at edge locations"/>
-
-                <var name="gradPVn" type="real" dimensions="nVertLevels nEdges Time" units="???"
-                     description="Gradient in the normal direction of PV at edge locations"/>
-
-                <var name="h_divergence" type="real" dimensions="nVertLevels nCells Time" units="???"
-                     description="???"/>
-
-                <var name="exner" type="real" dimensions="nVertLevels nCells Time" units="unitless"
-                     description="Exner function"/>
-
-                <var name="exner_base" type="real" dimensions="nVertLevels nCells Time" units="unitless"
-                     description="Base-state Exner function"/>
-
-                <var name="rtheta_base" type="real" dimensions="nVertLevels nCells Time" units="kg K m^{-3}"
-                     description="reference state rho*theta/zz"/>
-
-                <var name="pressure" type="real" dimensions="nVertLevels nCells Time" units="Pa"
-                     description="Pressure"/>
-
-                <var name="pressure_base" type="real" dimensions="nVertLevels nCells Time" units="Pa"
-                     description="Base state pressure"/>
-
-                <var name="rho_base" type="real" dimensions="nVertLevels nCells Time" units="kg m^{-3}"
-                     description="Base state dry air density"/>
-
-                <var name="theta_base" type="real" dimensions="nVertLevels nCells Time" units="K"
-                     description="Base state potential temperature"/>
-
-                <var name="rho_zz_old_split" type="real" dimensions="nVertLevels nCells Time" units="kg m^{-3}"
-                     description="rho/zz"/>
-
-                <var name="ruAvg" type="real" dimensions="nVertLevels nEdges Time" units="kg m^{-2} s^{-1}"
-                     description="time-averaged rho*u/zz used in scalar transport"/>
-
-                <var name="wwAvg" type="real" dimensions="nVertLevelsP1 nCells Time" units="kg m^{-2} s^{-1}"
-                     description="time-averaged rho*omega/zz used in scalar transport"/>
-
-                <var name="ruAvg_split" type="real" dimensions="nVertLevels nEdges Time" units="kg m^{-2} s^{-1}"
-                     description="time-averaged rho*u/zz used in scalar transport"/>
-
-                <var name="wwAvg_split" type="real" dimensions="nVertLevelsP1 nCells Time" units="kg m^{-2} s^{-1}"
-                     description="time-averaged rho*omega/zz used in scalar transport"/>
-
-                <var name="cqu" type="real" dimensions="nVertLevels nEdges Time" units="unitless"
-                     description="rho_d/rho_m at cell edge (u points)"/>
-
-                <var name="cqw" type="real" dimensions="nVertLevels nCells Time" units="unitless"
-                     description="rho_d/rho_m at w points"/>
-
-                <!-- coupled variables needed by solver, but not output -->
-                <var name="ru" type="real" dimensions="nVertLevels nEdges Time" units="kg m^{-2} s^{-1}"
-                     description="horizontal momentum at cell edge (rho*u/zz)"/>
-
-                <var name="ru_p" type="real" dimensions="nVertLevels nEdges Time" units="kg m^{-2} s^{-1}"
-                     description="acoustic perturbation horizontal momentum at cell edge  (rho*u/zz)"/>
-
-                <var name="ru_save" type="real" dimensions="nVertLevels nEdges Time" units="kg m^{-2} s^{-1}"
-                     description="predicted value of horizontal momentum, saved before acoustic steps"/>
-
-                <var name="rw" type="real" dimensions="nVertLevelsP1 nCells Time" units="kg m^{-2} s^{-1}"
-                     description="rho*omega/zz carried at w points"/>
-
-                <var name="rw_p" type="real" dimensions="nVertLevelsP1 nCells Time" units="kg m^{-2} s^{-1}"
-                     description="acoustic perturbation rho*omega/zz carried at w points"/>
-
-                <var name="rw_save" type="real" dimensions="nVertLevelsP1 nCells Time" units="kg m^{-2} s^{-1}"
-                     description="predicted value of rho*omega/zz, saved before acoustic steps"/>
-
-                <var name="rtheta_p" type="real" dimensions="nVertLevels nCells Time" units="kg K m^{-3}"
-                     description="rho*theta_m/zz perturbation from the reference state value"/>
-
-                <var name="rtheta_pp" type="real" dimensions="nVertLevels nCells Time" units="kg K m^{-3}"
-                     description="rho*theta_m/zz perturbation from rtheta_p"/>
-
-                <var name="rtheta_p_save" type="real" dimensions="nVertLevels nCells Time" units="kg K m^{-3}"
-                     description="predicted value rtheta_p, saved before acoustic steps"/>
-
-                <var name="rtheta_pp_old" type="real" dimensions="nVertLevels nCells Time" units="kg K m^{-3}"
-                     description="predicted value rtheta_pp, saved during acoustic steps for divergence damping calculation"/>
-
-                <var name="rho_p" type="real" dimensions="nVertLevels nCells Time" units="kg m^{-3}"
-                     description="rho/zz perturbation from the reference state value, advanced over acoustic steps"/>
-
-                <var name="rho_pp" type="real" dimensions="nVertLevels nCells Time" units="kg m^{-3}"
-                     description="rho/zz perturbation from rho_pp, advanced over acoustic steps"/>
-
-                <var name="rho_p_save" type="real" dimensions="nVertLevels nCells Time" units="kg m^{-3}"
-                     description="predicted value rho_p, saved before acoustic steps"/>
-
-                <var name="kdiff" type="real" dimensions="nVertLevels nCells Time" units="m^2 s^{-1}"
-                     description="Smagorinsky horizontal eddy viscosity"/>
-
-                <var name="surface_pressure" type="real" dimensions="nCells Time" units="Pa"
-                     description="Diagnosed surface pressure"/>
-
-                <var name="mslp" type="real" dimensions="nCells Time" units="Pa"
-                     description="Mean sea-level pressure"/>
-
-                <var name="temperature_200hPa" type="real" dimensions="nCells Time" units="K"
-                     description="Temperature vertically interpolated to 200 hPa"/>
-
-                <var name="temperature_500hPa" type="real" dimensions="nCells Time" units="K"
-                     description="Temperature vertically interpolated to 500 hPa"/>
-
-                <var name="temperature_700hPa" type="real" dimensions="nCells Time" units="K"
-                     description="Temperature vertically interpolated to 700 hPa"/>
-
-                <var name="temperature_850hPa" type="real" dimensions="nCells Time" units="K"
-                     description="Temperature vertically interpolated to 850 hPa"/>
-
-                <var name="relhum_200hPa" type="real" dimensions="nCells Time" units="percent"
-                     description="Relative humidity vertically interpolated to 200 hPa"/>
-
-                <var name="relhum_500hPa" type="real" dimensions="nCells Time" units="percent"
-                     description="Relative humidity vertically interpolated to 500 hPa"/>
-
-                <var name="relhum_700hPa" type="real" dimensions="nCells Time" units="percent"
-                     description="Relative humidity vertically interpolated to 700 hPa"/>
-
-                <var name="relhum_850hPa" type="real" dimensions="nCells Time" units="percent"
-                     description="Relative humidity vertically interpolated to 850 hPa"/>
-
-                <var name="height_200hPa" type="real" dimensions="nCells Time" units="m"
-                     description="Geometric height interpolated to 200 hPa"/>
-
-                <var name="height_500hPa" type="real" dimensions="nCells Time" units="m"
-                     description="Geometric height interpolated to 500 hPa"/>
-
-                <var name="height_700hPa" type="real" dimensions="nCells Time" units="m"
-                     description="Geometric height interpolated to 700 hPa"/>
-
-                <var name="height_850hPa" type="real" dimensions="nCells Time" units="m"
-                     description="Geometric height interpolated to 850 hPa"/>
-
-                <var name="uzonal_200hPa" type="real" dimensions="nCells Time" units="m s^{-1}"
-                     description="Reconstructed zonal wind at cell centers, vertically interpolated to 200 hPa"/>
-
-                <var name="uzonal_500hPa" type="real" dimensions="nCells Time" units="m s^{-1}"
-                     description="Reconstructed zonal wind at cell centers, vertically interpolated to 500 hPa"/>
-
-                <var name="uzonal_700hPa" type="real" dimensions="nCells Time" units="m s^{-1}"
-                     description="Reconstructed zonal wind at cell centers, vertically interpolated to 700 hPa"/>
-
-                <var name="uzonal_850hPa" type="real" dimensions="nCells Time" units="m s^{-1}"
-                     description="Reconstructed zonal wind at cell centers, vertically interpolated to 850 hPa"/>
-
-                <var name="umeridional_200hPa" type="real" dimensions="nCells Time" units="m s^{-1}"
-                     description="Reconstructed meridional wind at cell centers, vertically interpolated to 200 hPa"/>
-
-                <var name="umeridional_500hPa" type="real" dimensions="nCells Time" units="m s^{-1}"
-                     description="Reconstructed meridional wind at cell centers, vertically interpolated to 500 hPa"/>
-
-                <var name="umeridional_700hPa" type="real" dimensions="nCells Time" units="m s^{-1}"
-                     description="Reconstructed meridional wind at cell centers, vertically interpolated to 700 hPa"/>
-
-                <var name="umeridional_850hPa" type="real" dimensions="nCells Time" units="m s^{-1}"
-                     description="Reconstructed meridional wind at cell centers, vertically interpolated to 850 hPa"/>
-
-                <var name="w_200hPa" type="real" dimensions="nCells Time" units="m s^{-1}"
-                     description="Vertical velocity vertically interpolated to 200 hPa"/>
-
-                <var name="w_500hPa" type="real" dimensions="nCells Time" units="m s^{-1}"
-                     description="Vertical velocity vertically interpolated to 500 hPa"/>
-
-                <var name="w_700hPa" type="real" dimensions="nCells Time" units="m s^{-1}"
-                     description="Vertical velocity vertically interpolated to 700 hPa"/>
-
-                <var name="w_850hPa" type="real" dimensions="nCells Time" units="m s^{-1}"
-                     description="Vertical velocity vertically interpolated to 850 hPa"/>
-
-                <var name="vorticity_200hPa" type="real" dimensions="nVertices Time" units="s^{-1}"
-                     description="Relative vorticity vertically interpolated to 200 hPa"/>
-
-                <var name="vorticity_500hPa" type="real" dimensions="nVertices Time" units="s^{-1}"
-                     description="Relative vorticity vertically interpolated to 500 hPa"/>
-
-                <var name="vorticity_700hPa" type="real" dimensions="nVertices Time" units="s^{-1}"
-                     description="Relative vorticity vertically interpolated to 700 hPa"/>
-
-                <var name="vorticity_850hPa" type="real" dimensions="nVertices Time" units="s^{-1}"
-                     description="Relative vorticity vertically interpolated to 850 hPa"/>
->>>>>>> c8883bce
         </var_struct>
 
         <var_struct name="tend" time_levs="1">
@@ -1965,35 +1776,27 @@
 
                 <!-- scalar tendencies -->
                 <var_array name="scalars_tend" type="real" dimensions="nVertLevels nCells Time">
-<<<<<<< HEAD
-                     <var name="tend_qv"     name_in_code="qv"     array_group="moist"/>
-                     <var name="tend_qc"     name_in_code="qc"     array_group="moist"    packages="bl_mynn_in;cu_tiedtke_in;mp_kessler_in;mp_thompson_in;mp_wsm6_in"/>
-                     <var name="tend_qr"     name_in_code="qr"     array_group="moist"    packages="mp_kessler_in;mp_thompson_in;mp_wsm6_in"/>
-                     <var name="tend_qi"     name_in_code="qi"     array_group="moist"    packages="bl_mynn_in;cu_tiedtke_in;mp_thompson_in;mp_wsm6_in"/>
-                     <var name="tend_qs"     name_in_code="qs"     array_group="moist"    packages="mp_thompson_in;mp_wsm6_in"/>
-                     <var name="tend_qg"     name_in_code="qg"     array_group="moist"    packages="mp_thompson_in;mp_wsm6_in"/>
+                        <var name="tend_qv"    name_in_code="qv"        array_group="moist" units="kg kg^{-1} s^{-1}"
+                             description="Tendency of water vapor mixing ratio"/>
+
+                        <var name="tend_qc"    name_in_code="qc"        array_group="moist" packages="bl_mynn_in;cu_tiedtke_in;mp_kessler_in;mp_thompson_in;mp_wsm6_in" units="kg kg^{-1} s^{-1}"
+                             description="Tendency of cloud water mixing ratio"/>
+
+                        <var name="tend_qr"    name_in_code="qr"        array_group="moist" packages="mp_kessler_in;mp_thompson_in;mp_wsm6_in" units="kg kg^{-1} s^{-1}"
+                             description="Tendency of rain water mixing ratio"/>
+
+                        <var name="tend_qi"    name_in_code="qi"        array_group="moist" packages="bl_mynn_in;cu_tiedtke_in;mp_thompson_in;mp_wsm6_in" units="kg kg^{-1} s^{-1}"
+                             description="Tendency of ice mixing ratio"/>
+
+                        <var name="tend_qs"    name_in_code="qs"        array_group="moist" packages="mp_thompson_in;mp_wsm6_in" units="kg kg^{-1} s^{-1}"
+                             description="Tendency of snow ratio"/>
+
+                        <var name="tend_qg"    name_in_code="qg"        array_group="moist" packages="mp_thompson_in;mp_wsm6_in" units="kg kg^{-1} s^{-1}"
+                             description="Tendency of graupel mixing ratio"/>
+
                      <var name="tend_nr"     name_in_code="nr"     array_group="number"   packages="mp_thompson_in"/>
                      <var name="tend_ni"     name_in_code="ni"     array_group="number"   packages="bl_mynn_in;mp_thompson_in"/>
-=======
-                        <var name="tend_qv"    name_in_code="qv"        array_group="moist" units="kg kg^{-1} s^{-1}"
-                             description="Tendency of water vapor mixing ratio"/>
-
-                        <var name="tend_qc"    name_in_code="qc"        array_group="moist" units="kg kg^{-1} s^{-1}"
-                             description="Tendency of cloud water mixing ratio"/>
-
-                        <var name="tend_qr"    name_in_code="qr"        array_group="moist" units="kg kg^{-1} s^{-1}"
-                             description="Tendency of rain water mixing ratio"/>
-
-                        <var name="tend_qi"    name_in_code="qi"        array_group="moist" units="kg kg^{-1} s^{-1}"
-                             description="Tendency of ice mixing ratio"/>
-
-                        <var name="tend_qs"    name_in_code="qs"        array_group="moist" units="kg kg^{-1} s^{-1}"
-                             description="Tendency of snow ratio"/>
-
-                        <var name="tend_qg"    name_in_code="qg"        array_group="moist" units="kg kg^{-1} s^{-1}"
-                             description="Tendency of graupel mixing ratio"/>
-
->>>>>>> c8883bce
+
                 </var_array>
         </var_struct>
 
@@ -2044,188 +1847,154 @@
                      possible_values="Positive integers"/>
 
                 <!-- NAMELIST VARIABLES ADDED FOR PHYSICS CONFIGURATION: -->
-<<<<<<< HEAD
-                <nml_option name="config_frac_seaice"                type="logical"       default_value="false"      in_defaults="false"/>
-                <nml_option name="config_sfc_albedo"                 type="logical"       default_value="true"       in_defaults="false"/>
-                <nml_option name="config_sfc_snowalbedo"             type="logical"       default_value="true"       in_defaults="false"/>
-                <nml_option name="config_sst_update"                 type="logical"       default_value="false"/>
-                <nml_option name="config_sstdiurn_update"            type="logical"       default_value="false"/>
-                <nml_option name="config_deepsoiltemp_update"        type="logical"       default_value="false"/>
-                <nml_option name="config_o3climatology"              type="logical"       default_value="false"      in_defaults="false"/>
-
-                <nml_option name="config_radtlw_interval"            type="character"     default_value="00:30:00"/>
-                <nml_option name="config_radtsw_interval"            type="character"     default_value="00:30:00"/>
-                <nml_option name="config_conv_interval"              type="character"     default_value="none"       in_defaults="false"/>
-                <nml_option name="config_pbl_interval"               type="character"     default_value="none"       in_defaults="false"/>
-                <nml_option name="config_camrad_abs_update"          type="character"     default_value="06:00:00"   in_defaults="false"/>
-                <nml_option name="config_greeness_update"            type="character"     default_value="24:00:00"   in_defaults="false"/>
-                <nml_option name="config_bucket_update"              type="character"     default_value="none"/>
-
-                <nml_option name="config_physics_suite"              type="character"     default_value="mesoscale_reference"  in_defaults="true"/>
-
-                <nml_option name="config_microp_scheme"              type="character"     default_value="suite"      in_defaults="false"/>
-                <nml_option name="config_convection_scheme"          type="character"     default_value="suite"      in_defaults="false"/>
-                <nml_option name="config_lsm_scheme"                 type="character"     default_value="suite"      in_defaults="false"/>
-                <nml_option name="config_pbl_scheme"                 type="character"     default_value="suite"      in_defaults="false"/>
-                <nml_option name="config_gwdo_scheme"                type="character"     default_value="suite"      in_defaults="false"/>
-                <nml_option name="config_radt_cld_scheme"            type="character"     default_value="suite"      in_defaults="false"/>
-                <nml_option name="config_radt_lw_scheme"             type="character"     default_value="suite"      in_defaults="false"/>
-                <nml_option name="config_radt_sw_scheme"             type="character"     default_value="suite"      in_defaults="false"/>
-                <nml_option name="config_sfclayer_scheme"            type="character"     default_value="suite"      in_defaults="false"/>
+                
+                <nml_option name="config_frac_seaice" type="logical" default_value="false" in_defaults="false"
+                     units="-"
+                     description="logical for configuration of fractional sea-ice"
+                     possible_values=".true. for sea-ice between 0 or 1; .false. for sea-ice equal to 0 or 1 (flag)."/>
+
+                <nml_option name="config_sfc_albedo" type="logical" default_value="true" in_defaults="false"
+                     units="-"
+                     description="logical for configuration of surface albedo"
+                     possible_values=".true. for climatologically varying surface albedo; .false. for fixed input data"/>
+
+                <nml_option name="config_sfc_snowalbedo" type="logical" default_value="true" in_defaults="false"
+                     units="-"
+                     description="logical for configuration of maximum surface albedo for snow"
+                     possible_values=".true. for geographical distribution; .false. for fixed input data"/>
+
+                <nml_option name="config_sst_update" type="logical" default_value="false"
+                     units="-"
+                     description="logical for configuration of sea-surface temperature"
+                     possible_values=".true. for time-varying sea-surface temperatures; .false., otherwise"/>
+
+                <nml_option name="config_sstdiurn_update" type="logical" default_value="false"
+                     units="-"
+                     description="logical for configuration of diurnal cycle of sea-surface temperatures"
+                     possible_values=".true. for applying a diurnal cycle to sea-surface temperatures; .false., otherwise"/>
+
+                <nml_option name="config_deepsoiltemp_update" type="logical" default_value="false"
+                     units="-"
+                     description="logical for configuration of deep soil temperatures"
+                     possible_values=".true. for slowly time-varying deep soil temperatures; .false. otherwise"/>
+
+                <nml_option name="config_o3climatology" type="logical" default_value="false" in_defaults="false"
+                     units="-"
+                     description="logical for configuration of input ozone data in RRMTG long- and short-wave radiation"
+                     possible_values=".true. for using monthly-varying ozone data; .false. for using fixed vertical profile"/>
+
+                <nml_option name="config_n_microp" type="integer" default_value="1" in_defaults="false"
+                     units="-"
+                     description="number of microphysics time-steps per physics time-steps"
+                     possible_values="Positive integers"/>
+
+                <nml_option name="config_radtlw_interval" type="character" default_value="00:30:00"
+                     units="-"
+                     description="time interval between calls to parameterization of long-wave radiation"
+                     possible_values="`DD_HH:MM:SS' or `none'"/>
+
+                <nml_option name="config_radtsw_interval" type="character" default_value="00:30:00"
+                     units="-"
+                     description="time interval between calls to parameterization of short-wave radiation"
+                     possible_values="`DD_HH:MM:SS' or `none'"/>
+
+                <nml_option name="config_conv_interval" type="character" default_value="none" in_defaults="false"
+                     units="-"
+                     description="time interval between calls to parameterization of convection"
+                     possible_values="`DD_HH:MM:SS' or `none'"/>
+
+                <nml_option name="config_pbl_interval" type="character" default_value="none" in_defaults="false"
+                     units="-"
+                     description="time interval between calls to parameterization of planetary boundary layer"
+                     possible_values="`DD_HH:MM:SS' or `none'"/>
+
+                <nml_option name="config_camrad_abs_update" type="character" default_value="06:00:00" in_defaults="false"
+                     units="-"
+                     description="time interval between updates of absorption/emission coefficients in CAM radiation"
+                     possible_values="`DD_HH:MM:SS' or `none'"/>
+
+                <nml_option name="config_greeness_update" type="character" default_value="24:00:00" in_defaults="false"
+                     units="-"
+                     description="time interval between updates of greeness fraction"
+                     possible_values="`DD_HH:MM:SS' or `none'"/>
+
+                <nml_option name="config_bucket_update" type="character" default_value="none"
+                     units="-"
+                     description="time interval between updates of accumulated rain and radiation diagnostics"
+                     possible_values="`DD_HH:MM:SS' or `none'"/>
+
+                <nml_option name="config_physics_suite" type="character" default_value="mesoscale_reference" in_defaults="true"
+                     units="-"
+                     description="Choice of physics suite"
+                     possible_values="`mesoscale_reference',`none'"/>
+
+                <nml_option name="config_microp_scheme" type="character" default_value="suite" in_defaults="false"
+                     units="-"
+                     description="configuration for cloud microphysics schemes"
+                     possible_values="`suite',`wsm6',`off'"/>
+
+                <nml_option name="config_convection_scheme" type="character" default_value="suite" in_defaults="false"
+                     units="-"
+                     description="configuration for convection schemes"
+                     possible_values="`suite',`kain_fritsch',`tiedtke',`off'"/>
+
+                <nml_option name="config_lsm_scheme" type="character" default_value="suite" in_defaults="false"
+                     units="-"
+                     description="configuration for land-surface schemes"
+                     possible_values="`suite',`noah',`off'"/>
+
+                <nml_option name="config_pbl_scheme" type="character" default_value="suite" in_defaults="false"
+                     units="-"
+                     description="configuration for planetary boundary layer schemes"
+                     possible_values="`suite',`ysu',`off'"/>
+
+                <nml_option name="config_gwdo_scheme" type="character" default_value="suite" in_defaults="false"
+                     units="-"
+                     description="configuration of gravity wave drag over orography"
+                     possible_values="`suite',`ysu_gwdo',`off'"/>
+
+                <nml_option name="config_radt_cld_scheme" type="character" default_value="suite" in_defaults="false"
+                     units="-"
+                     description="configuration for calculation of horizontal cloud fraction"
+                     possible_values="`suite',`cld_fraction',`cld_incidence'"/>
+
+                <nml_option name="config_radt_lw_scheme" type="character" default_value="suite" in_defaults="false"
+                     units="-"
+                     description="configuration for long-wave radiation schemes"
+                     possible_values="`suite',`rrtmg_lw',`cam_lw',`off'"/>
+
+                <nml_option name="config_radt_sw_scheme" type="character" default_value="suite" in_defaults="false"
+                     units="-"
+                     description="configuration for short-wave radiation schemes"
+                     possible_values="`suite',`rrtmg_sw',`cam_sw',`off'"/>
+
+                <nml_option name="config_sfclayer_scheme" type="character" default_value="suite" in_defaults="false"
+                     units="-"
+                     description="configuration for surface layer-scheme"
+                     possible_values="`suite',`monin_obukhov',`off'"/>
 
                 <nml_option name="config_gfconv_closure_deep"        type="integer"       default_value="0"          in_defaults="false"/>
                 <nml_option name="config_gfconv_closure_shallow"     type="integer"       default_value="8"          in_defaults="false"/>
 
-                <nml_option name="config_bucket_radt"                type="real"          default_value="1.0e9"      in_defaults="false"/>
-                <nml_option name="config_bucket_rainc"               type="real"          default_value="100.0"      in_defaults="false"/>
-                <nml_option name="config_bucket_rainnc"              type="real"          default_value="100.0"      in_defaults="false"/>
+                <nml_option name="config_bucket_radt" type="real" default_value="1.0e9" in_defaults="false"
+                     units="-"
+                     description="threshold above which accumulated radiation diagnostics are reset"
+                     possible_values="Positive real values"/>
+
+                <nml_option name="config_bucket_rainc" type="real" default_value="100.0" in_defaults="false"
+                     units="-"
+                     description="threshold above which the accumulated convective precipitation is reset"
+                     possible_values="Positive real values"/>
+
+                <nml_option name="config_bucket_rainnc" type="real" default_value="100.0" in_defaults="false"
+                     units="-"
+                     description="threshold above which the accumulated grid-scale precipitation is reset"
+                     possible_values="Positive real values"/>
 
                 <nml_option name="config_oml1d"                      type="logical"       default_value="false"      in_defaults="false"/>
                 <nml_option name="config_oml_hml0"                   type="real"          default_value="30.0"       in_defaults="false"/>
                 <nml_option name="config_oml_gamma"                  type="real"          default_value="0.14"       in_defaults="false"/>
                 <nml_option name="config_oml_relaxation_time"        type="real"          default_value="864000."    in_defaults="false"/>
-                
-=======
-                <nml_option name="config_frac_seaice" type="logical" default_value="false" in_defaults="false"
-                     units="-"
-                     description="logical for configuration of fractional sea-ice"
-                     possible_values=".true. for sea-ice between 0 or 1; .false. for sea-ice equal to 0 or 1 (flag)."/>
-
-                <nml_option name="config_sfc_albedo" type="logical" default_value="true" in_defaults="false"
-                     units="-"
-                     description="logical for configuration of surface albedo"
-                     possible_values=".true. for climatologically varying surface albedo; .false. for fixed input data"/>
-
-                <nml_option name="config_sfc_snowalbedo" type="logical" default_value="true" in_defaults="false"
-                     units="-"
-                     description="logical for configuration of maximum surface albedo for snow"
-                     possible_values=".true. for geographical distribution; .false. for fixed input data"/>
-
-                <nml_option name="config_sst_update" type="logical" default_value="false"
-                     units="-"
-                     description="logical for configuration of sea-surface temperature"
-                     possible_values=".true. for time-varying sea-surface temperatures; .false., otherwise"/>
-
-                <nml_option name="config_sstdiurn_update" type="logical" default_value="false"
-                     units="-"
-                     description="logical for configuration of diurnal cycle of sea-surface temperatures"
-                     possible_values=".true. for applying a diurnal cycle to sea-surface temperatures; .false., otherwise"/>
-
-                <nml_option name="config_deepsoiltemp_update" type="logical" default_value="false"
-                     units="-"
-                     description="logical for configuration of deep soil temperatures"
-                     possible_values=".true. for slowly time-varying deep soil temperatures; .false. otherwise"/>
-
-                <nml_option name="config_o3climatology" type="logical" default_value="false" in_defaults="false"
-                     units="-"
-                     description="logical for configuration of input ozone data in RRMTG long- and short-wave radiation"
-                     possible_values=".true. for using monthly-varying ozone data; .false. for using fixed vertical profile"/>
-
-                <nml_option name="config_n_microp" type="integer" default_value="1" in_defaults="false"
-                     units="-"
-                     description="number of microphysics time-steps per physics time-steps"
-                     possible_values="Positive integers"/>
-
-                <nml_option name="config_radtlw_interval" type="character" default_value="00:30:00"
-                     units="-"
-                     description="time interval between calls to parameterization of long-wave radiation"
-                     possible_values="`DD_HH:MM:SS' or `none'"/>
-
-                <nml_option name="config_radtsw_interval" type="character" default_value="00:30:00"
-                     units="-"
-                     description="time interval between calls to parameterization of short-wave radiation"
-                     possible_values="`DD_HH:MM:SS' or `none'"/>
-
-                <nml_option name="config_conv_interval" type="character" default_value="none" in_defaults="false"
-                     units="-"
-                     description="time interval between calls to parameterization of convection"
-                     possible_values="`DD_HH:MM:SS' or `none'"/>
-
-                <nml_option name="config_pbl_interval" type="character" default_value="none" in_defaults="false"
-                     units="-"
-                     description="time interval between calls to parameterization of planetary boundary layer"
-                     possible_values="`DD_HH:MM:SS' or `none'"/>
-
-                <nml_option name="config_camrad_abs_update" type="character" default_value="06:00:00" in_defaults="false"
-                     units="-"
-                     description="time interval between updates of absorption/emission coefficients in CAM radiation"
-                     possible_values="`DD_HH:MM:SS' or `none'"/>
-
-                <nml_option name="config_greeness_update" type="character" default_value="24:00:00" in_defaults="false"
-                     units="-"
-                     description="time interval between updates of greeness fraction"
-                     possible_values="`DD_HH:MM:SS' or `none'"/>
-
-                <nml_option name="config_bucket_update" type="character" default_value="none"
-                     units="-"
-                     description="time interval between updates of accumulated rain and radiation diagnostics"
-                     possible_values="`DD_HH:MM:SS' or `none'"/>
-
-                <nml_option name="config_physics_suite" type="character" default_value="mesoscale_reference" in_defaults="true"
-                     units="-"
-                     description="Choice of physics suite"
-                     possible_values="`mesoscale_reference',`none'"/>
-
-                <nml_option name="config_microp_scheme" type="character" default_value="suite" in_defaults="false"
-                     units="-"
-                     description="configuration for cloud microphysics schemes"
-                     possible_values="`suite',`wsm6',`off'"/>
-
-                <nml_option name="config_convection_scheme" type="character" default_value="suite" in_defaults="false"
-                     units="-"
-                     description="configuration for convection schemes"
-                     possible_values="`suite',`kain_fritsch',`tiedtke',`off'"/>
-
-                <nml_option name="config_lsm_scheme" type="character" default_value="suite" in_defaults="false"
-                     units="-"
-                     description="configuration for land-surface schemes"
-                     possible_values="`suite',`noah',`off'"/>
-
-                <nml_option name="config_pbl_scheme" type="character" default_value="suite" in_defaults="false"
-                     units="-"
-                     description="configuration for planetary boundary layer schemes"
-                     possible_values="`suite',`ysu',`off'"/>
-
-                <nml_option name="config_gwdo_scheme" type="character" default_value="suite" in_defaults="false"
-                     units="-"
-                     description="configuration of gravity wave drag over orography"
-                     possible_values="`suite',`ysu_gwdo',`off'"/>
-
-                <nml_option name="config_radt_cld_scheme" type="character" default_value="suite" in_defaults="false"
-                     units="-"
-                     description="configuration for calculation of horizontal cloud fraction"
-                     possible_values="`suite',`cld_fraction',`cld_incidence'"/>
-
-                <nml_option name="config_radt_lw_scheme" type="character" default_value="suite" in_defaults="false"
-                     units="-"
-                     description="configuration for long-wave radiation schemes"
-                     possible_values="`suite',`rrtmg_lw',`cam_lw',`off'"/>
-
-                <nml_option name="config_radt_sw_scheme" type="character" default_value="suite" in_defaults="false"
-                     units="-"
-                     description="configuration for short-wave radiation schemes"
-                     possible_values="`suite',`rrtmg_sw',`cam_sw',`off'"/>
-
-                <nml_option name="config_sfclayer_scheme" type="character" default_value="suite" in_defaults="false"
-                     units="-"
-                     description="configuration for surface layer-scheme"
-                     possible_values="`suite',`monin_obukhov',`off'"/>
-
-                <nml_option name="config_bucket_radt" type="real" default_value="1.0e9" in_defaults="false"
-                     units="-"
-                     description="threshold above which accumulated radiation diagnostics are reset"
-                     possible_values="Positive real values"/>
-
-                <nml_option name="config_bucket_rainc" type="real" default_value="100.0" in_defaults="false"
-                     units="-"
-                     description="threshold above which the accumulated convective precipitation is reset"
-                     possible_values="Positive real values"/>
-
-                <nml_option name="config_bucket_rainnc" type="real" default_value="100.0" in_defaults="false"
-                     units="-"
-                     description="threshold above which the accumulated grid-scale precipitation is reset"
-                     possible_values="Positive real values"/>
->>>>>>> c8883bce
         </nml_record>
 
         <var_struct name="diag_physics" time_levs="1">
@@ -2276,22 +2045,39 @@
                 <!-- precipw   : precipitable water                                                            (kg/m2)  -->
                 <!-- refl10cm_max: maximum column reflectivity                                                   (dBz)  -->
 
-<<<<<<< HEAD
-                <var name="refl10cm_max" type="real"    dimensions="nCells Time" packages="mp_thompson_in;mp_wsm6_in"/>
-
-                <var name="i_rainnc"     type="integer" dimensions="nCells Time" packages="mp_kessler_in;mp_thompson_in;mp_wsm6_in"/>
-                <var name="rainncv"      type="real"    dimensions="nCells Time" packages="mp_kessler_in;mp_thompson_in;mp_wsm6_in"/>
-                <var name="graupelncv"   type="real"    dimensions="nCells Time" packages="mp_thompson_in;mp_wsm6_in"/>
-                <var name="snowncv"      type="real"    dimensions="nCells Time" packages="mp_thompson_in;mp_wsm6_in"/>
-                <var name="sr"           type="real"    dimensions="nCells Time" packages="mp_thompson_in;mp_wsm6_in"/>
+                <var name="refl10cm_max" type="real" dimensions="nCells Time" packages="mp_thompson_in;mp_wsm6_in" units="dBZ"
+                     description="10 cm maximum radar reflectivity"/>
+
+                <var name="i_rainnc" type="integer" dimensions="nCells Time" packages="mp_kessler_in;mp_thompson_in;mp_wsm6_in" units="unitless"
+                     description="incidence of accumulated grid-scale precipitation greater than config_bucket_rainnc"/>
+
+                <var name="sr" type="real" dimensions="nCells Time" packages="mp_thompson_in;mp_wsm6_in" units="unitless"
+                     description="time-step ratio of frozen versus total grid-scale precipitation"/>
+
+                <var name="rainncv" type="real" dimensions="nCells Time" packages="mp_kessler_in;mp_thompson_in;mp_wsm6_in" units="mm"
+                     description="time-step total grid-scale precipitation"/>
+
+                <var name="snowncv" type="real" dimensions="nCells Time" packages="mp_thompson_in;mp_wsm6_in" units="mm"
+                     description="time-step grid-scale precipitation of snow"/>
+
+                <var name="graupelncv" type="real" dimensions="nCells Time" packages="mp_thompson_in;mp_wsm6_in" units="mm"
+                     description="time-step grid-scale precipitation of graupel"/>
 
                 <!-- added convective diagnostics, WCS 201503 -->
                 <var name="refl10cm_1km"           type="real"     dimensions="nCells Time"/>
                 <var name="refl10cm_1km_max"       type="real"     dimensions="nCells Time"/>
 
-                <var name="rainnc"       type="real"    dimensions="nCells Time" packages="mp_kessler_in;mp_thompson_in;mp_wsm6_in"/>
-                <var name="snownc"       type="real"    dimensions="nCells Time" packages="mp_thompson_in;mp_wsm6_in"/>
-                <var name="graupelnc"    type="real"    dimensions="nCells Time" packages="mp_thompson_in;mp_wsm6_in"/>
+                <var name="rainnc" type="real" dimensions="nCells Time" packages="mp_kessler_in;mp_thompson_in;mp_wsm6_in" units="mm"
+                     description="accumulated total grid-scale precipitation"/>
+
+                <var name="snownc" type="real" dimensions="nCells Time" packages="mp_thompson_in;mp_wsm6_in" units="mm"
+                     description="accumulated grid-scale precipitation of snow"/>
+
+                <var name="graupelnc" type="real" dimensions="nCells Time" packages="mp_thompson_in;mp_wsm6_in" units="mm"
+                     description="accumulated grid-scale precipitation of graupel"/>
+
+                <var name="precipw" type="real" dimensions="nCells Time" units="kg m^{-2}"
+                     description="precipitable water"/>
 
                 <var name="rainprod"     type="real"    dimensions="nVertLevels nCells Time" packages="mp_thompson_in"/>
                 <var name="evapprod"     type="real"    dimensions="nVertLevels nCells Time" packages="mp_thompson_in"/>
@@ -2302,39 +2088,6 @@
                 <var name="nt_c"         type="real"    dimensions="nCells"      packages="mp_thompson_in"/>
                 <var name="mu_c"         type="real"    dimensions="nCells"      packages="mp_thompson_in"/>
 
-                <var name="precipw"      type="real"    dimensions="nCells Time"/>
-=======
-                <var name="refl10cm_max" type="real" dimensions="nCells Time" units="dBZ"
-                     description="10 cm maximum radar reflectivity"/>
-
-                <var name="i_rainnc" type="integer" dimensions="nCells Time" units="unitless"
-                     description="incidence of accumulated grid-scale precipitation greater than config_bucket_rainnc"/>
-
-                <var name="sr" type="real" dimensions="nCells Time" units="unitless"
-                     description="time-step ratio of frozen versus total grid-scale precipitation"/>
-
-                <var name="rainncv" type="real" dimensions="nCells Time" units="mm"
-                     description="time-step total grid-scale precipitation"/>
-
-                <var name="snowncv" type="real" dimensions="nCells Time" units="mm"
-                     description="time-step grid-scale precipitation of snow"/>
-
-                <var name="graupelncv" type="real" dimensions="nCells Time" units="mm"
-                     description="time-step grid-scale precipitation of graupel"/>
-
-                <var name="rainnc" type="real" dimensions="nCells Time" units="mm"
-                     description="accumulated total grid-scale precipitation"/>
-
-                <var name="snownc" type="real" dimensions="nCells Time" units="mm"
-                     description="accumulated grid-scale precipitation of snow"/>
-
-                <var name="graupelnc" type="real" dimensions="nCells Time" units="mm"
-                     description="accumulated grid-scale precipitation of graupel"/>
-
-                <var name="precipw" type="real" dimensions="nCells Time" units="kg m^{-2}"
-                     description="precipitable water"/>
->>>>>>> c8883bce
-
                 <!-- ================================================================================================== -->
                 <!-- ... PARAMETERIZATION OF CONVECTION:                                                                -->
                 <!-- ================================================================================================== -->
@@ -2343,32 +2096,26 @@
                 <!-- rainc     : accumulated time-step convective precipitation                                   (mm)  -->
                 <!-- raincv    : time-step convective precipitation                                               (mm)  -->
 
-<<<<<<< HEAD
-                <var name="i_rainc"       type="integer" dimensions="nCells Time" packages="cu_grell_freitas_in;cu_kain_fritsch_in;cu_tiedtke_in"/>
-                <var name="cuprec"        type="real"    dimensions="nCells Time" packages="cu_grell_freitas_in;cu_kain_fritsch_in;cu_tiedtke_in"/>
-                <var name="rainc"         type="real"    dimensions="nCells Time" packages="cu_grell_freitas_in;cu_kain_fritsch_in;cu_tiedtke_in"/>
-                <var name="raincv"        type="real"    dimensions="nCells Time" packages="cu_grell_freitas_in;cu_kain_fritsch_in;cu_tiedtke_in"/>
-=======
-                <var name="i_rainc" type="integer" dimensions="nCells Time" units="unitless"
+                <var name="i_rainc" type="integer" dimensions="nCells Time" packages="cu_grell_freitas_in;cu_kain_fritsch_in;cu_tiedtke_in" units="unitless"
                      description="incidence of accumulated convective precipitation greater than config_bucket_rainc"/>
 
-                <var name="cuprec" type="real" dimensions="nCells Time" units="mm s^{-1}"
+                <var name="cuprec" type="real" dimensions="nCells Time" packages="cu_grell_freitas_in;cu_kain_fritsch_in;cu_tiedtke_in" units="mm s^{-1}"
                      description="convective precipitation rate"/>
 
-                <var name="rainc" type="real" dimensions="nCells Time" units="mm"
+                <var name="rainc" type="real" dimensions="nCells Time" packages="cu_grell_freitas_in;cu_kain_fritsch_in;cu_tiedtke_in" units="mm"
                      description="accumulated convective precipitation"/>
 
-                <var name="raincv" type="real" dimensions="nCells Time" units="mm"
+                <var name="raincv" type="real" dimensions="nCells Time" packages="cu_grell_freitas_in;cu_kain_fritsch_in;cu_tiedtke_in" units="mm"
                      description="time-step convective precipitation"/>
->>>>>>> c8883bce
 
                 <!-- ... KAIN_FRITSCH:                                                                                 -->
                 <!-- nca       : relaxation time for KF parameterization of convection                             (s) -->
                 <!-- wavg0     : average vertical velocity (KF scheme only)                                    (m s-1) -->
-
-<<<<<<< HEAD
-                <var name="nca"           type="real"    dimensions="nCells Time" packages="cu_kain_fritsch_in"/>
-                <var name="w0avg"         type="real"    dimensions="nVertLevels nCells Time" packages="cu_kain_fritsch_in"/>
+                <var name="nca" type="real" dimensions="nCells Time" packages="cu_kain_fritsch_in" units="s"
+                     description="relaxation time for KF parameterization of convection"/>
+
+                <var name="w0avg" type="real" dimensions="nVertLevels nCells Time" packages="cu_kain_fritsch_in" units="m s^{-1}"
+                     description="time running-averaged vertical velocity"/>
 
                 <!-- ... GRELL-FREITAS ONLY:                                                                           -->
                 <var name="k22_shallow"   type="integer"  dimensions="nCells Time" packages="cu_grell_freitas_in"/>
@@ -2385,21 +2132,11 @@
                 <!-- ... KAIN_FRITSCH AND GRELL-FREITAS:                                                               -->
                 <!-- cubot     : lowest level of convection                                                        (-) -->
                 <!-- cutop     : highest level of convection                                                       (-) -->
-                <var name="cubot"         type="real"    dimensions="nCells Time" packages="cu_grell_freitas_in;cu_kain_fritsch_in"/>
-                <var name="cutop"         type="real"    dimensions="nCells Time" packages="cu_grell_freitas_in;cu_kain_fritsch_in"/>
-=======
-                <var name="nca" type="real" dimensions="nCells Time" units="s"
-                     description="relaxation time for KF parameterization of convection"/>
-
-                <var name="cubot" type="real" dimensions="nCells Time" units="unitless"
+                <var name="cubot" type="real" dimensions="nCells Time" packages="cu_grell_freitas_in;cu_kain_fritsch_in" units="unitless"
                      description="index of highest level of convection"/>
 
-                <var name="cutop" type="real" dimensions="nCells Time" units="unitless"
+                <var name="cutop" type="real" dimensions="nCells Time" packages="cu_grell_freitas_in;cu_kain_fritsch_in" units="unitless"
                      description="index of lowest level of convection"/>
-
-                <var name="w0avg" type="real" dimensions="nVertLevels nCells Time" units="m s^{-1}"
-                     description="time running-averaged vertical velocity"/>
->>>>>>> c8883bce
 
 
                 <!-- ================================================================================================== -->
@@ -2409,15 +2146,25 @@
                 <!-- hpbl      : PBL height                                                                        (m)  -->
                 <!-- exch_h    : exchange coefficient                                                              (-)  -->
 
-<<<<<<< HEAD
-                <var name="kpbl"          type="integer"  dimensions="nCells Time" packages="bl_mynn_in;bl_ysu_in"/>
-                <var name="hpbl"          type="real"     dimensions="nCells Time" packages="bl_mynn_in;bl_ysu_in"/>
-		<var name="kzh"           type="real"     dimensions="nVertLevels nCells Time" packages="bl_mynn_in;bl_ysu_in"/>
-		<var name="kzm"           type="real"     dimensions="nVertLevels nCells Time" packages="bl_mynn_in;bl_ysu_in"/>
-		<var name="kzq"           type="real"     dimensions="nVertLevels nCells Time" packages="bl_mynn_in;bl_ysu_in"/>
+                <var name="kpbl" type="integer" dimensions="nCells Time" packages="bl_mynn_in;bl_ysu_in" units="unitless"
+                     description="index level of PBL top"/>
+
+                <var name="hpbl" type="real" dimensions="nCells Time" packages="bl_mynn_in;bl_ysu_in" units="m"
+                     description="Planetary Boundary Layer (PBL) height"/>
 
                 <!-- YSU PBL SCHEME: -->
-                <var name="exch_h"        type="real"     dimensions="nVertLevels nCells Time" packages="bl_ysu_in"/>
+                <var name="exch_h" type="real" dimensions="nVertLevels nCells Time" packages="bl_ysu_in" units="m^{2} s^{-1}"
+                     description="exchange coefficient"/>
+
+                <!-- TEMPORARY: -->
+		<var name="kzh" type="real" dimensions="nVertLevels nCells Time" packages="bl_mynn_in;bl_ysu_in" units="m^{2} s^{-1}"
+                     description="vertical diffusion coefficient of potential temperature"/>
+
+		<var name="kzm" type="real" dimensions="nVertLevels nCells Time" packages="bl_mynn_in;bl_ysu_in" units="m^{2} s^{-1}"
+                     description="vertical diffusion coefficient of mommentum"/>
+
+		<var name="kzq" type="real" dimensions="nVertLevels nCells Time" packages="bl_mynn_in;bl_ysu_in" units="m^{2} s^{-1}"
+                     description="vertical diffusion coefficient of water vapor and cloud condensates"/>
 
                 <!-- MYNN PBL SCHEME: -->
                 <!-- delta     : entrainment layer depth from PBL scheme                                            [m] -->
@@ -2451,26 +2198,6 @@
                 <var name="qdiss"         type="real"    dimensions="nVertLevels nCells Time" packages="bl_mynn_in"/>
                 <var name="qshear"        type="real"    dimensions="nVertLevels nCells Time" packages="bl_mynn_in"/>
                 <var name="qwt"           type="real"    dimensions="nVertLevels nCells Time" packages="bl_mynn_in"/>
-=======
-                <var name="kpbl" type="integer" dimensions="nCells Time" units="unitless"
-                     description="index level of PBL top"/>
-
-                <var name="hpbl" type="real" dimensions="nCells Time" units="m"
-                     description="Planetary Boundary Layer (PBL) height"/>
-
-                <var name="exch_h" type="real" dimensions="nVertLevels nCells Time" units="m^{2} s^{-1}"
-                     description="exchange coefficient"/>
-
-                <!-- TEMPORARY: -->
-		<var name="kzh" type="real" dimensions="nVertLevels nCells Time" units="m^{2} s^{-1}"
-                     description="vertical diffusion coefficient of potential temperature"/>
-
-		<var name="kzm" type="real" dimensions="nVertLevels nCells Time" units="m^{2} s^{-1}"
-                     description="vertical diffusion coefficient of mommentum"/>
-
-		<var name="kzq" type="real" dimensions="nVertLevels nCells Time" units="m^{2} s^{-1}"
-                     description="vertical diffusion coefficient of water vapor and cloud condensates"/>
->>>>>>> c8883bce
 
 
                 <!-- ================================================================================================== -->
@@ -2513,43 +2240,99 @@
                 <!--  t2m       :temperature at 2m                                                                  [K] -->
                 <!--  th2m      :potential temperature at 2m                                                        [K] -->
 
-<<<<<<< HEAD
-                <var name="hfx"           type="real"     dimensions="nCells Time"/>
-                <var name="mavail"        type="real"     dimensions="nCells Time" packages="bl_mynn_in;bl_ysu_in"/>
-                <var name="mol"           type="real"     dimensions="nCells Time" packages="bl_mynn_in;bl_ysu_in"/>
-                <var name="qfx"           type="real"     dimensions="nCells Time"/>
-                <var name="qsfc"          type="real"     dimensions="nCells Time" packages="bl_mynn_in;bl_ysu_in"/>
-                <var name="ust"           type="real"     dimensions="nCells Time" packages="bl_mynn_in;bl_ysu_in"/>
-                <var name="ustm"          type="real"     dimensions="nCells Time" packages="bl_mynn_in;bl_ysu_in"/>
-                <var name="zol"           type="real"     dimensions="nCells Time" packages="bl_mynn_in;bl_ysu_in"/>
-                <var name="znt"           type="real"     dimensions="nCells Time" packages="bl_mynn_in;bl_ysu_in"/>
-
-                <var name="br"            type="real"     dimensions="nCells Time" packages="bl_mynn_in;bl_ysu_in"/>
-                <var name="cd"            type="real"     dimensions="nCells Time" packages="bl_mynn_in;bl_ysu_in"/>
-                <var name="cda"           type="real"     dimensions="nCells Time" packages="bl_mynn_in;bl_ysu_in"/>
-                <var name="chs"           type="real"     dimensions="nCells Time" packages="bl_mynn_in;bl_ysu_in"/>
-                <var name="chs2"          type="real"     dimensions="nCells Time" packages="bl_mynn_in;bl_ysu_in"/>
-                <var name="cqs2"          type="real"     dimensions="nCells Time" packages="bl_mynn_in;bl_ysu_in"/>
-                <var name="ck"            type="real"     dimensions="nCells Time" packages="bl_mynn_in;bl_ysu_in"/>
-                <var name="cka"           type="real"     dimensions="nCells Time" packages="bl_mynn_in;bl_ysu_in"/>
-                <var name="cpm"           type="real"     dimensions="nCells Time" packages="bl_mynn_in;bl_ysu_in"/>
-                <var name="flhc"          type="real"     dimensions="nCells Time" packages="bl_mynn_in;bl_ysu_in"/>
-                <var name="flqc"          type="real"     dimensions="nCells Time" packages="bl_mynn_in;bl_ysu_in"/>
-                <var name="gz1oz0"        type="real"     dimensions="nCells Time" packages="bl_mynn_in;bl_ysu_in"/>
-                <var name="lh"            type="real"     dimensions="nCells Time" packages="bl_mynn_in;bl_ysu_in"/>
-                <var name="psim"          type="real"     dimensions="nCells Time" packages="bl_mynn_in;bl_ysu_in"/>
-                <var name="psih"          type="real"     dimensions="nCells Time" packages="bl_mynn_in;bl_ysu_in"/>
-                <var name="qgh"           type="real"     dimensions="nCells Time" packages="bl_mynn_in;bl_ysu_in"/>
-                <var name="regime"        type="real"     dimensions="nCells Time" packages="bl_mynn_in;bl_ysu_in"/>
-                <var name="rmol"          type="real"     dimensions="nCells Time" packages="bl_mynn_in;bl_ysu_in"/>
-                <var name="wspd"          type="real"     dimensions="nCells Time" packages="bl_mynn_in;bl_ysu_in"/>
+                <var name="hfx" type="real" dimensions="nCells Time" units="W m^{-2}"
+                     description="upward heat flux at the surface"/>
+
+                <var name="mavail" type="real" dimensions="nCells Time" packages="bl_mynn_in;bl_ysu_in" units="unitless"
+                     description="surface moisture availability (between 0 and 1)"/>
+
+                <var name="mol" type="real" dimensions="nCells Time" packages="bl_mynn_in;bl_ysu_in" units="K"
+                     description="T* in similarity theory"/>
+
+                <var name="qfx" type="real" dimensions="nCells Time" units="kg m^{-2} s^{-1}"
+                     description="upward moisture flux at the surface"/>
+
+                <var name="qsfc" type="real"  dimensions="nCells Time" packages="bl_mynn_in;bl_ysu_in" units="kg kg^{-1}"
+                     description="specific humidity at lower boundary"/>
+
+                <var name="ust" type="real" dimensions="nCells Time" packages="bl_mynn_in;bl_ysu_in" units="m s^{-1}"
+                     description="U* in similarity theory"/>
+
+                <var name="ustm" type="real" dimensions="nCells Time" packages="bl_mynn_in;bl_ysu_in" units="m s^{-1}"
+                     description="U* in similarity theory without vconv"/>
+
+                <var name="zol" type="real" dimensions="nCells Time" packages="bl_mynn_in;bl_ysu_in" units="unitless"
+                     description="z/L height over Monin-Obukhov length"/>
+
+                <var name="znt" type="real" dimensions="nCells Time" packages="bl_mynn_in;bl_ysu_in" units="m"
+                     description="Roughness length"/>
+
+                <var name="br" type="real" dimensions="nCells Time" packages="bl_mynn_in;bl_ysu_in" units="unitless"
+                     description="Richardson number"/>
+
+                <var name="cd" type="real" dimensions="nCells Time" packages="bl_mynn_in;bl_ysu_in" units="unitless"
+                     description="drag coefficient at 10-meter"/>
+
+                <var name="cda" type="real" dimensions="nCells Time" packages="bl_mynn_in;bl_ysu_in" units="unitless"
+                     description="drag coefficient at lowest model level"/>
+
+                <var name="chs" type="real" dimensions="nCells Time" packages="bl_mynn_in;bl_ysu_in" units="m s^{-1}"
+                     description="surface exchange coefficient for heat and moisture"/>
+
+                <var name="chs2" type="real" dimensions="nCells Time" packages="bl_mynn_in;bl_ysu_in" units="m s^{-1}"
+                     description="surface exchange coefficient for heat at 2-meter"/>
+
+                <var name="cqs2" type="real" dimensions="nCells Time" packages="bl_mynn_in;bl_ysu_in" units="m s^{-1}"
+                     description="surface exchange coefficient for moisture at 2-meter"/>
+
+                <var name="ck" type="real" dimensions="nCells Time" packages="bl_mynn_in;bl_ysu_in" units="unitless"
+                     description="enthalpy exchange coeff at 10-meter"/>
+
+                <var name="cka" type="real" dimensions="nCells Time" packages="bl_mynn_in;bl_ysu_in" units="unitless"
+                     description="enthalpy exchange coefficient at lowest model level"/>
+
+                <var name="cpm" type="real" dimensions="nCells Time" packages="bl_mynn_in;bl_ysu_in" units="J K^{-1} kg^{-1}"
+                     description="specific heat of dry air at constant pressure at lowest model level"/>
+
+                <var name="flhc" type="real" dimensions="nCells Time" packages="bl_mynn_in;bl_ysu_in" units="W m^{-2} K^{-1}"
+                     description="exchange coefficient for heat"/>
+
+                <var name="flqc" type="real" dimensions="nCells Time" packages="bl_mynn_in;bl_ysu_in" units="kg m^{-2} s^{-1}"
+                     description="exchange coefficient for moisture"/>
+
+                <var name="gz1oz0" type="real" dimensions="nCells Time" packages="bl_mynn_in;bl_ysu_in" units="unitless"
+                     description="log(z/z0) where z0 is roughness length"/>
+
+                <var name="lh" type="real" dimensions="nCells Time" packages="bl_mynn_in;bl_ysu_in" units="W m^{-2}"
+                     description="latent heat flux at the surface"/>
+
+                <var name="psim" type="real" dimensions="nCells Time" packages="bl_mynn_in;bl_ysu_in" units="unitless"
+                     description="similarity stability function for momentum"/>
+
+                <var name="psih" type="real" dimensions="nCells Time" packages="bl_mynn_in;bl_ysu_in" units="unitless"
+                     description="similarity stability function for heat"/>
+
+                <var name="qgh" type="real" dimensions="nCells Time" packages="bl_mynn_in;bl_ysu_in" units="kg kg^{-1}"
+                     description="lowest level saturation mixing ratio"/>
+
+                <var name="regime" type="real" dimensions="nCells Time" packages="bl_mynn_in;bl_ysu_in" units="unitless"
+                     description="flag indicating the PBL regime (stable,unstable,...)"/>
+
+                <var name="rmol" type="real" dimensions="nCells Time" packages="bl_mynn_in;bl_ysu_in" units="unitless"
+                     description="1./L Monin Obukhov length"/>
+
+                <var name="wspd" type="real" dimensions="nCells Time" packages="bl_mynn_in;bl_ysu_in" units="m s^{-1}"
+                     description="wind speed at lowest model level"/>
 
                 <!-- ADDITIONAL VARIABLES ONLY NEEDED IN THE MONIN_OBUKOHV SURFACE LAYER SCHEME (SFCLAY): -->
                 <!--  fh        :integrated function for heat                                                       [-] -->
                 <!--  fm        :integrated function for momentum                                                   [-] -->
 
-                <var name="fh"            type="real"     dimensions="nCells Time" packages="bl_ysu_in"/>
-                <var name="fm"            type="real"     dimensions="nCells Time" packages="bl_ysu_in"/>
+                <var name="fh" type="real" dimensions="nCells Time" packages="bl_ysu_in" units="unitless"
+                     description="integrated stability function for heat"/>
+
+                <var name="fm" type="real" dimensions="nCells Time" packages="bl_ysu_in" units="unitless"
+                     description="integrated stability function for moisture"/>
 
                 <!-- ADDITIONAL VARIABLES ONLY NEEDED IN THE MYNN SURFACE LAYER SCHEME (SFCLAY_MYNN): -->
                 <!--  ch        :surface exchange coefficient for heat                                            [m/s] -->
@@ -2561,118 +2344,20 @@
                 <var name="sh3d"          type="real"     dimensions="nVertLevels nCells Time" packages="bl_mynn_in"/>
 
                 <!-- DIAGNOSTICS: -->
-                <var name="u10"           type="real"     dimensions="nCells Time" packages="bl_mynn_in;bl_ysu_in"/>
-                <var name="v10"           type="real"     dimensions="nCells Time" packages="bl_mynn_in;bl_ysu_in"/>
-                <var name="q2"            type="real"     dimensions="nCells Time" packages="bl_mynn_in;bl_ysu_in"/>
-                <var name="t2m"           type="real"     dimensions="nCells Time" packages="bl_mynn_in;bl_ysu_in"/>
-                <var name="th2m"          type="real"     dimensions="nCells Time" packages="bl_mynn_in;bl_ysu_in"/>
-=======
-                <var name="hfx" type="real" dimensions="nCells Time" units="W m^{-2}"
-                     description="upward heat flux at the surface"/>
-
-                <var name="mavail" type="real" dimensions="nCells Time" units="unitless"
-                     description="surface moisture availability (between 0 and 1)"/>
-
-                <var name="mol" type="real" dimensions="nCells Time" units="K"
-                     description="T* in similarity theory"/>
-
-                <var name="qfx" type="real" dimensions="nCells Time" units="kg m^{-2} s^{-1}"
-                     description="upward moisture flux at the surface"/>
-
-                <var name="qsfc" type="real"  dimensions="nCells Time" units="kg kg^{-1}"
-                     description="specific humidity at lower boundary"/>
-
-                <var name="ust" type="real" dimensions="nCells Time" units="m s^{-1}"
-                     description="U* in similarity theory"/>
-
-                <var name="ustm" type="real" dimensions="nCells Time" units="m s^{-1}"
-                     description="U* in similarity theory without vconv"/>
-
-                <var name="zol" type="real" dimensions="nCells Time" units="unitless"
-                     description="z/L height over Monin-Obukhov length"/>
-
-                <var name="znt" type="real" dimensions="nCells Time" units="m"
-                     description="Roughness length"/>
-
-                <var name="br" type="real" dimensions="nCells Time" units="unitless"
-                     description="Richardson number"/>
-
-                <var name="cd" type="real" dimensions="nCells Time" units="unitless"
-                     description="drag coefficient at 10-meter"/>
-
-                <var name="cda" type="real" dimensions="nCells Time" units="unitless"
-                     description="drag coefficient at lowest model level"/>
-
-                <var name="chs" type="real" dimensions="nCells Time" units="m s^{-1}"
-                     description="surface exchange coefficient for heat and moisture"/>
-
-                <var name="chs2" type="real" dimensions="nCells Time" units="m s^{-1}"
-                     description="surface exchange coefficient for heat at 2-meter"/>
-
-                <var name="cqs2" type="real" dimensions="nCells Time" units="m s^{-1}"
-                     description="surface exchange coefficient for moisture at 2-meter"/>
-
-                <var name="ck" type="real" dimensions="nCells Time" units="unitless"
-                     description="enthalpy exchange coeff at 10-meter"/>
-
-                <var name="cka" type="real" dimensions="nCells Time" units="unitless"
-                     description="enthalpy exchange coefficient at lowest model level"/>
-
-                <var name="cpm" type="real" dimensions="nCells Time" units="J K^{-1} kg^{-1}"
-                     description="specific heat of dry air at constant pressure at lowest model level"/>
-
-                <var name="flhc" type="real" dimensions="nCells Time" units="W m^{-2} K^{-1}"
-                     description="exchange coefficient for heat"/>
-
-                <var name="flqc" type="real" dimensions="nCells Time" units="kg m^{-2} s^{-1}"
-                     description="exchange coefficient for moisture"/>
-
-                <var name="gz1oz0" type="real" dimensions="nCells Time" units="unitless"
-                     description="log(z/z0) where z0 is roughness length"/>
-
-                <var name="lh" type="real" dimensions="nCells Time" units="W m^{-2}"
-                     description="latent heat flux at the surface"/>
-
-                <var name="psim" type="real" dimensions="nCells Time" units="unitless"
-                     description="similarity stability function for momentum"/>
-
-                <var name="psih" type="real" dimensions="nCells Time" units="unitless"
-                     description="similarity stability function for heat"/>
-
-                <var name="qgh" type="real" dimensions="nCells Time" units="kg kg^{-1}"
-                     description="lowest level saturation mixing ratio"/>
-
-                <var name="regime" type="real" dimensions="nCells Time" units="unitless"
-                     description="flag indicating the PBL regime (stable,unstable,...)"/>
-
-                <var name="rmol" type="real" dimensions="nCells Time" units="unitless"
-                     description="1./L Monin Obukhov length"/>
-
-                <var name="wspd" type="real" dimensions="nCells Time" units="m s^{-1}"
-                     description="wind speed at lowest model level"/>
-
-                <var name="fh" type="real" dimensions="nCells Time" units="unitless"
-                     description="integrated stability function for heat"/>
-
-                <var name="fm" type="real" dimensions="nCells Time" units="unitless"
-                     description="integrated stability function for moisture"/>
-
-                <!-- DIAGNOSTICS: -->
-                <var name="u10" type="real" dimensions="nCells Time" units="m s^{-1}"
+                <var name="u10" type="real" dimensions="nCells Time" packages="bl_mynn_in;bl_ysu_in" units="m s^{-1}"
                      description="10-meter zonal wind"/>
 
-                <var name="v10" type="real" dimensions="nCells Time" units="m s^{-1}"
+                <var name="v10" type="real" dimensions="nCells Time" packages="bl_mynn_in;bl_ysu_in" units="m s^{-1}"
                      description="10-meter meridional wind"/>
 
-                <var name="q2" type="real" dimensions="nCells Time" units="kg kg^{-1}"
+                <var name="q2" type="real" dimensions="nCells Time" packages="bl_mynn_in;bl_ysu_in" units="kg kg^{-1}"
                      description="2-meter specific humidity"/>
 
-                <var name="t2m" type="real" dimensions="nCells Time" units="K"
+                <var name="t2m" type="real" dimensions="nCells Time" packages="bl_mynn_in;bl_ysu_in" units="K"
                      description="2-meter temperature"/>
 
-                <var name="th2m" type="real" dimensions="nCells Time" units="K"
+                <var name="th2m" type="real" dimensions="nCells Time" packages="bl_mynn_in;bl_ysu_in" units="K"
                      description="2-meter potential temperature"/>
->>>>>>> c8883bce
 
 
                 <!-- ================================================================================================== -->
@@ -3036,31 +2721,77 @@
                 <!-- z0             :background roughness length                                                    [m] -->
                 <!-- zs             :depth of centers of soil layers                                                [m] -->
 
-<<<<<<< HEAD
-                <var name="acsnom"        type="real"     dimensions="nCells Time"/>
-                <var name="acsnow"        type="real"     dimensions="nCells Time"/>
-                <var name="canwat"        type="real"     dimensions="nCells Time"/>
-                <var name="chklowq"       type="real"     dimensions="nCells Time"/>
-                <var name="grdflx"        type="real"     dimensions="nCells Time"/>
-                <var name="lai"           type="real"     dimensions="nCells Time"/>
-                <var name="noahres"       type="real"     dimensions="nCells Time"/>
-                <var name="potevp"        type="real"     dimensions="nCells Time"/>
-                <var name="sfc_albedo"    type="real"     dimensions="nCells Time"/>
-                <var name="sfc_emiss"     type="real"     dimensions="nCells Time"/>
-                <var name="sfc_emibck"    type="real"     dimensions="nCells Time"/>
-                <var name="sfcrunoff"     type="real"     dimensions="nCells Time"/>
-                <var name="smstav"        type="real"     dimensions="nCells Time"/>
-                <var name="smstot"        type="real"     dimensions="nCells Time"/>
-                <var name="snopcx"        type="real"     dimensions="nCells Time"/>
-                <var name="snotime"       type="real"     dimensions="nCells Time"/>
-                <var name="sstsk"         type="real"     dimensions="nCells Time"/>
-                <var name="sstsk_dtc"     type="real"     dimensions="nCells Time"/>
-                <var name="sstsk_dtw"     type="real"     dimensions="nCells Time"/>
-                <var name="thc"           type="real"     dimensions="nCells Time"/>
-                <var name="udrunoff"      type="real"     dimensions="nCells Time"/>
-                <var name="xicem"         type="real"     dimensions="nCells Time"/>
-                <var name="z0"            type="real"     dimensions="nCells Time"/>
-                <var name="zs"            type="real"     dimensions="nCells Time"/>
+                <var name="acsnom" type="real" dimensions="nCells Time" units="kg m^{-2}"
+                     description="accumulated melted snow"/>
+
+                <var name="acsnow" type="real" dimensions="nCells Time" units="kg m^{-2}"
+                     description="accumulated snow"/>
+
+                <var name="canwat" type="real" dimensions="nCells Time" units="kg m^{-2}"
+                     description="water in canopy"/>
+
+                <var name="chklowq" type="real" dimensions="nCells Time" units="unitless"
+                     description="surface saturation flag"/>
+
+                <var name="grdflx" type="real" dimensions="nCells Time" units="W m^{-2}"
+                     description="ground heat flux"/>
+
+                <var name="lai" type="real" dimensions="nCells Time" units="m^{-2} m^{-2}"
+                     description="leaf area index"/>
+
+                <var name="noahres" type="real" dimensions="nCells Time" units="W m^{-2}"
+                     description="residual of the Noah surface energy budget"/>
+
+                <var name="potevp" type="real" dimensions="nCells Time" units="m"
+                     description="accumulated potential evaporation"/>
+
+                <var name="sfc_albedo" type="real" dimensions="nCells Time" units="unitless"
+                     description="surface albedo"/>
+
+                <var name="sfc_emiss" type="real" dimensions="nCells Time" units="unitless"
+                     description="surface emissivity"/>
+
+                <var name="sfc_emibck" type="real" dimensions="nCells Time" units="unitless"
+                     description="background surface emissivity"/>
+
+                <var name="sfcrunoff" type="real" dimensions="nCells Time" units="mm"
+                     description="surface runoff"/>
+
+                <var name="smstav" type="real" dimensions="nCells Time" units="unitless"
+                     description="surface moisture availability"/>
+
+                <var name="smstot" type="real" dimensions="nCells Time" units="m^{3} m^{-3}"
+                     description="total soil mositure"/>
+
+                <var name="snopcx" type="real" dimensions="nCells Time" units="W m^{-2}"
+                     description="snow phase change heat flux"/>
+
+                <var name="snotime" type="real" dimensions="nCells Time" units="unitless"
+                     description="initial number of time-steps since last snow fall"/>
+
+                <var name="sstsk" type="real" dimensions="nCells Time" units="K"
+                     description="skin sea-aurface temperature"/>
+
+                <var name="sstsk_dtc" type="real" dimensions="nCells Time" units="K"
+                     description="skin sea-surface temperature cooling"/>
+
+                <var name="sstsk_dtw" type="real" dimensions="nCells Time" units="K"
+                     description="skin sea-surface temperature warming"/>
+
+                <var name="thc" type="real" dimensions="nCells Time" units="Cal cm^{-2} K^{-1} s^{-0.5}"
+                     description="thermal inertia"/>
+
+                <var name="udrunoff" type="real" dimensions="nCells Time" units="mm"
+                     description="underground runoff"/>
+
+                <var name="xicem" type="real" dimensions="nCells Time" units="unitless"
+                     description="sea-ice flag from previsous time-step"/>
+
+                <var name="z0" type="real" dimensions="nCells Time" units="m"
+                     description="roughness height"/>
+
+                <var name="zs" type="real" dimensions="nCells Time" units="m"
+                     description="depth of centers of soil layers"/>
 
                 <!-- ================================================================================================== -->
                 <!-- ... PARAMETERIZATION OF THE 1D OCEAN MIXED LAYER                                                   -->
@@ -3081,80 +2812,6 @@
                 <var name="h_oml_initial"         type="real"     dimensions="nCells Time"/>
                 <var name="hu_oml"                type="real"     dimensions="nCells Time"/>
                 <var name="hv_oml"                type="real"     dimensions="nCells Time"/>
-
-=======
-                <var name="acsnom" type="real" dimensions="nCells Time" units="kg m^{-2}"
-                     description="accumulated melted snow"/>
-
-                <var name="acsnow" type="real" dimensions="nCells Time" units="kg m^{-2}"
-                     description="accumulated snow"/>
-
-                <var name="canwat" type="real" dimensions="nCells Time" units="kg m^{-2}"
-                     description="water in canopy"/>
-
-                <var name="chklowq" type="real" dimensions="nCells Time" units="unitless"
-                     description="surface saturation flag"/>
-
-                <var name="grdflx" type="real" dimensions="nCells Time" units="W m^{-2}"
-                     description="ground heat flux"/>
-
-                <var name="lai" type="real" dimensions="nCells Time" units="m^{-2} m^{-2}"
-                     description="leaf area index"/>
-
-                <var name="noahres" type="real" dimensions="nCells Time" units="W m^{-2}"
-                     description="residual of the Noah surface energy budget"/>
-
-                <var name="potevp" type="real" dimensions="nCells Time" units="m"
-                     description="accumulated potential evaporation"/>
-
-                <var name="sfc_albedo" type="real" dimensions="nCells Time" units="unitless"
-                     description="surface albedo"/>
-
-                <var name="sfc_emiss" type="real" dimensions="nCells Time" units="unitless"
-                     description="surface emissivity"/>
-
-                <var name="sfc_emibck" type="real" dimensions="nCells Time" units="unitless"
-                     description="background surface emissivity"/>
-
-                <var name="sfcrunoff" type="real" dimensions="nCells Time" units="mm"
-                     description="surface runoff"/>
-
-                <var name="smstav" type="real" dimensions="nCells Time" units="unitless"
-                     description="surface moisture availability"/>
-
-                <var name="smstot" type="real" dimensions="nCells Time" units="m^{3} m^{-3}"
-                     description="total soil mositure"/>
-
-                <var name="snopcx" type="real" dimensions="nCells Time" units="W m^{-2}"
-                     description="snow phase change heat flux"/>
-
-                <var name="snotime" type="real" dimensions="nCells Time" units="unitless"
-                     description="initial number of time-steps since last snow fall"/>
-
-                <var name="sstsk" type="real" dimensions="nCells Time" units="K"
-                     description="skin sea-aurface temperature"/>
-
-                <var name="sstsk_dtc" type="real" dimensions="nCells Time" units="K"
-                     description="skin sea-surface temperature cooling"/>
-
-                <var name="sstsk_dtw" type="real" dimensions="nCells Time" units="K"
-                     description="skin sea-surface temperature warming"/>
-
-                <var name="thc" type="real" dimensions="nCells Time" units="Cal cm^{-2} K^{-1} s^{-0.5}"
-                     description="thermal inertia"/>
-
-                <var name="udrunoff" type="real" dimensions="nCells Time" units="mm"
-                     description="underground runoff"/>
-
-                <var name="xicem" type="real" dimensions="nCells Time" units="unitless"
-                     description="sea-ice flag from previsous time-step"/>
-
-                <var name="z0" type="real" dimensions="nCells Time" units="m"
-                     description="roughness height"/>
-
-                <var name="zs" type="real" dimensions="nCells Time" units="m"
-                     description="depth of centers of soil layers"/>
->>>>>>> c8883bce
         </var_struct>
 
         <var_struct name="tend_physics" time_levs="1">
@@ -3167,86 +2824,48 @@
                 <!-- rqccuten  : tendency of cloud water mixing ratio due to cumulus convection            (kg/kg s-1)  -->
                 <!-- rqicuten  : tendency of cloud ice mixing ratio due to cumulus convection              (kg/kg s-1)  -->
 
-<<<<<<< HEAD
-                <var name="rthcuten"     type="real"    dimensions="nVertLevels nCells Time" packages="cu_grell_freitas_in;cu_kain_fritsch_in;cu_tiedtke_in"/>
-                <var name="rqvcuten"     type="real"    dimensions="nVertLevels nCells Time" packages="cu_grell_freitas_in;cu_kain_fritsch_in;cu_tiedtke_in"/>
-                <var name="rqccuten"     type="real"    dimensions="nVertLevels nCells Time" packages="cu_grell_freitas_in;cu_kain_fritsch_in;cu_tiedtke_in"/>
-                <var name="rqicuten"     type="real"    dimensions="nVertLevels nCells Time" packages="cu_grell_freitas_in;cu_kain_fritsch_in;cu_tiedtke_in"/>
-=======
-                <var name="rthcuten" type="real" dimensions="nVertLevels nCells Time" units="K s^{-1}"
+                <var name="rthcuten" type="real" dimensions="nVertLevels nCells Time" packages="cu_grell_freitas_in;cu_kain_fritsch_in;cu_tiedtke_in" units="K s^{-1}"
                      description="tendency of potential temperature due to cumulus convection"/>
 
-                <var name="rqvcuten" type="real" dimensions="nVertLevels nCells Time" units="kg kg^{-1} s^{-1}"
+                <var name="rqvcuten" type="real" dimensions="nVertLevels nCells Time" packages="cu_grell_freitas_in;cu_kain_fritsch_in;cu_tiedtke_in" units="kg kg^{-1} s^{-1}"
                      description="tendency of water vapor mixing ratio due to cumulus convection"/>
 
-                <var name="rqccuten" type="real" dimensions="nVertLevels nCells Time" units="kg kg^{-1} s^{-1}"
+                <var name="rqccuten" type="real" dimensions="nVertLevels nCells Time" packages="cu_grell_freitas_in;cu_kain_fritsch_in;cu_tiedtke_in" units="kg kg^{-1} s^{-1}"
                      description="tendency of cloud water mixing ratio due to cumulus convection"/>
 
-                <var name="rqicuten" type="real" dimensions="nVertLevels nCells Time" units="kg kg^{-1} s^{-1}"
+                <var name="rqicuten" type="real" dimensions="nVertLevels nCells Time" packages="cu_grell_freitas_in;cu_kain_fritsch_in;cu_tiedtke_in" units="kg kg^{-1} s^{-1}"
                      description="tendency of cloud ice mixing ratio due to cumulus convection"/>
->>>>>>> c8883bce
 
                 <!-- KAIN_FRITSCH -->
                 <!-- rqrcuten  : tendency of rain mixing ratio due to cumulus convection                   (kg/kg s-1) -->
                 <!-- rqscuten  : tendency of snow mixing ratio due to cumulus convection                   (kg/kg s-1) -->
 
-<<<<<<< HEAD
-                <var name="rqrcuten"     type="real"    dimensions="nVertLevels nCells Time" packages="cu_kain_fritsch_in"/>
-                <var name="rqscuten"     type="real"    dimensions="nVertLevels nCells Time" packages="cu_kain_fritsch_in"/>
-=======
-                <var name="rqrcuten" type="real" dimensions="nVertLevels nCells Time" units="kg kg^{-1} s^{-1}"
+                <var name="rqrcuten" type="real" dimensions="nVertLevels nCells Time" packages="cu_kain_fritsch_in" units="kg kg^{-1} s^{-1}"
                      description="tendency of rain mixing ratio due to cumulus convection"/>
 
-                <var name="rqscuten" type="real" dimensions="nVertLevels nCells Time" units="kg kg^{-1} s^{-1}"
+                <var name="rqscuten" type="real" dimensions="nVertLevels nCells Time" packages="cu_kain_fritsch_in" units="kg kg^{-1} s^{-1}"
                      description="tendency of snow mixing ratio due to cumulus convection"/>
->>>>>>> c8883bce
 
                 <!-- TIEDTKE AND GRELL -->
                 <!-- rucuten   : tendency of zonal wind due to cumulus convection                              (m/s-1) -->
                 <!-- rvcuten   : tendency of meridional wind due to cumulus convection                         (m/s-1) -->
                 <!-- rqvdynten : tendency of water vapor due to horizontal and vertical advections         (kg/kg/s-1) -->
-<<<<<<< HEAD
-
-                <var name="rqvdynten"    type="real"    dimensions="nVertLevels nCells Time" packages="cu_grell_freitas_in;cu_tiedtke_in"/>
-                <var name="rucuten"      type="real"    dimensions="nVertLevels nCells Time" packages="cu_tiedtke_in"/>
-                <var name="rvcuten"      type="real"    dimensions="nVertLevels nCells Time" packages="cu_tiedtke_in"/>
+                <var name="rqvdynten" type="real" dimensions="nVertLevels nCells Time" packages="cu_grell_freitas_in;cu_tiedtke_in" units="kg kg^{-1} s^{-1}"
+                     description="tendency of water vapor due to horizontal and vertical advections"/>
+
+                <var name="rucuten" type="real" dimensions="nVertLevels nCells Time" packages="cu_tiedtke_in" units="m s^{-1} s^{-1}"
+                     description="tendency of zonal wind due to cumulus convection"/>
+
+                <var name="rvcuten" type="real" dimensions="nVertLevels nCells Time" packages="cu_tiedtke_in" units="m s^{-1} s^{-1}"
+                     description="tendency of meridional wind due to cumulus convection"/>
+
 	<!-- MGD should we add packages to the field below? -->
 			<var name="rucuten_Edge" type="real"     dimensions="nVertLevels nEdges Time"/>
 
-			<!-- GRELL ONLY -->
-			<!-- rthdynten : tendency of potential temperature due to horizontal and vertical advections   (K/s-1) -->
-
-			<var name="rthdynten"    type="real"    dimensions="nVertLevels nCells Time" packages="cu_grell_freitas_in"/>
-
-			<!-- ================================================================================================== -->
-			<!-- ... TENDENCIES FROM PARAMETERIZATION OF PLANETARY BOUNDARY LAYER PROCESSES:                        -->
-			<!-- ================================================================================================== -->
-			<!-- rublten   : tendency of zonal wind due to pbl processes                                   (m s-1)  -->
-			<!-- rvblten   : tendency of meridional wind due to pbl processes                              (m s-1)  -->
-			<!-- rthblten  : tendency of potential temperature due to pbl processes                        (K s-1)  -->
-			<!-- rqvblten  : tendency of water vapor mixing ratio due to pbl processes                 (kg/kg s-1)  -->
-			<!-- rqcblten  : tendency of cloud water mixing ratio due to pbl processes                 (kg/kg s-1)  -->
-			<!-- rqiblten  : tendency of cloud ice mixing ratio due to pbl processes                   (kg/kg s-1)  -->
-			<!-- rniblten  : tendency of cloud ice number concentration due to pbl processes             (m-3 s-1)  -->
-
-			<var name="rublten"      type="real"    dimensions="nVertLevels nCells Time" packages="bl_mynn_in;bl_ysu_in"/>
-			<var name="rvblten"      type="real"    dimensions="nVertLevels nCells Time" packages="bl_mynn_in;bl_ysu_in"/>
-			<var name="rthblten"     type="real"    dimensions="nVertLevels nCells Time" packages="bl_mynn_in;bl_ysu_in"/>
-	<!-- MGD should we add packages to the field below? -->
-			<var name="rublten_Edge" type="real"     dimensions="nVertLevels nEdges Time"/>
-			<var name="rqvblten"     type="real"    dimensions="nVertLevels nCells Time" packages="bl_mynn_in;bl_ysu_in"/>
-                <var name="rqcblten"     type="real"    dimensions="nVertLevels nCells Time" packages="bl_mynn_in;bl_ysu_in"/>
-                <var name="rqiblten"     type="real"    dimensions="nVertLevels nCells Time" packages="bl_mynn_in;bl_ysu_in"/>
-                <var name="rniblten"     type="real"    dimensions="nVertLevels nCells Time" packages="bl_mynn_in"/>
-=======
-                <var name="rqvdynten" type="real" dimensions="nVertLevels nCells Time" units="kg kg^{-1} s^{-1}"
-                     description="tendency of water vapor due to horizontal and vertical advections"/>
-
-                <var name="rucuten" type="real" dimensions="nVertLevels nCells Time" units="m s^{-1} s^{-1}"
-                     description="tendency of zonal wind due to cumulus convection"/>
-
-                <var name="rvcuten" type="real" dimensions="nVertLevels nCells Time" units="m s^{-1} s^{-1}"
-                     description="tendency of meridional wind due to cumulus convection"/>
+		<!-- GRELL ONLY -->
+		<!-- rthdynten : tendency of potential temperature due to horizontal and vertical advections   (K/s-1) -->
+
+		<var name="rthdynten"    type="real"    dimensions="nVertLevels nCells Time" packages="cu_grell_freitas_in"/>
 
 
                 <!-- ================================================================================================== -->
@@ -3258,25 +2877,31 @@
                 <!-- rqvblten  : tendency of water vapor mixing ratio due to pbl processes                 (kg/kg s-1)  -->
                 <!-- rqcblten  : tendency of cloud water mixing ratio due to pbl processes                 (kg/kg s-1)  -->
                 <!-- rqiblten  : tendency of cloud ice mixing ratio due to pbl processes                   (kg/kg s-1)  -->
-
-                <var name="rublten" type="real" dimensions="nVertLevels nCells Time" units="m s^{-1} s^{-1}"
+                <!-- rniblten  : tendency of cloud ice number concentration due to pbl processes             (m-3 s-1)  -->
+
+                <var name="rublten" type="real" dimensions="nVertLevels nCells Time" packages="bl_mynn_in;bl_ysu_in" units="m s^{-1} s^{-1}"
                      description="tendency of zonal wind due to pbl processes"/>
 
-                <var name="rvblten" type="real" dimensions="nVertLevels nCells Time" units="m s^{-1} s^{-1}"
+                <var name="rvblten" type="real" dimensions="nVertLevels nCells Time" packages="bl_mynn_in;bl_ysu_in" units="m s^{-1} s^{-1}"
                      description="tendency of meridional wind due to pbl processes"/>
 
-                <var name="rthblten" type="real" dimensions="nVertLevels nCells Time" units="K s^{-1}"
+	<!-- MGD should we add packages to the field below? -->
+			<var name="rublten_Edge" type="real"     dimensions="nVertLevels nEdges Time"/>
+
+                <var name="rthblten" type="real" dimensions="nVertLevels nCells Time" packages="bl_mynn_in;bl_ysu_in" units="K s^{-1}"
                      description="tendency of potential temperature due to pbl processes"/>
 
-                <var name="rqvblten" type="real" dimensions="nVertLevels nCells Time" units="kg kg^{-1} s^{-1}"
+                <var name="rqvblten" type="real" dimensions="nVertLevels nCells Time" packages="bl_mynn_in;bl_ysu_in" units="kg kg^{-1} s^{-1}"
                      description="tendency of water vapor mixing ratio due to pbl processes"/>
 
-                <var name="rqcblten" type="real" dimensions="nVertLevels nCells Time" units="kg kg^{-1} s^{-1}"
+                <var name="rqcblten" type="real" dimensions="nVertLevels nCells Time" packages="bl_mynn_in;bl_ysu_in" units="kg kg^{-1} s^{-1}"
                      description="tendency of cloud water mixing ratio due to pbl processes"/>
 
-                <var name="rqiblten" type="real" dimensions="nVertLevels nCells Time" units="kg kg^{-1} s^{-1}"
+                <var name="rqiblten" type="real" dimensions="nVertLevels nCells Time" packages="bl_mynn_in;bl_ysu_in" units="kg kg^{-1} s^{-1}"
                      description="tendency of cloud ice mixing ratio due to pbl processes"/>
->>>>>>> c8883bce
+
+                <var name="rniblten" type="real" dimensions="nVertLevels nCells Time" packages="bl_mynn_in" units="m^{-3} s^{-1}"
+                     description="tendency of cloud ice number concentration due to pbl processes"/>
 
 
                 <!-- ================================================================================================== -->
@@ -3335,36 +2960,6 @@
                 <!--  smois          :soil moisture                                                            [m3 m-3] -->
                 <!--  tslb           :soil temperature                                                              [K] -->
 
-<<<<<<< HEAD
-                <var name="isltyp"      type="integer"  dimensions="nCells"/>
-                <var name="ivgtyp"      type="integer"  dimensions="nCells"/>
-                <var name="mminlu"      type="text"     dimensions=""/>
-                <var name="landmask"    type="integer"  dimensions="nCells"/>
-                <var name="shdmin"      type="real"     dimensions="nCells"/>
-                <var name="shdmax"      type="real"     dimensions="nCells"/>
-                <var name="snoalb"      type="real"     dimensions="nCells"/>
-                <var name="albedo12m"   type="real"     dimensions="nMonths nCells"/>
-                <var name="greenfrac"   type="real"     dimensions="nMonths nCells"/>
-
-                <var name="dzs"         type="real"     dimensions="nSoilLevels nCells"/>
-
-                <var name="sfc_albbck"  type="real"     dimensions="nCells Time"/>
-                <var name="skintemp"    type="real"     dimensions="nCells Time"/>
-                <var name="snow"        type="real"     dimensions="nCells Time"/>
-                <var name="snowc"       type="real"     dimensions="nCells Time"/>
-                <var name="snowh"       type="real"     dimensions="nCells Time"/>
-                <var name="sst"         type="real"     dimensions="nCells Time"/>
-                <var name="tmn"         type="real"     dimensions="nCells Time"/>
-                <var name="vegfra"      type="real"     dimensions="nCells Time"/>
-                <var name="seaice"      type="real"     dimensions="nCells Time"/>
-                <var name="xice"        type="real"     dimensions="nCells Time"/>
-                <var name="xland"       type="real"     dimensions="nCells Time"/>
-
-                <var name="smcrel"      type="real"     dimensions="nSoilLevels nCells Time"/>
-                <var name="sh2o"        type="real"     dimensions="nSoilLevels nCells Time"/>
-                <var name="smois"       type="real"     dimensions="nSoilLevels nCells Time"/>
-                <var name="tslb"        type="real"     dimensions="nSoilLevels nCells Time"/>
-=======
                 <var name="isltyp" type="integer" dimensions="nCells" units="unitless"
                      description="dominant soil category"/>
 
@@ -3442,7 +3037,6 @@
 
                 <var name="tslb" type="real" dimensions="nSoilLevels nCells Time" units="K"
                      description="soil layer temperature"/>
->>>>>>> c8883bce
 
                 <!-- ================================================================================================== -->
                 <!-- ... PARAMETERIZATION OF GRAVITY WAVE DRAG OVER OROGRAPHY:                                          -->
