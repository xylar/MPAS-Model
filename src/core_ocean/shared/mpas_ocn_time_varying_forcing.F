--- conflicted
+++ resolved
@@ -364,16 +364,12 @@
     rhoAir = 1.225_RKIND
     windStressCoefficientLimit = 0.0035_RKIND
 
-<<<<<<< HEAD
-    ramp = tanh((2.0_RKIND*daysSinceStartOfSim)/config_time_varying_atmospheric_forcing_ramp)
-=======
     if (daysSinceStartOfSim >= config_time_varying_atmospheric_forcing_ramp_delay) then
       ramp = tanh((2.0_RKIND*(daysSinceStartOfSim-config_time_varying_atmospheric_forcing_ramp_delay)) &
                               /config_time_varying_atmospheric_forcing_ramp)
     else
       ramp = 0.0_RKIND
     end if
->>>>>>> acea49c1
 
     !$omp parallel
     !$omp do schedule(runtime) private(windStressCoefficient)
