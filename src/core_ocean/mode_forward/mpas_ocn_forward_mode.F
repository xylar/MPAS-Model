! Copyright (c) 2013,  Los Alamos National Security, LLC (LANS)
! and the University Corporation for Atmospheric Research (UCAR).
!
! Unless noted otherwise source code is licensed under the BSD license.
! Additional copyright and license information can be found in the LICENSE file
! distributed with this code, or at http://mpas-dev.github.com/license.html
!
!|||||||||||||||||||||||||||||||||||||||||||||||||||||||||||||||||||||||
!
!  ocn_forward_mode
!
!> \brief Main driver for MPAS ocean core
!> \author Doug Jacobsen, Mark Petersen, Todd Ringler
!> \date   September 2011
!> \details
!>  This module contains initialization and timestep drivers for
!>  the MPAS ocean core.
!
!-----------------------------------------------------------------------

module ocn_forward_mode

   use mpas_kind_types
   use mpas_derived_types
   use mpas_pool_routines
   use mpas_stream_manager
   use mpas_timekeeping
   use mpas_dmpar
   use mpas_timer
   use mpas_io_units
   use mpas_decomp

   use ocn_analysis_driver
   use ocn_init_routines

   use ocn_time_integration
   use ocn_time_integration_split
   use ocn_tendency
   use ocn_diagnostics
   use ocn_test

   use ocn_thick_hadv
   use ocn_thick_vadv
   use ocn_thick_ale
   use ocn_thick_surface_flux

   use ocn_vel_pressure_grad
   use ocn_vel_vadv
   use ocn_vel_hmix
   use ocn_vel_forcing
   use ocn_vel_coriolis
   use ocn_vel_forcing_surface_stress
   use ocn_surface_bulk_forcing
   use ocn_surface_land_ice_fluxes
   use ocn_frazil_forcing

   use ocn_tracer_hmix
   use ocn_tracer_hmix_redi
   use ocn_tracer_surface_flux_to_tend
   use ocn_tracer_short_wave_absorption
   use ocn_tracer_short_wave_absorption_variable
   use ocn_tracer_nonlocalflux
   use ocn_tracer_advection
   use ocn_tracer_ecosys
   use ocn_tracer_DMS
   use ocn_tracer_MacroMolecules
   use ocn_gm

   use ocn_high_freq_thickness_hmix_del2

   use ocn_equation_of_state

   use ocn_vmix

   use ocn_forcing
   use ocn_sea_ice

   use ocn_constants

   implicit none
   private

   public :: ocn_forward_mode_init, ocn_forward_mode_run, ocn_forward_mode_finalize
   public :: ocn_forward_mode_setup_clock

   contains

!***********************************************************************
!
!  function ocn_forward_mode_init
!
!> \brief   Initialize MPAS-Ocean core
!> \author  Doug Jacobsen, Mark Petersen, Todd Ringler
!> \date    September 2011
!> \details
!>  This function calls all initializations required to begin a
!>  simulation with MPAS-Ocean
!
!-----------------------------------------------------------------------

   function ocn_forward_mode_init(domain, startTimeStamp) result(ierr)!{{{

      type (domain_type), intent(inout) :: domain
      character(len=*), intent(out) :: startTimeStamp
      integer :: ierr

      real (kind=RKIND) :: dt
      type (block_type), pointer :: block

      integer :: err_tmp
      integer, pointer :: nVertLevels
      real (kind=RKIND) :: maxDensity, maxDensity_global
      real (kind=RKIND), dimension(:), pointer :: meshDensity
      type (mpas_pool_type), pointer :: meshPool
      type (mpas_pool_type), pointer :: diagnosticsPool

      character (len=StrKIND), pointer :: xtime, simulationStartTime
      real (kind=RKIND), pointer :: daysSinceStartOfSim
      type (MPAS_Time_type) :: xtime_timeType, simulationStartTime_timeType
      type (MPAS_Time_Type) :: startTime
      type (MPAS_TimeInterval_type) :: timeStep

      logical, pointer :: config_do_restart, config_read_nearest_restart, config_filter_btr_mode, config_conduct_tests
      character (len=StrKIND), pointer :: config_vert_coord_movement, config_pressure_gradient_type
      real (kind=RKIND), pointer :: config_maxMeshDensity

      ierr = 0

      !
      ! Set startTimeStamp based on the start time of the simulation clock
      !
      startTime = mpas_get_clock_time(domain % clock, MPAS_START_TIME, err_tmp)
      call mpas_get_time(startTime, dateTimeString=startTimeStamp)
      ierr = ior(ierr, err_tmp)

      ! Setup ocean config pool
      call ocn_constants_init(domain % configs, domain % packages)

      call mpas_pool_get_config(domain % configs, 'config_do_restart', config_do_restart)
      call mpas_pool_get_config(domain % configs, 'config_read_nearest_restart', config_read_nearest_restart)
      call mpas_pool_get_config(domain % configs, 'config_vert_coord_movement', config_vert_coord_movement)
      call mpas_pool_get_config(domain % configs, 'config_pressure_gradient_type', config_pressure_gradient_type)
      call mpas_pool_get_config(domain % configs, 'config_filter_btr_mode', config_filter_btr_mode)
      call mpas_pool_get_config(domain % configs, 'config_maxMeshDensity', config_maxMeshDensity)
      call mpas_pool_get_config(domain % configs, 'config_conduct_tests', config_conduct_tests)

      !
      ! Read input data for model
      !
      call mpas_timer_start('io_read')
      call MPAS_stream_mgr_read(domain % streamManager, streamID='mesh', whence=MPAS_STREAM_NEAREST, ierr=err_tmp)

      if ( config_do_restart ) then
         if ( config_read_nearest_restart ) then
            call MPAS_stream_mgr_read(domain % streamManager, streamID='restart', whence=MPAS_STREAM_NEAREST, ierr=err_tmp)
         else
            call MPAS_stream_mgr_read(domain % streamManager, streamID='restart', ierr=err_tmp)
         end if
      else
         call MPAS_stream_mgr_read(domain % streamManager, streamID='input', ierr=err_tmp)
      end if

      call ocn_analysis_bootstrap(domain, err=err_tmp)

      call mpas_timer_stop('io_read')
      call mpas_timer_start('reset_io_alarms')
      call mpas_stream_mgr_reset_alarms(domain % streamManager, streamID='input', ierr=err_tmp)
      call mpas_stream_mgr_reset_alarms(domain % streamManager, streamID='restart', ierr=err_tmp)
      call mpas_stream_mgr_reset_alarms(domain % streamManager, direction=MPAS_STREAM_OUTPUT, ierr=err_tmp)
      call mpas_timer_stop('reset_io_alarms')

      ! Read the remaining input streams
      call mpas_timer_start('io_read')
      call mpas_stream_mgr_read(domain % streamManager, ierr=err_tmp)
      ierr = ior(ierr, err_tmp)
      call mpas_timer_stop('io_read')
      call mpas_timer_start('reset_io_alarms')
      call mpas_stream_mgr_reset_alarms(domain % streamManager, direction=MPAS_STREAM_INPUT, ierr=err_tmp)
      ierr = ior(ierr, err_tmp)
      call mpas_timer_stop('reset_io_alarms')

      ! Initialize submodules before initializing blocks.
      call ocn_timestep_init(ierr)

      call ocn_thick_hadv_init(err_tmp)
      ierr = ior(ierr, err_tmp)
      call ocn_thick_vadv_init(err_tmp)
      ierr = ior(ierr, err_tmp)
      call ocn_thick_surface_flux_init(err_tmp)
      ierr = ior(ierr, err_tmp)
      call ocn_thick_ale_init(err_tmp)
      ierr = ior(ierr,err_tmp)

      call ocn_vel_coriolis_init(err_tmp)
      ierr = ior(ierr, err_tmp)
      call ocn_vel_pressure_grad_init(err_tmp)
      ierr = ior(ierr, err_tmp)
      call ocn_vel_vadv_init(err_tmp)
      ierr = ior(ierr, err_tmp)
      call ocn_vel_hmix_init(err_tmp)
      ierr = ior(ierr, err_tmp)
      call ocn_vel_forcing_init(err_tmp)
      ierr = ior(ierr, err_tmp)
      call ocn_vel_forcing_surface_stress_init(err_tmp)
      ierr = ior(ierr, err_tmp)
      call ocn_surface_bulk_forcing_init(err_tmp)
      ierr = ior(ierr, err_tmp)
      call ocn_surface_land_ice_fluxes_init(err_tmp)
      ierr = ior(ierr, err_tmp)
      call ocn_frazil_forcing_init(err_tmp)
      ierr = ior(ierr, err_tmp)

      call ocn_tracer_hmix_init(err_tmp)
      ierr = ior(ierr, err_tmp)
      call ocn_tracer_hmix_redi_init(err_tmp)
      ierr = ior(ierr, err_tmp)
      call ocn_tracer_surface_flux_init(err_tmp)
      ierr = ior(ierr, err_tmp)
      call ocn_tracer_advection_init(err_tmp)
      ierr = ior(ierr,err_tmp)
      call ocn_tracer_short_wave_absorption_init(domain,err_tmp)
      ierr = ior(ierr,err_tmp)
      call ocn_gm_init(err_tmp)
      ierr = ior(ierr,err_tmp)
      call ocn_tracer_nonlocalflux_init(err_tmp)
      ierr = ior(ierr,err_tmp)
      call ocn_tracer_ecosys_init(domain, err_tmp)
      ierr = ior(ierr,err_tmp)
      call ocn_tracer_DMS_init(domain, err_tmp)
      ierr = ior(ierr,err_tmp)
      call ocn_tracer_MacroMolecules_init(domain, err_tmp)
      ierr = ior(ierr,err_tmp)

      call ocn_vmix_init(domain, err_tmp)
      ierr = ior(ierr, err_tmp)

      call ocn_equation_of_state_init(err_tmp)
      ierr = ior(ierr, err_tmp)

      call ocn_tendency_init(err_tmp)
      ierr = ior(ierr,err_tmp)
      call ocn_diagnostics_init(err_tmp)
      ierr = ior(ierr,err_tmp)

      call ocn_forcing_init(err_tmp)
      ierr = ior(ierr,err_tmp)

      call ocn_high_freq_thickness_hmix_del2_init(err_tmp)
      ierr = ior(ierr,err_tmp)

      call mpas_pool_get_dimension(domain % blocklist % dimensions, 'nVertLevels', nVertLevels)
      call ocn_sea_ice_init(nVertLevels, err_tmp)
      ierr = ior(ierr, err_tmp)

      if(ierr.eq.1) then
          call mpas_dmpar_global_abort('MPAS-ocean: ERROR: An error was encountered while initializing '// &
                                       'the MPAS-Ocean forward mode')
      endif

      call ocn_init_metadata(domain)

      call ocn_init_routines_vert_coord(domain)

      call ocn_init_routines_compute_max_level(domain)

      call ocn_time_integration_split_init(domain)

      write (stdoutUnit,'(a,a)') ' Vertical coordinate movement is: ',trim(config_vert_coord_movement)

      if (config_vert_coord_movement.ne.'fixed'.and. &
          config_vert_coord_movement.ne.'uniform_stretching'.and. &
          config_vert_coord_movement.ne.'impermeable_interfaces'.and. &
          config_vert_coord_movement.ne.'user_specified') then
         write (stderrUnit,*) ' Incorrect choice of config_vert_coord_movement.'
         call mpas_dmpar_global_abort('MPAS-ocean: ERROR: Incorrect choice of config_vert_coord_movement.')
      endif

      if(config_vert_coord_movement .ne. 'impermeable_interfaces' .and. config_pressure_gradient_type &
            .eq. 'MontgomeryPotential') then
         write (stderrUnit,*) ' Incorrect combination of config_vert_coord_movement and config_pressure_gradient_type'
         call mpas_dmpar_global_abort('MPAS-ocean: ERROR: Incorrect combination of config_vert_coord_movement and ' &
                                   // 'config_pressure_gradient_type')
      end if

      if (config_filter_btr_mode.and. &
          config_vert_coord_movement.ne.'fixed')then
         write (stderrUnit,*) 'filter_btr_mode has only been tested with'// &
            ' config_vert_coord_movement=fixed.'
         call mpas_dmpar_global_abort('MPAS-ocean: ERROR: filter_btr_mode has only been tested '// &
                                      'with config_vert_coord_movement=fixed.')
      endif

      ! find the maximum value of the meshDensity
      if (config_maxMeshDensity < 0.0_RKIND) then
        maxDensity=-1
        block => domain % blocklist
        do while (associated(block))
          call mpas_pool_get_subpool(block % structs, 'mesh', meshPool)
          call mpas_pool_get_array(meshPool, 'meshDensity', meshDensity)
          maxDensity = max(maxDensity, maxval(meshDensity))
          block => block % next
        end do
        call mpas_dmpar_max_real(domain % dminfo, maxDensity, maxDensity_global)
        config_maxMeshDensity = maxDensity_global
      endif

      !
      ! Initialize core
      !
      timeStep = mpas_get_clock_timestep(domain % clock, ierr=err_tmp)
      call mpas_get_timeInterval(timeStep, dt=dt)

      block => domain % blocklist
      do while (associated(block))
         call ocn_init_routines_block(block, dt, ierr)

         if(ierr.eq.1) then
             call mpas_dmpar_global_abort('MPAS-ocean: ERROR: An error was encountered in ocn_init_routines_block')
         endif

         call mpas_pool_get_subpool(block % structs, 'diagnostics', diagnosticsPool)
         call mpas_pool_get_array(diagnosticsPool, 'xtime', xtime)
         xtime = startTimeStamp

         ! Set simulationStartTime only if that variable is not read from the restart file.
         call mpas_pool_get_array(diagnosticsPool, 'simulationStartTime', simulationStartTime)
         if (trim(simulationStartTime)=="no_date_available") then
            simulationStartTime = startTimeStamp
         end if

         ! compute time since start of simulation, in days
         call mpas_pool_get_array(diagnosticsPool, 'daysSinceStartOfSim',daysSinceStartOfSim)
         call mpas_set_time(xtime_timeType, dateTimeString=xtime)
         call mpas_set_time(simulationStartTime_timeType, dateTimeString=simulationStartTime)
         call mpas_get_timeInterval(xtime_timeType - simulationStartTime_timeType,dt=daysSinceStartOfSim)
         daysSinceStartOfSim = daysSinceStartOfSim*days_per_second

         block => block % next
      end do

      if (config_conduct_tests) then
         call mpas_timer_start("test suite")
         call ocn_test_suite(domain,ierr)
         call mpas_timer_stop("test suite")
      endif

      call ocn_analysis_init(domain, err_tmp)
      ierr = ior(ierr, err_tmp)

      if(ierr.eq.1) then
          call mpas_dmpar_global_abort('MPAS-ocean: ERROR: An error was encountered while initializing ' &
                                    // 'the analysis members in the MPAS-Ocean forward mode')
      endif

   end function ocn_forward_mode_init!}}}

!***********************************************************************
!
!  function ocn_forward_mode_setup_clock
!
!> \brief   Initialize timer variables
!> \author  Doug Jacobsen, Mark Petersen, Todd Ringler
!> \date    September 2011
!> \details
!>  This routine initializes all timer variables
!
!-----------------------------------------------------------------------

   function ocn_forward_mode_setup_clock(core_clock, configs) result(ierr)!{{{

      implicit none

      type (MPAS_Clock_type), intent(inout) :: core_clock
      type (mpas_pool_type), intent(inout) :: configs
      integer :: ierr

      type (MPAS_Time_Type) :: startTime, stopTime, alarmStartTime
      type (MPAS_TimeInterval_type) :: runDuration, timeStep, alarmTimeStep
      character(len=StrKIND) :: restartTimeStamp
      character(len=StrKIND), pointer :: config_start_time, config_stop_time, config_run_duration
      character(len=StrKIND), pointer :: config_dt, config_restart_timestamp_name
      integer :: err_tmp

      ierr = 0

      call mpas_pool_get_config(configs, 'config_dt', config_dt)
      call mpas_pool_get_config(configs, 'config_start_time', config_start_time)
      call mpas_pool_get_config(configs, 'config_stop_time', config_stop_time)
      call mpas_pool_get_config(configs, 'config_run_duration', config_run_duration)
      call mpas_pool_get_config(configs, 'config_restart_timestamp_name', config_restart_timestamp_name)

      if ( trim(config_start_time) == "file" ) then
         open(22,file=config_restart_timestamp_name,form='formatted',status='old')
         read(22,*) restartTimeStamp
         close(22)
         call mpas_set_time(curr_time=startTime, dateTimeString=restartTimeStamp, ierr=ierr)
      else
         call mpas_set_time(curr_time=startTime, dateTimeString=config_start_time, ierr=err_tmp)
      end if

      call mpas_set_timeInterval(timeStep, timeString=config_dt, ierr=err_tmp)
      if (trim(config_run_duration) /= "none") then
         call mpas_set_timeInterval(runDuration, timeString=config_run_duration, ierr=err_tmp)
         call mpas_create_clock(core_clock, startTime=startTime, timeStep=timeStep, runDuration=runDuration, ierr=err_tmp)

         if (trim(config_stop_time) /= "none") then
            call mpas_set_time(curr_time=stopTime, dateTimeString=config_stop_time, ierr=err_tmp)
            if(startTime + runduration /= stopTime) then
               write(stderrUnit,*) 'Warning: config_run_duration and config_stop_time are inconsitent: using config_run_duration.'
            end if
         end if
      else if (trim(config_stop_time) /= "none") then
         call mpas_set_time(curr_time=stopTime, dateTimeString=config_stop_time, ierr=err_tmp)
         call mpas_create_clock(core_clock, startTime=startTime, timeStep=timeStep, stopTime=stopTime, ierr=err_tmp)
      else
          write(stderrUnit,*) 'Error: Neither config_run_duration nor config_stop_time were specified.'
          ierr = 1
      end if

   end function ocn_forward_mode_setup_clock!}}}

!***********************************************************************
!
!  function ocn_forward_mode_run
!
!> \brief   Main driver for MPAS-Ocean time-stepping
!> \author  Doug Jacobsen, Mark Petersen, Todd Ringler
!> \date    September 2011
!> \details
!>  This function includes the time-stepping loop, and calls
!>  routines to write output and restart files.
!
!-----------------------------------------------------------------------

   function ocn_forward_mode_run(domain) result(ierr)!{{{

      type (domain_type), intent(inout) :: domain

      integer :: itimestep, err
      real (kind=RKIND) :: dt
      type (block_type), pointer :: block_ptr

      type (MPAS_Time_Type) :: currTime
      character(len=StrKIND) :: timeStamp
      integer :: ierr

      type (mpas_pool_type), pointer :: averagePool
      type (mpas_pool_type), pointer :: meshPool
      type (mpas_pool_type), pointer :: statePool
      type (mpas_pool_type), pointer :: forcingPool
      type (mpas_pool_type), pointer :: diagnosticsPool
      type (mpas_pool_type), pointer :: scratchPool


      type (MPAS_timeInterval_type) :: timeStep
      character(len=StrKIND), pointer :: config_restart_timestamp_name, config_sw_absorption_type

      logical, pointer :: config_write_output_on_startup
      logical, pointer :: config_use_ecosysTracers

      ierr = 0

      call mpas_pool_get_config(domain % configs, 'config_write_output_on_startup', config_write_output_on_startup)
      call mpas_pool_get_config(domain % configs, 'config_restart_timestamp_name', config_restart_timestamp_name)
      call mpas_pool_get_config(domain % configs, 'config_sw_absorption_type', config_sw_absorption_type)
      call mpas_pool_get_config(domain % configs, 'config_use_ecosysTracers', config_use_ecosysTracers)

      ! Eventually, dt should be domain specific
      timeStep = mpas_get_clock_timestep(domain % clock, ierr=ierr)
      call mpas_get_timeInterval(timeStep, dt=dt)

      currTime = mpas_get_clock_time(domain % clock, MPAS_NOW, ierr)
      call mpas_get_time(curr_time=currTime, dateTimeString=timeStamp, ierr=ierr)
      write(stderrUnit,*) 'Initial time ', trim(timeStamp)

      call ocn_analysis_compute_startup(domain, err)

      if (config_write_output_on_startup) then
          call mpas_timer_start('io_write')
          call mpas_stream_mgr_write(domain % streamManager, 'output', forceWriteNow=.true., ierr=ierr)
          call mpas_timer_stop('io_write')
      endif

      ! read initial data required for variable shortwave
      call mpas_timer_start('io_shortwave',.false.)
      call ocn_get_shortWaveData(domain % streamManager, domain, domain % clock, .true.)
      call mpas_timer_stop('io_shortwave')

      ! read initial data required for ecosys forcing
      if (config_use_ecosysTracers) then
        call mpas_timer_start('io_ecosys',.false.)
        call ocn_get_ecosysData(domain % streamManager, domain, domain % clock, .true.)
        call mpas_timer_stop('io_ecosys')
      endif

      ! During integration, time level 1 stores the model state at the beginning of the
      !   time step, and time level 2 stores the state advanced dt in time by timestep(...)
      itimestep = 0

      do while (.not. mpas_is_clock_stop_time(domain % clock))
         call mpas_timer_start('io_read')
         call mpas_stream_mgr_read(domain % streamManager, ierr=ierr)
         call mpas_timer_stop('io_read')
         call mpas_timer_start('reset_io_alarms')
         call mpas_stream_mgr_reset_alarms(domain % streamManager, direction=MPAS_STREAM_INPUT, ierr=ierr)
         call mpas_timer_stop('reset_io_alarms')

         itimestep = itimestep + 1
         call mpas_advance_clock(domain % clock)

         currTime = mpas_get_clock_time(domain % clock, MPAS_NOW, ierr)
         call mpas_get_time(curr_time=currTime, dateTimeString=timeStamp, ierr=ierr)
         write(stderrUnit,*) 'Doing timestep ', trim(timeStamp)

         write(stderrUnit,*) '   Computing surface flux arrays'
         block_ptr => domain % blocklist
         do while(associated(block_ptr))
           call mpas_pool_get_subpool(block_ptr % structs, 'mesh', meshPool)
           call mpas_pool_get_subpool(block_ptr % structs, 'state', statePool)
           call mpas_pool_get_subpool(block_ptr % structs, 'forcing', forcingPool)
           call mpas_pool_get_subpool(block_ptr % structs, 'diagnostics', diagnosticsPool)
           call mpas_pool_get_subpool(block_ptr % structs, 'scratch', scratchPool)
           call ocn_forcing_build_fraction_absorbed_array(meshPool, statePool, diagnosticsPool, forcingPool, ierr, 1)
           call mpas_timer_start("land_ice_build_arrays")
           call ocn_surface_land_ice_fluxes_build_arrays(meshPool, diagnosticsPool, &
                                                         forcingPool, scratchPool, statePool, dt, err)
           call mpas_timer_stop("land_ice_build_arrays")

           call ocn_frazil_forcing_build_arrays(domain, meshPool, forcingPool, diagnosticsPool, statePool, err)

           block_ptr => block_ptr % next
         end do

         call mpas_timer_start("time integration")

         !$omp parallel default(firstprivate) shared(domain, dt, timeStamp)

         write(stderrUnit,*) '   Computing forward time step'
         call ocn_timestep(domain, dt, timeStamp)

         !$omp end parallel

         call mpas_timer_stop("time integration")

         ! Move time level 2 fields back into time level 1 for next time step
         write(stderrUnit,*) '   Shifting time levels'
         call mpas_pool_get_subpool(domain % blocklist % structs, 'state', statePool)
         call mpas_pool_shift_time_levels(statePool)

         write(stderrUnit,*) '   Handling analysis members'
         call ocn_analysis_compute(domain, err)
         call ocn_analysis_restart(domain, err)
         call ocn_analysis_write(domain, err)

         write(stderrUnit,*) '   Performing I/O'
         call mpas_timer_start('io_write')
         call mpas_stream_mgr_write(domain % streamManager, streamID='output', ierr=ierr)
         call mpas_timer_stop('io_write')
         call mpas_timer_start('reset_io_alarms')
         call mpas_stream_mgr_reset_alarms(domain % streamManager, streamID='output', ierr=ierr)
         call mpas_timer_stop('reset_io_alarms')

         call mpas_timer_start('io_write')
         call mpas_stream_mgr_write(domain % streamManager, streamID='restart', ierr=ierr)
         call mpas_timer_stop('io_write')

         if ( mpas_stream_mgr_ringing_alarms(domain % streamManager, streamID='restart', direction=MPAS_STREAM_OUTPUT, &
                                             ierr=ierr) ) then
            write(stderrUnit,*) '   Writing restart timestamp file'
            if ( domain % dminfo % my_proc_id == 0 ) then
               open(22, file=config_restart_timestamp_name, form='formatted', status='replace')
               write(22, *) trim(timeStamp)
               close(22)
            end if

            if(trim(config_sw_absorption_type)=='ohlmann00') call ocn_shortwave_forcing_write_restart(domain)

            if (config_use_ecosysTracers) call ocn_ecosys_forcing_write_restart(domain)
         end if

         call mpas_timer_start('reset_io_alarms')
         call mpas_stream_mgr_reset_alarms(domain % streamManager, streamID='restart', ierr=ierr)
         call mpas_timer_stop('reset_io_alarms')

         call mpas_timer_start('io_write')
         call mpas_stream_mgr_write(domain % streamManager, ierr=ierr)
         call mpas_timer_stop('io_write')
         call mpas_timer_start('reset_io_alarms')
         call mpas_stream_mgr_reset_alarms(domain % streamManager, direction=MPAS_STREAM_OUTPUT, ierr=ierr)
         call mpas_timer_stop('reset_io_alarms')

         ! read next time level data required for variable shortwave
         call mpas_timer_start('io_shortwave',.false.)
         call ocn_get_shortWaveData(domain % streamManager, domain, domain % clock, .false.)
         call mpas_timer_stop('io_shortwave')

<<<<<<< HEAD
         ! Validate that the state is OK to run with for the next timestep.
         call ocn_validate_state(domain, timeLevel=1)
=======
         ! read next time level data required for ecosys forcing
         if (config_use_ecosysTracers) then
           call mpas_timer_start('io_ecosys',.false.)
           call ocn_get_ecosysData(domain % streamManager, domain, domain % clock, .false.)
           call mpas_timer_stop('io_ecosys')
         endif
>>>>>>> f7194846

      end do

   end function ocn_forward_mode_run!}}}

!***********************************************************************
!
!  function ocn_forward_mode_finalize
!
!> \brief   Finalize MPAS-Ocean Forward Mode
!> \author  Doug Jacobsen, Mark Petersen, Todd Ringler
!> \date    September 2011
!> \details
!>  This function finalizes the MPAS-Ocean core in forward mode.
!
!-----------------------------------------------------------------------

   function ocn_forward_mode_finalize(domain) result(iErr)!{{{

      type (domain_type), intent(inout) :: domain

      integer :: ierr

      call ocn_analysis_finalize(domain, ierr)

      call mpas_destroy_clock(domain % clock, ierr)

      call mpas_decomp_destroy_decomp_list(domain % decompositions)

   end function ocn_forward_mode_finalize!}}}

end module ocn_forward_mode

! vim: foldmethod=marker<|MERGE_RESOLUTION|>--- conflicted
+++ resolved
@@ -594,17 +594,15 @@
          call ocn_get_shortWaveData(domain % streamManager, domain, domain % clock, .false.)
          call mpas_timer_stop('io_shortwave')
 
-<<<<<<< HEAD
-         ! Validate that the state is OK to run with for the next timestep.
-         call ocn_validate_state(domain, timeLevel=1)
-=======
          ! read next time level data required for ecosys forcing
          if (config_use_ecosysTracers) then
            call mpas_timer_start('io_ecosys',.false.)
            call ocn_get_ecosysData(domain % streamManager, domain, domain % clock, .false.)
            call mpas_timer_stop('io_ecosys')
          endif
->>>>>>> f7194846
+
+         ! Validate that the state is OK to run with for the next timestep.
+         call ocn_validate_state(domain, timeLevel=1)
 
       end do
 
