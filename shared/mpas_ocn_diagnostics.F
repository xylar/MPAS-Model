--- conflicted
+++ resolved
@@ -92,13 +92,8 @@
       integer, intent(in), optional :: timeLevelIn !< Input: Time level in state
 
       integer :: iEdge, iCell, iVertex, k, cell1, cell2, vertex1, vertex2, eoe, i, j
-<<<<<<< HEAD
-      integer :: boundaryMask, velMask, nCells, nEdges, nVertices, nVertLevels, vertexDegree, err
-      real (kind=RKIND) :: shearMean, shearSquared, factor, delU2, sumSurfaceLayer, surfaceLayerDepth, rSurfaceLayer
-=======
       integer :: boundaryMask, velMask, err
       integer, pointer  :: nEdgesSolve, nCells, nEdges, nVertices, nVertLevels, vertexDegree
->>>>>>> 28fb2244
 
       integer, dimension(:), pointer :: nEdgesOnCell, nEdgesOnEdge, &
         maxLevelCell, maxLevelEdgeTop, maxLevelEdgeBot, &
@@ -108,7 +103,8 @@
         verticesOnCell, edgeSignOnVertex, edgeSignOnCell, edgesOnCell
 
       real (kind=RKIND) :: d2fdx2_cell1, d2fdx2_cell2, coef_3rd_order, r_tmp, &
-        invAreaCell1, invAreaCell2, invAreaTri1, invAreaTri2, invLength, layerThicknessVertex, coef
+        invAreaCell1, invAreaCell2, invAreaTri1, invAreaTri2, invLength, layerThicknessVertex, coef, &
+        shearMean, shearSquared, factor, delU2, sumSurfaceLayer, surfaceLayerDepth, rSurfaceLayer
 
       real (kind=RKIND), dimension(:), allocatable:: pTop, div_hu
 
@@ -121,94 +117,27 @@
         normalizedPlanetaryVorticityEdge, normalizedPlanetaryVorticityVertex, &
         normalizedRelativeVorticityEdge, normalizedRelativeVorticityVertex, normalizedRelativeVorticityCell, &
         density, displacedDensity, potentialDensity, temperature, salinity, kineticEnergyVertex, kineticEnergyVertexOnCells, uBolusGM, uTransport, &
-<<<<<<< HEAD
-        vertVelocityTop, BruntVaisalaFreqTop, RiTopOfCell, &
-        vorticityGradientNormalComponent, vorticityGradientTangentialComponent
+        vertVelocityTop, BruntVaisalaFreqTop, &
+        vorticityGradientNormalComponent, vorticityGradientTangentialComponent, gradSSH, RiTopOfCell
+
       real (kind=RKIND), dimension(:,:,:), pointer :: tracers, derivTwo
       character :: c1*6
 
-      real (kind=RKIND), dimension(:,:), pointer :: tracersSurfaceValue ! => diagnostics % tracersSurfaceValue % array
-      real (kind=RKIND), dimension(:,:), pointer :: tracersSurfaceLayerValue ! => diagnostics % tracersSurfaceLayerValue % array
+      real (kind=RKIND), dimension(:,:), pointer :: tracersSurfaceValue
+      real (kind=RKIND), dimension(:,:), pointer :: tracersSurfaceLayerValue
       real (kind=RKIND), dimension(:),   pointer :: boundaryLayerDepth, boundaryLayerDepthEdge
       real (kind=RKIND), dimension(:),   pointer :: normalVelocitySurfaceLayer
       real (kind=RKIND), dimension(:),   pointer :: indexSurfaceLayerDepth
 
-      layerThickness => state % layerThickness % array
-      normalVelocity => state % normalVelocity % array
-      tracers        => state % tracers % array
-      ssh            => state % ssh % array
-
-      zMid                             => diagnostics % zMid % array
-      zTop                             => diagnostics % zTop % array
-      divergence                       => diagnostics % divergence % array
-      circulation                      => diagnostics % circulation % array
-      relativeVorticity                => diagnostics % relativeVorticity % array
-      relativeVorticityCell            => diagnostics % relativeVorticityCell % array
-      normalizedPlanetaryVorticityEdge => diagnostics % normalizedPlanetaryVorticityEdge % array
-      normalizedRelativeVorticityEdge  => diagnostics % normalizedRelativeVorticityEdge % array
-      normalizedRelativeVorticityCell  => diagnostics % normalizedRelativeVorticityCell % array
-      density                          => diagnostics % density % array
-      displacedDensity                 => diagnostics % displacedDensity % array
-      potentialDensity                 => diagnostics % potentialDensity % array
-      montgomeryPotential              => diagnostics % montgomeryPotential % array
-      pressure                         => diagnostics % pressure % array
-      BruntVaisalaFreqTop              => diagnostics % BruntVaisalaFreqTop % array
-      RiTopOfCell                      => diagnostics % RiTopOfCell % array
-      tangentialVelocity               => diagnostics % tangentialVelocity % array
-      layerThicknessEdge               => diagnostics % layerThicknessEdge % array
-      kineticEnergyCell                => diagnostics % kineticEnergyCell % array
-      vertVelocityTop                  => diagnostics % vertVelocityTop % array
-      uBolusGM                         => diagnostics % uBolusGM % array
-      uTransport                       => diagnostics % uTransport % array
-
-      weightsOnEdge     => mesh % weightsOnEdge % array
-      kiteAreasOnVertex => mesh % kiteAreasOnVertex % array
-      cellsOnEdge       => mesh % cellsOnEdge % array
-      cellsOnVertex     => mesh % cellsOnVertex % array
-      verticesOnEdge    => mesh % verticesOnEdge % array
-      nEdgesOnCell      => mesh % nEdgesOnCell % array
-      nEdgesOnEdge      => mesh % nEdgesOnEdge % array
-      edgesOnCell       => mesh % edgesOnCell % array
-      edgesOnEdge       => mesh % edgesOnEdge % array
-      edgesOnVertex     => mesh % edgesOnVertex % array
-      dcEdge            => mesh % dcEdge % array
-      dvEdge            => mesh % dvEdge % array
-      areaCell          => mesh % areaCell % array
-      areaTriangle      => mesh % areaTriangle % array
-      bottomDepth       => mesh % bottomDepth % array
-      fVertex           => mesh % fVertex % array
-      derivTwo          => mesh % derivTwo % array
-      maxLevelCell      => mesh % maxLevelCell % array
-      maxLevelEdgeTop   => mesh % maxLevelEdgeTop % array
-      maxLevelEdgeBot   => mesh % maxLevelEdgeBot % array
-      maxLevelVertexBot => mesh % maxLevelVertexBot % array
-      kiteIndexOnCell   => mesh % kiteIndexOnCell % array
-      verticesOnCell    => mesh % verticesOnCell % array
-
-      seaSurfacePressure => forcing % seaSurfacePressure % array
-                  
-      nCells      = mesh % nCells
-      nEdges      = mesh % nEdges
-      nVertices   = mesh % nVertices
-      nVertLevels = mesh % nVertLevels
-      vertexDegree = mesh % vertexDegree
-=======
-        vertVelocityTop, BruntVaisalaFreqTop, &
-        vorticityGradientNormalComponent, vorticityGradientTangentialComponent, gradSSH
-      real (kind=RKIND), dimension(:,:,:), pointer :: tracers, derivTwo
-      character :: c1*6
-
-      real (kind=RKIND), dimension(:,:), pointer :: tracersSurfaceValue
-
       type (field2DReal), pointer :: kineticEnergyVertexField, kineticEnergyVertexOnCellsField
       type (field2DReal), pointer :: normalizedRelativeVorticityVertexField, normalizedPlanetaryVorticityVertexField
       type (field2DReal), pointer :: vorticityGradientNormalComponentField, vorticityGradientTangentialComponentField
 
       integer :: timeLevel
       integer, pointer :: indexTemperature, indexSalinity
-      real (kind=RKIND), pointer :: config_density0, config_apvm_scale_factor, config_h_kappa, config_coef_3rd_order
+      logical, pointer :: config_use_cvmix_kpp
+      real (kind=RKIND), pointer :: config_density0, config_apvm_scale_factor, config_h_kappa, config_coef_3rd_order, config_cvmix_kpp_surface_layer_extent
       character (len=StrKIND), pointer :: config_pressure_gradient_type
->>>>>>> 28fb2244
 
       if (present(timeLevelIn)) then
          timeLevel = timeLevelIn
@@ -221,6 +150,8 @@
       call mpas_pool_get_config(ocnConfigs, 'config_h_kappa', config_h_kappa)
       call mpas_pool_get_config(ocnConfigs, 'config_pressure_gradient_type', config_pressure_gradient_type)
       call mpas_pool_get_config(ocnConfigs, 'config_coef_3rd_order', config_coef_3rd_order)
+      call mpas_pool_get_config(ocnConfigs, 'config_cvmix_kpp_surface_layer_extent', config_cvmix_kpp_surface_layer_extent)
+      call mpas_pool_get_config(ocnConfigs, 'config_use_cvmix_kpp', config_use_cvmix_kpp)
 
       call mpas_pool_get_dimension(statePool, 'index_temperature', indexTemperature)
       call mpas_pool_get_dimension(statePool, 'index_salinity', indexSalinity)
@@ -252,6 +183,7 @@
       call mpas_pool_get_array(diagnosticsPool, 'uBolusGM', uBolusGM)
       call mpas_pool_get_array(diagnosticsPool, 'uTransport', uTransport)
       call mpas_pool_get_array(diagnosticsPool, 'gradSSH', gradSSH)
+      call mpas_pool_get_array(diagnosticsPool, 'RiTopOfCell', RiTopOfCell)
 
       call mpas_pool_get_array(meshPool, 'weightsOnEdge', weightsOnEdge)
       call mpas_pool_get_array(meshPool, 'kiteAreasOnVertex', kiteAreasOnVertex)
@@ -289,16 +221,12 @@
       call mpas_pool_get_dimension(meshPool, 'nVertLevels', nVertLevels)
       call mpas_pool_get_dimension(meshPool, 'vertexDegree', vertexDegree)
 
-<<<<<<< HEAD
-      tracersSurfaceValue  => diagnostics % tracersSurfaceValue % array(:,:)
-      tracersSurfaceLayerValue  => diagnostics % tracersSurfaceLayerValue % array(:,:)
-      boundaryLayerDepth => diagnostics % boundaryLayerDepth % array(:)
-      boundaryLayerDepthEdge => diagnostics % boundaryLayerDepthEdge % array(:)
-      normalVelocitySurfaceLayer => diagnostics % normalVelocitySurfaceLayer % array(:)
-      indexSurfaceLayerDepth => diagnostics % indexSurfaceLayerDepth % array(:)
-=======
       call mpas_pool_get_array(diagnosticsPool, 'tracersSurfaceValue', tracersSurfaceValue)
->>>>>>> 28fb2244
+      call mpas_pool_get_array(diagnosticsPool, 'tracersSurfaceLayerValue', tracersSurfaceLayerValue)
+      call mpas_pool_get_array(diagnosticsPool, 'boundaryLayerDepth', boundaryLayerDepth)
+      call mpas_pool_get_array(diagnosticsPool, 'boundaryLayerDepthEdge', boundaryLayerDepthEdge)
+      call mpas_pool_get_array(diagnosticsPool, 'normalVelocitySurfaceLayer', normalVelocitySurfaceLayer)
+      call mpas_pool_get_array(diagnosticsPool, 'indexSurfaceLayerDepth', indexSurfaceLayerDepth)
 
       !
       ! Compute height on cell edges at velocity locations
@@ -715,13 +643,9 @@
 
       !
       !  compute fields used as intent(in) to CVMix/KPP
-<<<<<<< HEAD
       if (config_use_cvmix_kpp) then
-        call computeKPPInputFields(state, forcing, mesh, diagnostics, scratch)
+        call computeKPPInputFields(statePool, forcingPool, meshPool, diagnosticsPool, scratchPool, timeLevel)
       endif
-=======
-      call computeKPPInputFields(statePool, forcingPool, meshPool, diagnosticsPool, scratchPool, timeLevel)
->>>>>>> 28fb2244
 
       !
       ! Apply the GM closure as a bolus velocity
@@ -1187,15 +1111,11 @@
            bulkRichardsonNumberBuoy, bulkRichardsonNumberShear
 
       ! local
-<<<<<<< HEAD
-      integer :: iCell, iEdge, i, k, err, indexTempFlux, indexSaltFlux
+      integer :: iCell, iEdge, i, k, err, timeLevel
+      integer, pointer :: indexTempFlux, indexSaltFlux
+      real (kind=RKIND) :: numerator, denominator, turbulentVelocitySquared
       real (kind=RKIND) :: buoyContribution, shearContribution, factor, deltaVelocitySquared, delU2, invAreaCell
       real (kind=RKIND), dimension(:), allocatable :: buoySmoothed, shearSmoothed
-=======
-      integer :: iCell, iEdge, i, k, err
-      integer, pointer :: indexTempFlux, indexSaltFlux
-      integer :: timeLevel
-      real (kind=RKIND) :: numerator, denominator, factor, deltaVelocitySquared, turbulentVelocitySquared, delU2, invAreaCell
 
       type (field2DReal), pointer :: densitySurfaceDisplacedField, thermalExpansionCoeffField, salineContractionCoeffField
       real (kind=RKIND), pointer :: config_density0
@@ -1210,7 +1130,6 @@
 
       ! set the parameter turbulentVelocitySquared
       turbulentVelocitySquared = 0.001
->>>>>>> 28fb2244
 
       ! set scalar values
       call mpas_pool_get_dimension(meshPool, 'nCells', nCells)
@@ -1219,38 +1138,6 @@
       call mpas_pool_get_dimension(forcingPool, 'index_surfaceSalinityFlux', indexSaltFlux)
 
       ! set pointers into state, mesh, diagnostics and scratch
-<<<<<<< HEAD
-      normalVelocity => state % normalVelocity % array
-      layerThickness => state % layerThickness % array
-
-      maxLevelCell => mesh % maxLevelCell % array 
-      nEdgesOnCell => mesh % nEdgesOnCell % array
-      edgesOnCell  => mesh % edgesOnCell % array
-      areaCell     => mesh % areaCell % array
-      dcEdge       => mesh % dcEdge % array
-      dvEdge       => mesh % dvEdge % array
-
-      zMid                          => diagnostics % zMid % array
-      zTop                          => diagnostics % zTop % array
-      density                       => diagnostics % density % array
-      bulkRichardsonNumberBuoy      => diagnostics % bulkRichardsonNumberBuoy % array
-      bulkRichardsonNumberShear     => diagnostics % bulkRichardsonNumberShear % array
-      indexSurfaceLayerDepth        => diagnostics % indexSurfaceLayerDepth % array
-      tracersSurfaceValues          => diagnostics % tracersSurfaceValue  % array
-      boundaryLayerDepth            => diagnostics % boundaryLayerDepth % array
-      surfaceFrictionVelocity       => diagnostics % surfaceFrictionVelocity % array
-      penetrativeTemperatureFluxOBL => diagnostics % penetrativeTemperatureFluxOBL % array
-      surfaceBuoyancyForcing        => diagnostics % surfaceBuoyancyForcing % array
-      normalVelocitySurfaceLayer    => diagnostics % normalVelocitySurfaceLayer % array
-
-      normalVelocity => state % normalVelocity % array
-
-      surfaceMassFlux            => forcing % surfaceMassFlux % array
-      surfaceTracerFlux          => forcing % surfaceTracerFlux % array
-      penetrativeTemperatureFlux => forcing % penetrativeTemperatureFlux % array 
-      surfaceWindStress          => forcing % surfaceWindStress % array
-      surfaceWindStressMagnitude => forcing % surfaceWindStressMagnitude % array      
-=======
       call mpas_pool_get_array(statePool, 'normalVelocity', normalVelocity, timeLevel)
       call mpas_pool_get_array(statePool, 'layerThickness', layerThickness, timeLevel)
 
@@ -1264,18 +1151,21 @@
       call mpas_pool_get_array(diagnosticsPool, 'zMid', zMid)
       call mpas_pool_get_array(diagnosticsPool, 'zTop', zTop)
       call mpas_pool_get_array(diagnosticsPool, 'density', density)
-      call mpas_pool_get_array(diagnosticsPool, 'bulkRichardsonNumber', bulkRichardsonNumber)
       call mpas_pool_get_array(diagnosticsPool, 'tracersSurfaceValue ', tracersSurfaceValues)
       call mpas_pool_get_array(diagnosticsPool, 'boundaryLayerDepth', boundaryLayerDepth)
       call mpas_pool_get_array(diagnosticsPool, 'surfaceFrictionVelocity', surfaceFrictionVelocity)
       call mpas_pool_get_array(diagnosticsPool, 'penetrativeTemperatureFluxOBL', penetrativeTemperatureFluxOBL)
-      call mpas_pool_get_array(diagnosticsPool, 'buoyancyForcingOBL', buoyancyForcingOBL)
+      call mpas_pool_get_array(diagnosticsPool, 'bulkRichardsonNumberBuoy', bulkRichardsonNumberBuoy)
+      call mpas_pool_get_array(diagnosticsPool, 'bulkRichardsonNumberShear', bulkRichardsonNumberShear)
+      call mpas_pool_get_array(diagnosticsPool, 'indexSurfaceLayerDepth', indexSurfaceLayerDepth)
+      call mpas_pool_get_array(diagnosticsPool, 'surfaceBuoyancyForcing', surfaceBuoyancyForcing)
+      call mpas_pool_get_array(diagnosticsPool, 'normalVelocitySurfaceLayer', normalVelocitySurfaceLayer)
 
       call mpas_pool_get_array(forcingPool, 'surfaceMassFlux', surfaceMassFlux)
       call mpas_pool_get_array(forcingPool, 'surfaceTracerFlux', surfaceTracerFlux)
       call mpas_pool_get_array(forcingPool, 'penetrativeTemperatureFlux', penetrativeTemperatureFlux)
+      call mpas_pool_get_array(forcingPool, 'surfaceWindStress', surfaceWindStress)
       call mpas_pool_get_array(forcingPool, 'surfaceWindStressMagnitude', surfaceWindStressMagnitude)
->>>>>>> 28fb2244
 
       ! allocate scratch space displaced density computation
       call mpas_pool_get_field(scratchPool, 'densitySurfaceDisplaced', densitySurfaceDisplacedField)
@@ -1296,14 +1186,7 @@
       call ocn_equation_of_state_density(statePool, diagnosticsPool, meshPool, 0, 'surfaceDisplaced', densitySurfaceDisplaced, err, &
               thermalExpansionCoeff, salineContractionCoeff, timeLevel)
 
-<<<<<<< HEAD
-      do iCell=1,nCells
-=======
-      ! set value to out-of-bounds
-      bulkRichardsonNumber(:,:) = -1.0e34
-
       do iCell = 1, nCells
->>>>>>> 28fb2244
        invAreaCell = 1.0 / areaCell(iCell)
 
        ! compute surface buoyancy forcing based on surface fluxes of mass, temperature, salinity and frazil (frazil to be added later)
@@ -1329,14 +1212,7 @@
        ! change into units of m^2/s^3 (which can be thought of as the flux of buoyancy, units of buoyancy * velocity )
          surfaceBuoyancyForcing(iCell) = surfaceBuoyancyForcing(iCell) * gravity
 
-<<<<<<< HEAD
        ! compute magnitude of surface windstress
-=======
-       ! loop over vertical to compute bulk Richardson number
-       do k = 1, maxLevelCell(iCell)
-
-        ! find deltaVelocitySquared defined at cell centers
->>>>>>> 28fb2244
         deltaVelocitySquared = 0.0
         do i = 1, nEdgesOnCell(iCell)
           iEdge = edgesOnCell(i, iCell)
@@ -1399,19 +1275,13 @@
       enddo
 
       ! deallocate scratch space
-<<<<<<< HEAD
-       call mpas_deallocate_scratch_field(scratch % densitySurfaceDisplaced, .true.)
-       call mpas_deallocate_scratch_field(scratch % thermalExpansionCoeff, .true.)
-       call mpas_deallocate_scratch_field(scratch % salineContractionCoeff, .true.)
+      call mpas_deallocate_scratch_field(densitySurfaceDisplacedField, .true.)
+      call mpas_deallocate_scratch_field(thermalExpansionCoeffField, .true.)
+      call mpas_deallocate_scratch_field(salineContractionCoeffField, .true.)
 
       ! deallocate local work space
       deallocate(buoySmoothed)
       deallocate(shearSmoothed)
-=======
-      call mpas_deallocate_scratch_field(densitySurfaceDisplacedField, .true.)
-      call mpas_deallocate_scratch_field(thermalExpansionCoeffField, .true.)
-      call mpas_deallocate_scratch_field(salineContractionCoeffField, .true.)
->>>>>>> 28fb2244
 
     end subroutine computeKPPInputFields!}}}
 
